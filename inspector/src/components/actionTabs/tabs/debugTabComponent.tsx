--- conflicted
+++ resolved
@@ -1,151 +1,146 @@
-import * as React from "react";
-import { PaneComponent, IPaneComponentProps } from "../paneComponent";
-import { LineContainerComponent } from "../lineContainerComponent";
-import { CheckBoxLineComponent } from "../lines/checkBoxLineComponent";
-<<<<<<< HEAD
-import { GridPropertyGridComponent } from "./propertyGrids/gridPropertyGridComponent";
-import { SkeletonViewer, PhysicsViewer, StandardMaterial } from "babylonjs";
-=======
-import { RenderGridPropertyGridComponent } from "./propertyGrids/renderGridPropertyGridComponent";
->>>>>>> b1260244
-
-export class DebugTabComponent extends PaneComponent {
-    private _skeletonViewersEnabled = false;
-    private _physicsViewersEnabled = false;
-    private _skeletonViewers = new Array<SkeletonViewer>();
-
-    constructor(props: IPaneComponentProps) {
-        super(props);
-    }
-
-    componentWillMount() {
-        const scene = this.props.scene;
-
-        if (!scene) {
-            return;
-        }
-
-        if (!scene.reservedDataStore) {
-            scene.reservedDataStore = {};
-        }
-
-        for (var mesh of scene.meshes) {
-            if (mesh.skeleton && mesh.reservedDataStore && mesh.reservedDataStore.skeletonViewer) {
-                this._skeletonViewers.push(mesh.reservedDataStore.skeletonViewer);
-            }
-        }
-
-        this._skeletonViewersEnabled = (this._skeletonViewers.length > 0);
-        this._physicsViewersEnabled = scene.reservedDataStore.physicsViewer != null;
-    }
-
-    componentWillUnmount() {
-    }
-
-    switchSkeletonViewers() {
-        this._skeletonViewersEnabled = !this._skeletonViewersEnabled;
-        const scene = this.props.scene;
-
-        if (this._skeletonViewersEnabled) {
-            for (var mesh of scene.meshes) {
-                if (mesh.skeleton) {
-                    var found = false;
-                    for (var sIndex = 0; sIndex < this._skeletonViewers.length; sIndex++) {
-                        if (this._skeletonViewers[sIndex].skeleton === mesh.skeleton) {
-                            found = true;
-                            break;
-                        }
-                    }
-                    if (found) {
-                        continue;
-                    }
-                    var viewer = new SkeletonViewer(mesh.skeleton, mesh, scene, true, 0);
-                    viewer.isEnabled = true;
-                    this._skeletonViewers.push(viewer);
-                    if (!mesh.reservedDataStore) {
-                        mesh.reservedDataStore = {};
-                    }
-                    mesh.reservedDataStore.skeletonViewer = viewer;
-                }
-            }
-        } else {
-            for (var index = 0; index < this._skeletonViewers.length; index++) {
-                this._skeletonViewers[index].mesh.reservedDataStore.skeletonViewer = null;
-                this._skeletonViewers[index].dispose();
-            }
-            this._skeletonViewers = [];
-
-        }
-    }
-
-    switchPhysicsViewers() {
-        this._physicsViewersEnabled = !this._physicsViewersEnabled;
-        const scene = this.props.scene;
-
-        if (this._physicsViewersEnabled) {
-            const physicsViewer = new PhysicsViewer(scene);
-            scene.reservedDataStore.physicsViewer = physicsViewer;
-
-            for (var mesh of scene.meshes) {
-                if (mesh.physicsImpostor) {
-                    let debugMesh = physicsViewer.showImpostor(mesh.physicsImpostor);
-
-                    if (debugMesh) {
-                        debugMesh.reservedDataStore = { hidden: true };
-                        debugMesh.material!.reservedDataStore = { hidden: true };
-                    }
-                }
-            }
-        } else {
-            scene.reservedDataStore.physicsViewer.dispose();
-            scene.reservedDataStore.physicsViewer = null;
-        }
-    }
-
-    render() {
-        const scene = this.props.scene;
-
-        if (!scene) {
-            return null;
-        }
-
-        return (
-            <div className="pane">
-                <LineContainerComponent title="HELPERS">
-                    <RenderGridPropertyGridComponent scene={scene} />
-                    <CheckBoxLineComponent label="Bones" isSelected={() => this._skeletonViewersEnabled} onSelect={() => this.switchSkeletonViewers()} />
-                    <CheckBoxLineComponent label="Physics" isSelected={() => this._physicsViewersEnabled} onSelect={() => this.switchPhysicsViewers()} />
-                </LineContainerComponent>
-                <LineContainerComponent title="TEXTURE CHANNELS">
-                    <CheckBoxLineComponent label="Diffuse" isSelected={() => StandardMaterial.DiffuseTextureEnabled} onSelect={() => StandardMaterial.DiffuseTextureEnabled = !StandardMaterial.DiffuseTextureEnabled} />
-                    <CheckBoxLineComponent label="Ambient" isSelected={() => StandardMaterial.AmbientTextureEnabled} onSelect={() => StandardMaterial.AmbientTextureEnabled = !StandardMaterial.AmbientTextureEnabled} />
-                    <CheckBoxLineComponent label="Specular" isSelected={() => StandardMaterial.SpecularTextureEnabled} onSelect={() => StandardMaterial.SpecularTextureEnabled = !StandardMaterial.SpecularTextureEnabled} />
-                    <CheckBoxLineComponent label="Emissive" isSelected={() => StandardMaterial.EmissiveTextureEnabled} onSelect={() => StandardMaterial.EmissiveTextureEnabled = !StandardMaterial.EmissiveTextureEnabled} />
-                    <CheckBoxLineComponent label="Bump" isSelected={() => StandardMaterial.BumpTextureEnabled} onSelect={() => StandardMaterial.BumpTextureEnabled = !StandardMaterial.BumpTextureEnabled} />
-                    <CheckBoxLineComponent label="Opacity" isSelected={() => StandardMaterial.OpacityTextureEnabled} onSelect={() => StandardMaterial.OpacityTextureEnabled = !StandardMaterial.OpacityTextureEnabled} />
-                    <CheckBoxLineComponent label="Reflection" isSelected={() => StandardMaterial.ReflectionTextureEnabled} onSelect={() => StandardMaterial.ReflectionTextureEnabled = !StandardMaterial.ReflectionTextureEnabled} />
-                    <CheckBoxLineComponent label="Refraction" isSelected={() => StandardMaterial.RefractionTextureEnabled} onSelect={() => StandardMaterial.RefractionTextureEnabled = !StandardMaterial.RefractionTextureEnabled} />
-                    <CheckBoxLineComponent label="ColorGrading" isSelected={() => StandardMaterial.ColorGradingTextureEnabled} onSelect={() => StandardMaterial.ColorGradingTextureEnabled = !StandardMaterial.ColorGradingTextureEnabled} />
-                    <CheckBoxLineComponent label="Lightmap" isSelected={() => StandardMaterial.LightmapTextureEnabled} onSelect={() => StandardMaterial.LightmapTextureEnabled = !StandardMaterial.LightmapTextureEnabled} />
-                    <CheckBoxLineComponent label="Fresnel" isSelected={() => StandardMaterial.FresnelEnabled} onSelect={() => StandardMaterial.FresnelEnabled = !StandardMaterial.FresnelEnabled} />
-                </LineContainerComponent>
-                <LineContainerComponent title="FEATURES">
-                    <CheckBoxLineComponent label="Animations" isSelected={() => scene.animationsEnabled} onSelect={() => scene.animationsEnabled = !scene.animationsEnabled} />
-                    <CheckBoxLineComponent label="Collisions" isSelected={() => scene.collisionsEnabled} onSelect={() => scene.collisionsEnabled = !scene.collisionsEnabled} />
-                    <CheckBoxLineComponent label="Fog" isSelected={() => scene.fogEnabled} onSelect={() => scene.fogEnabled = !scene.fogEnabled} />
-                    <CheckBoxLineComponent label="Lens flares" isSelected={() => scene.lensFlaresEnabled} onSelect={() => scene.lensFlaresEnabled = !scene.lensFlaresEnabled} />
-                    <CheckBoxLineComponent label="Lights" isSelected={() => scene.lightsEnabled} onSelect={() => scene.lightsEnabled = !scene.lightsEnabled} />
-                    <CheckBoxLineComponent label="Particles" isSelected={() => scene.particlesEnabled} onSelect={() => scene.particlesEnabled = !scene.particlesEnabled} />
-                    <CheckBoxLineComponent label="Post-processes" isSelected={() => scene.postProcessesEnabled} onSelect={() => scene.postProcessesEnabled = !scene.postProcessesEnabled} />
-                    <CheckBoxLineComponent label="Probes" isSelected={() => scene.probesEnabled} onSelect={() => scene.probesEnabled = !scene.probesEnabled} />
-                    <CheckBoxLineComponent label="Textures" isSelected={() => scene.texturesEnabled} onSelect={() => scene.texturesEnabled = !scene.texturesEnabled} />
-                    <CheckBoxLineComponent label="Procedural textures" isSelected={() => scene.proceduralTexturesEnabled} onSelect={() => scene.proceduralTexturesEnabled = !scene.proceduralTexturesEnabled} />
-                    <CheckBoxLineComponent label="Render targets" isSelected={() => scene.renderTargetsEnabled} onSelect={() => scene.renderTargetsEnabled = !scene.renderTargetsEnabled} />
-                    <CheckBoxLineComponent label="Shadows" isSelected={() => scene.shadowsEnabled} onSelect={() => scene.shadowsEnabled = !scene.shadowsEnabled} />
-                    <CheckBoxLineComponent label="Skeletons" isSelected={() => scene.skeletonsEnabled} onSelect={() => scene.skeletonsEnabled = !scene.skeletonsEnabled} />
-                    <CheckBoxLineComponent label="Sprites" isSelected={() => scene.spritesEnabled} onSelect={() => scene.spritesEnabled = !scene.spritesEnabled} />
-                </LineContainerComponent>
-            </div>
-        );
-    }
-}
+import * as React from "react";
+import { PaneComponent, IPaneComponentProps } from "../paneComponent";
+import { LineContainerComponent } from "../lineContainerComponent";
+import { CheckBoxLineComponent } from "../lines/checkBoxLineComponent";
+import { RenderGridPropertyGridComponent } from "./propertyGrids/renderGridPropertyGridComponent";
+
+export class DebugTabComponent extends PaneComponent {
+    private _skeletonViewersEnabled = false;
+    private _physicsViewersEnabled = false;
+    private _skeletonViewers = new Array<SkeletonViewer>();
+
+    constructor(props: IPaneComponentProps) {
+        super(props);
+    }
+
+    componentWillMount() {
+        const scene = this.props.scene;
+
+        if (!scene) {
+            return;
+        }
+
+        if (!scene.reservedDataStore) {
+            scene.reservedDataStore = {};
+        }
+
+        for (var mesh of scene.meshes) {
+            if (mesh.skeleton && mesh.reservedDataStore && mesh.reservedDataStore.skeletonViewer) {
+                this._skeletonViewers.push(mesh.reservedDataStore.skeletonViewer);
+            }
+        }
+
+        this._skeletonViewersEnabled = (this._skeletonViewers.length > 0);
+        this._physicsViewersEnabled = scene.reservedDataStore.physicsViewer != null;
+    }
+
+    componentWillUnmount() {
+    }
+
+    switchSkeletonViewers() {
+        this._skeletonViewersEnabled = !this._skeletonViewersEnabled;
+        const scene = this.props.scene;
+
+        if (this._skeletonViewersEnabled) {
+            for (var mesh of scene.meshes) {
+                if (mesh.skeleton) {
+                    var found = false;
+                    for (var sIndex = 0; sIndex < this._skeletonViewers.length; sIndex++) {
+                        if (this._skeletonViewers[sIndex].skeleton === mesh.skeleton) {
+                            found = true;
+                            break;
+                        }
+                    }
+                    if (found) {
+                        continue;
+                    }
+                    var viewer = new SkeletonViewer(mesh.skeleton, mesh, scene, true, 0);
+                    viewer.isEnabled = true;
+                    this._skeletonViewers.push(viewer);
+                    if (!mesh.reservedDataStore) {
+                        mesh.reservedDataStore = {};
+                    }
+                    mesh.reservedDataStore.skeletonViewer = viewer;
+                }
+            }
+        } else {
+            for (var index = 0; index < this._skeletonViewers.length; index++) {
+                this._skeletonViewers[index].mesh.reservedDataStore.skeletonViewer = null;
+                this._skeletonViewers[index].dispose();
+            }
+            this._skeletonViewers = [];
+
+        }
+    }
+
+    switchPhysicsViewers() {
+        this._physicsViewersEnabled = !this._physicsViewersEnabled;
+        const scene = this.props.scene;
+
+        if (this._physicsViewersEnabled) {
+            const physicsViewer = new PhysicsViewer(scene);
+            scene.reservedDataStore.physicsViewer = physicsViewer;
+
+            for (var mesh of scene.meshes) {
+                if (mesh.physicsImpostor) {
+                    let debugMesh = physicsViewer.showImpostor(mesh.physicsImpostor);
+
+                    if (debugMesh) {
+                        debugMesh.reservedDataStore = { hidden: true };
+                        debugMesh.material!.reservedDataStore = { hidden: true };
+                    }
+                }
+            }
+        } else {
+            scene.reservedDataStore.physicsViewer.dispose();
+            scene.reservedDataStore.physicsViewer = null;
+        }
+    }
+
+    render() {
+        const scene = this.props.scene;
+
+        if (!scene) {
+            return null;
+        }
+
+        return (
+            <div className="pane">
+                <LineContainerComponent title="HELPERS">
+                    <RenderGridPropertyGridComponent scene={scene} />
+                    <CheckBoxLineComponent label="Bones" isSelected={() => this._skeletonViewersEnabled} onSelect={() => this.switchSkeletonViewers()} />
+                    <CheckBoxLineComponent label="Physics" isSelected={() => this._physicsViewersEnabled} onSelect={() => this.switchPhysicsViewers()} />
+                </LineContainerComponent>
+                <LineContainerComponent title="TEXTURE CHANNELS">
+                    <CheckBoxLineComponent label="Diffuse" isSelected={() => StandardMaterial.DiffuseTextureEnabled} onSelect={() => StandardMaterial.DiffuseTextureEnabled = !StandardMaterial.DiffuseTextureEnabled} />
+                    <CheckBoxLineComponent label="Ambient" isSelected={() => StandardMaterial.AmbientTextureEnabled} onSelect={() => StandardMaterial.AmbientTextureEnabled = !StandardMaterial.AmbientTextureEnabled} />
+                    <CheckBoxLineComponent label="Specular" isSelected={() => StandardMaterial.SpecularTextureEnabled} onSelect={() => StandardMaterial.SpecularTextureEnabled = !StandardMaterial.SpecularTextureEnabled} />
+                    <CheckBoxLineComponent label="Emissive" isSelected={() => StandardMaterial.EmissiveTextureEnabled} onSelect={() => StandardMaterial.EmissiveTextureEnabled = !StandardMaterial.EmissiveTextureEnabled} />
+                    <CheckBoxLineComponent label="Bump" isSelected={() => StandardMaterial.BumpTextureEnabled} onSelect={() => StandardMaterial.BumpTextureEnabled = !StandardMaterial.BumpTextureEnabled} />
+                    <CheckBoxLineComponent label="Opacity" isSelected={() => StandardMaterial.OpacityTextureEnabled} onSelect={() => StandardMaterial.OpacityTextureEnabled = !StandardMaterial.OpacityTextureEnabled} />
+                    <CheckBoxLineComponent label="Reflection" isSelected={() => StandardMaterial.ReflectionTextureEnabled} onSelect={() => StandardMaterial.ReflectionTextureEnabled = !StandardMaterial.ReflectionTextureEnabled} />
+                    <CheckBoxLineComponent label="Refraction" isSelected={() => StandardMaterial.RefractionTextureEnabled} onSelect={() => StandardMaterial.RefractionTextureEnabled = !StandardMaterial.RefractionTextureEnabled} />
+                    <CheckBoxLineComponent label="ColorGrading" isSelected={() => StandardMaterial.ColorGradingTextureEnabled} onSelect={() => StandardMaterial.ColorGradingTextureEnabled = !StandardMaterial.ColorGradingTextureEnabled} />
+                    <CheckBoxLineComponent label="Lightmap" isSelected={() => StandardMaterial.LightmapTextureEnabled} onSelect={() => StandardMaterial.LightmapTextureEnabled = !StandardMaterial.LightmapTextureEnabled} />
+                    <CheckBoxLineComponent label="Fresnel" isSelected={() => StandardMaterial.FresnelEnabled} onSelect={() => StandardMaterial.FresnelEnabled = !StandardMaterial.FresnelEnabled} />
+                </LineContainerComponent>
+                <LineContainerComponent title="FEATURES">
+                    <CheckBoxLineComponent label="Animations" isSelected={() => scene.animationsEnabled} onSelect={() => scene.animationsEnabled = !scene.animationsEnabled} />
+                    <CheckBoxLineComponent label="Collisions" isSelected={() => scene.collisionsEnabled} onSelect={() => scene.collisionsEnabled = !scene.collisionsEnabled} />
+                    <CheckBoxLineComponent label="Fog" isSelected={() => scene.fogEnabled} onSelect={() => scene.fogEnabled = !scene.fogEnabled} />
+                    <CheckBoxLineComponent label="Lens flares" isSelected={() => scene.lensFlaresEnabled} onSelect={() => scene.lensFlaresEnabled = !scene.lensFlaresEnabled} />
+                    <CheckBoxLineComponent label="Lights" isSelected={() => scene.lightsEnabled} onSelect={() => scene.lightsEnabled = !scene.lightsEnabled} />
+                    <CheckBoxLineComponent label="Particles" isSelected={() => scene.particlesEnabled} onSelect={() => scene.particlesEnabled = !scene.particlesEnabled} />
+                    <CheckBoxLineComponent label="Post-processes" isSelected={() => scene.postProcessesEnabled} onSelect={() => scene.postProcessesEnabled = !scene.postProcessesEnabled} />
+                    <CheckBoxLineComponent label="Probes" isSelected={() => scene.probesEnabled} onSelect={() => scene.probesEnabled = !scene.probesEnabled} />
+                    <CheckBoxLineComponent label="Textures" isSelected={() => scene.texturesEnabled} onSelect={() => scene.texturesEnabled = !scene.texturesEnabled} />
+                    <CheckBoxLineComponent label="Procedural textures" isSelected={() => scene.proceduralTexturesEnabled} onSelect={() => scene.proceduralTexturesEnabled = !scene.proceduralTexturesEnabled} />
+                    <CheckBoxLineComponent label="Render targets" isSelected={() => scene.renderTargetsEnabled} onSelect={() => scene.renderTargetsEnabled = !scene.renderTargetsEnabled} />
+                    <CheckBoxLineComponent label="Shadows" isSelected={() => scene.shadowsEnabled} onSelect={() => scene.shadowsEnabled = !scene.shadowsEnabled} />
+                    <CheckBoxLineComponent label="Skeletons" isSelected={() => scene.skeletonsEnabled} onSelect={() => scene.skeletonsEnabled = !scene.skeletonsEnabled} />
+                    <CheckBoxLineComponent label="Sprites" isSelected={() => scene.spritesEnabled} onSelect={() => scene.spritesEnabled = !scene.spritesEnabled} />
+                </LineContainerComponent>
+            </div>
+        );
+    }
+}
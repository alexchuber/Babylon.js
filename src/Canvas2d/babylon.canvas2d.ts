--- conflicted
+++ resolved
@@ -1,1069 +1,1035 @@
-﻿module BABYLON {
-
-    export class Canvas2DEngineBoundData {
-        public GetOrAddModelCache<TInstData>(key: string, factory: (key: string) => ModelRenderCache): ModelRenderCache {
-            return this._modelCache.getOrAddWithFactory(key, factory);
-        }
-
-        private _modelCache: StringDictionary<ModelRenderCache> = new StringDictionary<ModelRenderCache>();
-
-        public DisposeModelRenderCache(modelRenderCache: ModelRenderCache): boolean {
-            if (!modelRenderCache.isDisposed) {
-                return false;
-            }
-
-            this._modelCache.remove(modelRenderCache.modelKey);
-
-            return true;
-        }
-    }
-
-    @className("Canvas2D")
-    export class Canvas2D extends Group2D {
-        /**
-         * In this strategy only the direct children groups of the Canvas will be cached, their whole content (whatever the sub groups they have) into a single bitmap.
-         * This strategy doesn't allow primitives added directly as children of the Canvas.
-         * You typically want to use this strategy of a screenSpace fullscreen canvas: you don't want a bitmap cache taking the whole screen resolution but still want the main contents (say UI in the topLeft and rightBottom for instance) to be efficiently cached.
-         */
-        public static CACHESTRATEGY_TOPLEVELGROUPS = 1;
-
-        /**
-         * In this strategy each group will have its own cache bitmap (except if a given group explicitly defines the DONTCACHEOVERRIDE or CACHEINPARENTGROUP behaviors).
-         * This strategy is typically used if the canvas has some groups that are frequently animated. Unchanged ones will have a steady cache and the others will be refreshed when they change, reducing the redraw operation count to their content only.
-         * When using this strategy, group instances can rely on the DONTCACHEOVERRIDE or CACHEINPARENTGROUP behaviors to minimize the amount of cached bitmaps.
-         * Note that in this mode the Canvas itself is not cached, it only contains the sprites of its direct children group to render, there's no point to cache the whole canvas, sprites will be rendered pretty efficiently, the memory cost would be too great for the value of it.
-         */
-        public static CACHESTRATEGY_ALLGROUPS = 2;
-
-        /**
-         * In this strategy the whole canvas is cached into a single bitmap containing every primitives it owns, at the exception of the ones that are owned by a group having the DONTCACHEOVERRIDE behavior (these primitives will be directly drawn to the viewport at each render for screenSpace Canvas or be part of the Canvas cache bitmap for worldSpace Canvas).
-         */
-        public static CACHESTRATEGY_CANVAS = 3;
-
-        /**
-         * This strategy is used to recompose/redraw the canvas entirely at each viewport render.
-         * Use this strategy if memory is a concern above rendering performances and/or if the canvas is frequently animated (hence reducing the benefits of caching).
-         * Note that you can't use this strategy for WorldSpace Canvas, they need at least a top level group caching.
-         */
-        public static CACHESTRATEGY_DONTCACHE = 4;
-
-        /**
-         * Create a new 2D ScreenSpace Rendering Canvas, it is a 2D rectangle that has a size (width/height) and a position relative to the bottom/left corner of the screen.
-         * ScreenSpace Canvas will be drawn in the Viewport as a 2D Layer lying to the top of the 3D Scene. Typically used for traditional UI.
-         * All caching strategies will be available.
-         * PLEASE NOTE: the origin of a Screen Space Canvas is set to [0;0] (bottom/left) which is different than the default origin of a Primitive which is centered [0.5;0.5]
-         * @param scene the Scene that owns the Canvas
-         * Options:
-         *  - id: a text identifier, for information purpose only
-         *  - pos: the position of the canvas, relative from the bottom/left of the scene's viewport. Alternatively you can set the x and y properties directly. Default value is [0, 0]
-         *  - size: the Size of the canvas. Alternatively the width and height properties can be set. If null two behaviors depend on the cachingStrategy: if it's CACHESTRATEGY_CACHECANVAS then it will always auto-fit the rendering device, in all the other modes it will fit the content of the Canvas
-         *  - cachingStrategy: either CACHESTRATEGY_TOPLEVELGROUPS, CACHESTRATEGY_ALLGROUPS, CACHESTRATEGY_CANVAS, CACHESTRATEGY_DONTCACHE. Please refer to their respective documentation for more information. Default is Canvas2D.CACHESTRATEGY_DONTCACHE
-         *  - enableInteraction: if true the pointer events will be listened and rerouted to the appropriate primitives of the Canvas2D through the Prim2DBase.onPointerEventObservable observable property. Default is true.
-         *  - isVisible: true if the canvas must be visible, false for hidden. Default is true.
-         *  - marginTop/Left/Right/Bottom: define the margin for the corresponding edge, if all of them are null, margin is not used in layout computing. Default Value is null for each.
-         *  - hAlighment: define horizontal alignment of the Canvas, alignment is optional, default value null: no alignment.
-         *  - vAlighment: define horizontal alignment of the Canvas, alignment is optional, default value null: no alignment.
-         */
-        static CreateScreenSpace(scene: Scene, options: { id?: string, x?: number, y?: number, position?: Vector2, origin?: Vector2, width?: number, height?: number, size?: Size, cachingStrategy?: number, enableInteraction?: boolean, isVisible?: boolean, marginTop?: number, marginLeft?: number, marginRight?: number, marginBottom?: number, hAlignment?: number, vAlignment?: number }): Canvas2D {
-            let c = new Canvas2D();
-
-            if (!options) {
-                c.setupCanvas(scene, null, null, 1, true, Canvas2D.CACHESTRATEGY_DONTCACHE, true, Vector2.Zero(), true, null, null, null, null, null, null);
-                c.position = Vector2.Zero();
-            } else { 
-                let pos = options.position || new Vector2(options.x || 0, options.y || 0);
-                let size = (!options.size && !options.width && !options.height) ? null : (options.size || (new Size(options.width || 0, options.height || 0)));
-
-                c.setupCanvas(scene, options.id || null, size, 1, true, options.cachingStrategy || Canvas2D.CACHESTRATEGY_DONTCACHE, options.enableInteraction || true, options.origin || Vector2.Zero(), options.isVisible || true, options.marginTop, options.marginLeft, options.marginRight, options.marginBottom, options.hAlignment || Prim2DBase.HAlignLeft, options.vAlignment || Prim2DBase.VAlignTop);
-                c.position = pos;
-            }
-
-            return c;
-        }
-
-        /**
-         * Create a new 2D WorldSpace Rendering Canvas, it is a 2D rectangle that has a size (width/height) and a world transformation information to place it in the world space.
-         * This kind of canvas can't have its Primitives directly drawn in the Viewport, they need to be cached in a bitmap at some point, as a consequence the DONT_CACHE strategy is unavailable. For now only CACHESTRATEGY_CANVAS is supported, but the remaining strategies will be soon.
-         * @param scene the Scene that owns the Canvas
-         * @param size the dimension of the Canvas in World Space
-         * Options:
-         *  - id: a text identifier, for information purpose only, default is null.
-         *  - position the position of the Canvas in World Space, default is [0,0,0]
-         *  - rotation the rotation of the Canvas in World Space, default is Quaternion.Identity()
-         *  - renderScaleFactor A scale factor applied to create the rendering texture that will be mapped in the Scene Rectangle. If you set 2 for instance the texture will be twice large in width and height. A greater value will allow to achieve a better rendering quality. Default value is 1.
-         * BE AWARE that the Canvas true dimension will be size*renderScaleFactor, then all coordinates and size will have to be express regarding this size.
-         * TIPS: if you want a renderScaleFactor independent reference of frame, create a child Group2D in the Canvas with position 0,0 and size set to null, then set its scale property to the same amount than the renderScaleFactor, put all your primitive inside using coordinates regarding the size property you pick for the Canvas and you'll be fine.
-         * - sideOrientation: Unexpected behavior occur if the value is different from Mesh.DEFAULTSIDE right now, so please use this one, which is the default.
-         * - cachingStrategy Must be CACHESTRATEGY_CANVAS for now, which is the default.
-         *  - enableInteraction: if true the pointer events will be listened and rerouted to the appropriate primitives of the Canvas2D through the Prim2DBase.onPointerEventObservable observable property. Default is false (the opposite of ScreenSpace).
-         * - isVisible: true if the canvas must be visible, false for hidden. Default is true.
-<<<<<<< HEAD
-         * - noWorldSpaceNode: if true there won't be a WorldSpaceNode created for this canvas, you'll be responsible of rendering the canvas texture in the scene.
-         */
-        static CreateWorldSpace(scene: Scene, size: Size, options: { id?: string, position?: Vector3, rotation?: Quaternion, renderScaleFactor?: number, sideOrientation?: number, cachingStrategy?: number, enableInteraction?: boolean, isVisible?: boolean, noWorldSpaceNode?: boolean}): Canvas2D {
-=======
-         * - customWorldSpaceNode: if specified the Canvas will be rendered in this given Node. But it's the responsibility of the caller to set the "worldSpaceToNodeLocal" property to compute the hit of the mouse ray into the node (in world coordinate system) as well as rendering the cached bitmap in the node itself. The properties cachedRect and cachedTexture of Group2D will give you what you need to do that.
-         */
-        static CreateWorldSpace(scene: Scene, size: Size, options: { id?: string, position?: Vector3, rotation?: Quaternion, renderScaleFactor?: number, sideOrientation?: number, cachingStrategy?: number, enableInteraction?: boolean, isVisible?: boolean, customWorldSpaceNode?: Node}): Canvas2D {
->>>>>>> f4429363
-
-            let cs = options && options.cachingStrategy || Canvas2D.CACHESTRATEGY_CANVAS;
-
-            if (cs !== Canvas2D.CACHESTRATEGY_CANVAS) {
-                throw new Error("Right now only the CACHESTRATEGY_CANVAS cache Strategy is supported for WorldSpace Canvas. More will come soon!");
-            }
-
-            //if (cachingStrategy === Canvas2D.CACHESTRATEGY_DONTCACHE) {
-            //    throw new Error("CACHESTRATEGY_DONTCACHE cache Strategy can't be used for WorldSpace Canvas");
-            //}
-
-<<<<<<< HEAD
-            let id = options && options.id || null;
-            let rsf = options && options.renderScaleFactor || 1;
-            let c = new Canvas2D();
-            c.setupCanvas(scene, id, new Size(size.width * rsf, size.height * rsf), false, cs, options && options.enableInteraction || true, Vector2.Zero(), options && options.isVisible || true, null, null, null, null, null, null);
-
-            if (!options || !options.noWorldSpaceNode) {
-                let plane = new WorldSpaceCanvas2D(id, scene, c);
-                let vertexData = VertexData.CreatePlane({
-                    width: size.width / 2,
-                    height: size.height / 2,
-                    sideOrientation: options && options.sideOrientation || Mesh.DEFAULTSIDE
-                });
-                let mtl = new StandardMaterial(id + "_Material", scene);
-
-                c.applyCachedTexture(vertexData, mtl);
-                vertexData.applyToMesh(plane, false);
-
-                mtl.specularColor = new Color3(0, 0, 0);
-                mtl.disableLighting = true;
-                mtl.useAlphaFromDiffuseTexture = true;
-                plane.position = options && options.position || Vector3.Zero();
-                plane.rotationQuaternion = options && options.rotation || Quaternion.Identity();
-                plane.material = mtl;
-                c._worldSpaceNode = plane;
-            }
-=======
-            let enableInteraction = options ? options.enableInteraction : true;
-            let createWorldSpaceNode = !options || (options.customWorldSpaceNode==null);
-            let isVisible = options ? options.isVisible || true : true;
-            let id = options ? options.id || null : null;
-            let rsf = options ? options.renderScaleFactor || 1 : 1;
->>>>>>> f4429363
-
-            let c = new Canvas2D();
-            c.setupCanvas(scene, id, new Size(size.width, size.height), rsf, false, cs, enableInteraction, new Vector2(0.5, 0.5), isVisible, null, null, null, null, null, null);
-
-            if (createWorldSpaceNode) {
-                let plane = new WorldSpaceCanvas2D(id, scene, c);
-                let vertexData = VertexData.CreatePlane({
-                    width: size.width,
-                    height: size.height,
-                    sideOrientation: options && options.sideOrientation || Mesh.DEFAULTSIDE
-                });
-                let mtl = new StandardMaterial(id + "_Material", scene);
-
-                c.applyCachedTexture(vertexData, mtl);
-                vertexData.applyToMesh(plane, false);
-
-                mtl.specularColor = new Color3(0, 0, 0);
-                mtl.disableLighting = true;
-                mtl.useAlphaFromDiffuseTexture = true;
-                plane.position = options && options.position || Vector3.Zero();
-                plane.rotationQuaternion = options && options.rotation || Quaternion.Identity();
-                plane.material = mtl;
-                c._worldSpaceNode = plane;
-            } else {
-                c._worldSpaceNode = options.customWorldSpaceNode;
-            }
-            return c;
-        }
-
-        protected setupCanvas(scene: Scene, name: string, size: Size, renderScaleFactor: number, isScreenSpace: boolean, cachingstrategy: number, enableInteraction: boolean, origin: Vector2, isVisible: boolean, marginTop: number, marginLeft: number, marginRight: number, marginBottom: number, hAlign: number, vAlign: number) {
-            let engine = scene.getEngine();
-            this._fitRenderingDevice = !size;
-            if (!size) {
-                size = new Size(engine.getRenderWidth(), engine.getRenderHeight());
-            } else {
-                size.height *= renderScaleFactor;
-                size.width *= renderScaleFactor;
-            }
-            this.__engineData = engine.getOrAddExternalDataWithFactory("__BJSCANVAS2D__", k => new Canvas2DEngineBoundData());
-            this._renderScaleFactor = renderScaleFactor;
-            this._cachingStrategy = cachingstrategy;
-            this._primPointerInfo = new PrimitivePointerInfo();
-            this._capturedPointers = new StringDictionary<Prim2DBase>();
-            this._pickStartingPosition = Vector2.Zero();
-
-            this.setupGroup2D(this, null, name, Vector2.Zero(), origin, size, isVisible, this._cachingStrategy===Canvas2D.CACHESTRATEGY_ALLGROUPS ? Group2D.GROUPCACHEBEHAVIOR_DONTCACHEOVERRIDE : Group2D.GROUPCACHEBEHAVIOR_FOLLOWCACHESTRATEGY, marginTop, marginLeft, marginRight, marginBottom, hAlign, vAlign);
-
-            this._hierarchyLevelMaxSiblingCount = 10;
-            this._hierarchyDepthOffset = 0;
-            this._siblingDepthOffset = 1 / this._hierarchyLevelMaxSiblingCount;
-            this._scene = scene;
-            this._engine = engine;
-            this._renderingSize = new Size(0, 0);
-
-            // Register scene dispose to also dispose the canvas when it'll happens
-            scene.onDisposeObservable.add((d, s) => {
-                this.dispose();
-            });
-
-            if (cachingstrategy !== Canvas2D.CACHESTRATEGY_TOPLEVELGROUPS) {
-                this._background = Rectangle2D.Create(this, { id: "###CANVAS BACKGROUND###", width: size.width, height: size.height});
-                this._background.isPickable = false;
-                this._background.origin = Vector2.Zero();
-                this._background.levelVisible = false;
-            }
-            this._isScreeSpace = isScreenSpace;
-
-            if (this._isScreeSpace) {
-                this._afterRenderObserver = this._scene.onAfterRenderObservable.add((d, s) => {
-                    this._engine.clear(null, false, true);
-                    this._render();
-                });
-            } else {
-                this._beforeRenderObserver = this._scene.onBeforeRenderObservable.add((d, s) => {
-                    this._render();
-                });
-            }
-
-            this._supprtInstancedArray = this._engine.getCaps().instancedArrays !== null;
-//            this._supprtInstancedArray = false; // TODO REMOVE!!!
-
-            this._setupInteraction(enableInteraction);
-        }
-
-        public get hierarchyLevelMaxSiblingCount(): number {
-            return this._hierarchyLevelMaxSiblingCount;
-        }
-
-        private _setupInteraction(enable: boolean) {
-            // No change detection
-            if (enable === this._interactionEnabled) {
-                return;
-            }
-
-            // Set the new state
-            this._interactionEnabled = enable;
-
-            // ScreenSpace mode
-            if (this._isScreeSpace) {
-                // Disable interaction
-                if (!enable) {
-                    if (this._scenePrePointerObserver) {
-                        this.scene.onPrePointerObservable.remove(this._scenePrePointerObserver);
-                        this._scenePrePointerObserver = null;
-                    }
-
-                    return;
-                }
-
-                // Enable Interaction
-
-                // Register the observable
-                this._scenePrePointerObserver = this.scene.onPrePointerObservable.add((e, s) => {
-                    let hs = 1/this.engine.getHardwareScalingLevel();
-                    let localPos = e.localPosition.multiplyByFloats(hs, hs);
-                    this._handlePointerEventForInteraction(e, localPos, s);
-                });
-            }
-
-            // World Space Mode
-            else {
-                let scene = this.scene;
-                if (enable) {
-                    scene.constantlyUpdateMeshUnderPointer = true;
-                    this._scenePointerObserver = scene.onPointerObservable.add((e, s) => {
-
-                        if (e.pickInfo.hit && e.pickInfo.pickedMesh === this._worldSpaceNode && this.worldSpaceToNodeLocal) {
-                            let localPos = this.worldSpaceToNodeLocal(e.pickInfo.pickedPoint);
-                            this._handlePointerEventForInteraction(e, localPos, s);
-                        }
-                    });
-                }
-
-                // Disable
-                else {
-                    if (this._scenePointerObserver) {
-                        this.scene.onPointerObservable.remove(this._scenePointerObserver);
-                        this._scenePointerObserver = null;
-                    }
-                }
-            }
-        }
-
-        /**
-         * If you set your own WorldSpaceNode to display the Canvas2D you have to provide your own implementation of this method which computes the local position in the Canvas based on the given 3D World one.
-         * Beware that you have to take under consideration the origin and the renderScaleFactor in your calculations! Good luck!
-         */
-        public worldSpaceToNodeLocal = (worldPos: Vector3): Vector2 => {
-            let node = this._worldSpaceNode;
-            if (!node) {
-                return;
-            }
-
-            let mtx = node.getWorldMatrix().clone();
-            mtx.invert();
-            let v = Vector3.TransformCoordinates(worldPos, mtx);
-            let rsf = this._renderScaleFactor;
-            let res = new Vector2(v.x*rsf, v.y*rsf);
-            let size = this.actualSize;
-            let o = this.origin;
-            res.x += size.width * o.x;
-            res.y += size.width * o.y;
-            return res;
-        }
-
-        /**
-         * Internal method, you should use the Prim2DBase version instead
-         */
-        public _setPointerCapture(pointerId: number, primitive: Prim2DBase): boolean {
-            if (this.isPointerCaptured(pointerId)) {
-                return false;
-            }
-
-            // Try to capture the pointer on the HTML side
-            try {
-                this.engine.getRenderingCanvas().setPointerCapture(pointerId);
-            } catch (e) {
-                //Nothing to do with the error. Execution will continue.
-            }
-
-            this._primPointerInfo.updateRelatedTarget(primitive, Vector2.Zero());
-            this._bubbleNotifyPrimPointerObserver(primitive, PrimitivePointerInfo.PointerGotCapture, null);
-
-            this._capturedPointers.add(pointerId.toString(), primitive);
-            return true;
-        }
-
-        /**
-         * Internal method, you should use the Prim2DBase version instead
-         */
-        public _releasePointerCapture(pointerId: number, primitive: Prim2DBase): boolean {
-            if (this._capturedPointers.get(pointerId.toString()) !== primitive) {
-                return false;
-            }
-
-            // Try to release the pointer on the HTML side
-            try {
-                this.engine.getRenderingCanvas().releasePointerCapture(pointerId);
-            } catch (e) {
-                //Nothing to do with the error. Execution will continue.
-            }
-
-            this._primPointerInfo.updateRelatedTarget(primitive, Vector2.Zero());
-            this._bubbleNotifyPrimPointerObserver(primitive, PrimitivePointerInfo.PointerLostCapture, null);
-            this._capturedPointers.remove(pointerId.toString());
-            return true;
-        }
-
-        /**
-         * Determine if the given pointer is captured or not
-         * @param pointerId the Id of the pointer
-         * @return true if it's captured, false otherwise
-         */
-        public isPointerCaptured(pointerId: number): boolean {
-            return this._capturedPointers.contains(pointerId.toString());
-        }
-
-        private getCapturedPrimitive(pointerId: number): Prim2DBase {
-            // Avoid unnecessary lookup
-            if (this._capturedPointers.count === 0) {
-                return null;
-            }
-            return this._capturedPointers.get(pointerId.toString());
-        }
-           
-        private static _interInfo = new IntersectInfo2D();
-        private _handlePointerEventForInteraction(eventData: PointerInfoBase, localPosition: Vector2, eventState: EventState) {
-            // Dispose check
-            if (this.isDisposed) {
-                return;
-            }
-
-            // Update the this._primPointerInfo structure we'll send to observers using the PointerEvent data
-            this._updatePointerInfo(eventData, localPosition);
-
-            let capturedPrim = this.getCapturedPrimitive(this._primPointerInfo.pointerId);
-
-            // Make sure the intersection list is up to date, we maintain this list either in response of a mouse event (here) or before rendering the canvas.
-            // Why before rendering the canvas? because some primitives may move and get away/under the mouse cursor (which is not moving). So we need to update at both location in order to always have an accurate list, which is needed for the hover state change.
-            this._updateIntersectionList(this._primPointerInfo.canvasPointerPos, capturedPrim!==null);
-
-            // Update the over status, same as above, it's could be done here or during rendering, but will be performed only once per render frame
-            this._updateOverStatus();
-
-            // Check if we have nothing to raise
-            if (!this._actualOverPrimitive && !capturedPrim) {
-                return;
-            }
-
-            // Update the relatedTarget info with the over primitive or the captured one (if any)
-            let targetPrim = capturedPrim || this._actualOverPrimitive.prim;
-
-            let targetPointerPos = capturedPrim ? this._primPointerInfo.canvasPointerPos.subtract(new Vector2(targetPrim.globalTransform.m[12], targetPrim.globalTransform.m[13])) : this._actualOverPrimitive.intersectionLocation;
-
-            this._primPointerInfo.updateRelatedTarget(targetPrim, targetPointerPos);
-
-            // Analyze the pointer event type and fire proper events on the primitive
-
-            if (eventData.type === PointerEventTypes.POINTERWHEEL) {
-                this._bubbleNotifyPrimPointerObserver(targetPrim, PrimitivePointerInfo.PointerMouseWheel, <MouseWheelEvent>eventData.event);
-            } else if (eventData.type === PointerEventTypes.POINTERMOVE) {
-                this._bubbleNotifyPrimPointerObserver(targetPrim, PrimitivePointerInfo.PointerMove, <PointerEvent>eventData.event);
-            } else if (eventData.type === PointerEventTypes.POINTERDOWN) {
-                this._bubbleNotifyPrimPointerObserver(targetPrim, PrimitivePointerInfo.PointerDown, <PointerEvent>eventData.event);
-            } else if (eventData.type === PointerEventTypes.POINTERUP) {
-                this._bubbleNotifyPrimPointerObserver(targetPrim, PrimitivePointerInfo.PointerUp, <PointerEvent>eventData.event);
-            }
-        }
-
-        private _updatePointerInfo(eventData: PointerInfoBase, localPosition: Vector2) {
-            let pii = this._primPointerInfo;
-            if (!pii.canvasPointerPos) {
-                pii.canvasPointerPos = Vector2.Zero();
-            }
-            var camera = this._scene.activeCamera;
-            var engine = this._scene.getEngine();
-
-            if (this._isScreeSpace) {
-                var cameraViewport = camera.viewport;
-                var viewport = cameraViewport.toGlobal(engine.getRenderWidth(), engine.getRenderHeight());
-
-                // Moving coordinates to local viewport world
-                var x = localPosition.x - viewport.x;
-                var y = localPosition.y - viewport.y;
-
-                pii.canvasPointerPos.x = x - this.position.x;
-                pii.canvasPointerPos.y = engine.getRenderHeight() -y - this.position.y;
-            } else {
-                pii.canvasPointerPos.x = localPosition.x;
-                pii.canvasPointerPos.y = localPosition.y;
-            }
-            pii.mouseWheelDelta = 0;
-
-            if (eventData.type === PointerEventTypes.POINTERWHEEL) {
-                var event = <MouseWheelEvent>eventData.event;
-                if (event.wheelDelta) {
-                    pii.mouseWheelDelta = event.wheelDelta / (PrimitivePointerInfo.MouseWheelPrecision * 40);
-                } else if (event.detail) {
-                    pii.mouseWheelDelta = -event.detail / PrimitivePointerInfo.MouseWheelPrecision;
-                }
-            } else {
-                var pe         = <PointerEvent>eventData.event;
-                pii.ctrlKey    = pe.ctrlKey;
-                pii.altKey     = pe.altKey;
-                pii.shiftKey   = pe.shiftKey;
-                pii.metaKey    = pe.metaKey;
-                pii.button     = pe.button;
-                pii.buttons    = pe.buttons;
-                pii.pointerId  = pe.pointerId;
-                pii.width      = pe.width;
-                pii.height     = pe.height;
-                pii.presssure  = pe.pressure;
-                pii.tilt.x     = pe.tiltX;
-                pii.tilt.y     = pe.tiltY;
-                pii.isCaptured = this.getCapturedPrimitive(pe.pointerId)!==null;
-            }
-        }
-
-        private _updateIntersectionList(mouseLocalPos: Vector2, isCapture: boolean) {
-            if (this.scene.getRenderId() === this._intersectionRenderId) {
-                return;
-            }
-
-            let ii = Canvas2D._interInfo;
-            ii.pickPosition.x = mouseLocalPos.x;
-            ii.pickPosition.y = mouseLocalPos.y;
-            ii.findFirstOnly = false;
-
-            // Fast rejection: test if the mouse pointer is outside the canvas's bounding Info
-            if (!isCapture && !this.boundingInfo.doesIntersect(ii.pickPosition)) {
-                this._previousIntersectionList = this._actualIntersectionList;
-                this._actualIntersectionList   = null;
-                this._previousOverPrimitive    = this._actualOverPrimitive;
-                this._actualOverPrimitive      = null;
-                return;
-            }
-
-            this.intersect(ii);
-
-            this._previousIntersectionList = this._actualIntersectionList;
-            this._actualIntersectionList   = ii.intersectedPrimitives;
-            this._previousOverPrimitive    = this._actualOverPrimitive;
-            this._actualOverPrimitive      = ii.topMostIntersectedPrimitive;
-
-            this._intersectionRenderId = this.scene.getRenderId();
-        }
-
-        // Based on the previousIntersectionList and the actualInstersectionList we can determined which primitives are being hover state or loosing it
-        private _updateOverStatus() {
-            if ((this.scene.getRenderId() === this._hoverStatusRenderId) || !this._previousIntersectionList || !this._actualIntersectionList) {
-                return;
-            }
-
-            // Detect a change of over
-            let prevPrim = this._previousOverPrimitive ? this._previousOverPrimitive.prim : null;
-            let actualPrim = this._actualOverPrimitive ? this._actualOverPrimitive.prim   : null;
-
-            if (prevPrim !== actualPrim) {
-                // Detect if the current pointer is captured, only fire event if they belong to the capture primitive
-                let capturedPrim = this.getCapturedPrimitive(this._primPointerInfo.pointerId);
-
-                // Notify the previous "over" prim that the pointer is no longer over it
-                if ((capturedPrim && capturedPrim===prevPrim) || (!capturedPrim && prevPrim)) {
-                    this._primPointerInfo.updateRelatedTarget(prevPrim, this._previousOverPrimitive.intersectionLocation);
-                    this._bubbleNotifyPrimPointerObserver(prevPrim, PrimitivePointerInfo.PointerOut, null);
-                }
-
-                // Notify the new "over" prim that the pointer is over it
-                if ((capturedPrim && capturedPrim === actualPrim) || (!capturedPrim && actualPrim)) {
-                    this._primPointerInfo.updateRelatedTarget(actualPrim, this._actualOverPrimitive.intersectionLocation);
-                    this._bubbleNotifyPrimPointerObserver(actualPrim, PrimitivePointerInfo.PointerOver, null);
-                }
-            }
-
-            this._hoverStatusRenderId = this.scene.getRenderId();
-        }
-
-        private _updatePrimPointerPos(prim: Prim2DBase) {
-            if (this._primPointerInfo.isCaptured) {
-                this._primPointerInfo.primitivePointerPos = this._primPointerInfo.relatedTargetPointerPos;
-            } else {
-                for (let pii of this._actualIntersectionList) {
-                    if (pii.prim === prim) {
-                        this._primPointerInfo.primitivePointerPos = pii.intersectionLocation;
-                        return;
-                    }
-                }
-            }
-        }
-
-        private _notifDebugMode = false;
-        private _debugExecObserver(prim: Prim2DBase, mask: number) {
-            if (!this._notifDebugMode) {
-                return;
-            }
-
-            let debug = "";
-            for (let i = 0; i < prim.hierarchyDepth; i++) {
-                debug += "  ";
-            }
-
-            let pii = this._primPointerInfo;
-            debug += `[RID:${this.scene.getRenderId()}] [${prim.hierarchyDepth}] event:${PrimitivePointerInfo.getEventTypeName(mask)}, id: ${prim.id} (${Tools.getClassName(prim)}), primPos: ${pii.primitivePointerPos.toString()}, canvasPos: ${pii.canvasPointerPos.toString()}`;
-            console.log(debug);
-        }
-
-        private _bubbleNotifyPrimPointerObserver(prim: Prim2DBase, mask: number, eventData: any) {
-            let ppi = this._primPointerInfo;
-
-            // In case of PointerOver/Out we will first notify the children (but the deepest to the closest) with PointerEnter/Leave
-            if ((mask & (PrimitivePointerInfo.PointerOver | PrimitivePointerInfo.PointerOut)) !== 0) {
-                this._notifChildren(prim, mask);
-            }
-
-            let bubbleCancelled = false;
-            let cur = prim;
-            while (cur) {
-                // Only trigger the observers if the primitive is intersected (except for out)
-                if (!bubbleCancelled) {
-                    this._updatePrimPointerPos(cur);
-
-                    // Exec the observers
-                    this._debugExecObserver(cur, mask);
-                    cur._pointerEventObservable.notifyObservers(ppi, mask);
-                    this._triggerActionManager(cur, ppi, mask, eventData);
-
-                    // Bubble canceled? If we're not executing PointerOver or PointerOut, quit immediately
-                    // If it's PointerOver/Out we have to trigger PointerEnter/Leave no matter what
-                    if (ppi.cancelBubble) {
-                        if ((mask & (PrimitivePointerInfo.PointerOver | PrimitivePointerInfo.PointerOut)) === 0) {
-                            return;
-                        }
-
-                        // We're dealing with PointerOver/Out, let's keep looping to fire PointerEnter/Leave, but not Over/Out anymore
-                        bubbleCancelled = true;
-                    }
-                }
-
-                // If bubble is cancel we didn't update the Primitive Pointer Pos yet, let's do it
-                if (bubbleCancelled) {
-                    this._updatePrimPointerPos(cur);
-                }
-
-                // Trigger a PointerEnter corresponding to the PointerOver
-                if (mask === PrimitivePointerInfo.PointerOver) {
-                    this._debugExecObserver(cur, PrimitivePointerInfo.PointerEnter);
-                    cur._pointerEventObservable.notifyObservers(ppi, PrimitivePointerInfo.PointerEnter);
-                }
-
-                // Trigger a PointerLeave corresponding to the PointerOut
-                else if (mask === PrimitivePointerInfo.PointerOut) {
-                    this._debugExecObserver(cur, PrimitivePointerInfo.PointerLeave);
-                    cur._pointerEventObservable.notifyObservers(ppi, PrimitivePointerInfo.PointerLeave);
-                }
-
-                // Loop to the parent
-                cur = cur.parent;
-            }
-        }
-
-        private _triggerActionManager(prim: Prim2DBase, ppi: PrimitivePointerInfo, mask: number, eventData) {
-
-            // Process Trigger related to PointerDown
-            if ((mask & PrimitivePointerInfo.PointerDown) !== 0) {
-                // On pointer down, record the current position and time to be able to trick PickTrigger and LongPressTrigger
-                this._pickStartingPosition = ppi.primitivePointerPos.clone();
-                this._pickStartingTime = new Date().getTime();
-                this._pickedDownPrim = null;
-
-                if (prim.actionManager) {
-                    this._pickedDownPrim = prim;
-                    if (prim.actionManager.hasPickTriggers) {
-                        let actionEvent = ActionEvent.CreateNewFromPrimitive(prim, ppi.primitivePointerPos, eventData);
-
-                        switch (eventData.button) {
-                        case 0:
-                            prim.actionManager.processTrigger(ActionManager.OnLeftPickTrigger, actionEvent);
-                            break;
-                        case 1:
-                            prim.actionManager.processTrigger(ActionManager.OnCenterPickTrigger, actionEvent);
-                            break;
-                        case 2:
-                            prim.actionManager.processTrigger(ActionManager.OnRightPickTrigger, actionEvent);
-                            break;
-                        }
-                        prim.actionManager.processTrigger(ActionManager.OnPickDownTrigger, actionEvent);
-                    }
-
-                    if (prim.actionManager.hasSpecificTrigger(ActionManager.OnLongPressTrigger)) {
-                        window.setTimeout(() => {
-                            let ppi = this._primPointerInfo;
-                            let capturedPrim = this.getCapturedPrimitive(ppi.pointerId);
-                            this._updateIntersectionList(ppi.canvasPointerPos, capturedPrim !== null);
-
-                            let ii = new IntersectInfo2D();
-                            ii.pickPosition = ppi.canvasPointerPos.clone();
-                            ii.findFirstOnly = false;
-                            this.intersect(ii);
-
-                            if (ii.isPrimIntersected(prim) !== null) {
-                                if (prim.actionManager) {
-                                    if (this._pickStartingTime !== 0 && ((new Date().getTime() - this._pickStartingTime) > ActionManager.LongPressDelay) && (Math.abs(this._pickStartingPosition.x - ii.pickPosition.x) < ActionManager.DragMovementThreshold && Math.abs(this._pickStartingPosition.y - ii.pickPosition.y) < ActionManager.DragMovementThreshold)) {
-                                        this._pickStartingTime = 0;
-                                        prim.actionManager.processTrigger(ActionManager.OnLongPressTrigger, ActionEvent.CreateNewFromPrimitive(prim, ppi.primitivePointerPos, eventData));
-                                    }
-                                }
-                            }
-                        }, ActionManager.LongPressDelay);
-                    }
-                }
-            }
-
-            // Process Triggers related to Pointer Up
-            else if ((mask & PrimitivePointerInfo.PointerUp) !== 0) {
-                this._pickStartingTime = 0;
-
-                let actionEvent = ActionEvent.CreateNewFromPrimitive(prim, ppi.primitivePointerPos, eventData);
-                if (prim.actionManager) {
-                    // OnPickUpTrigger
-                    prim.actionManager.processTrigger(ActionManager.OnPickUpTrigger, actionEvent);
-
-                    // OnPickTrigger
-                    if (Math.abs(this._pickStartingPosition.x - ppi.canvasPointerPos.x) < ActionManager.DragMovementThreshold && Math.abs(this._pickStartingPosition.y - ppi.canvasPointerPos.y) < ActionManager.DragMovementThreshold) {
-                        prim.actionManager.processTrigger(ActionManager.OnPickTrigger, actionEvent);
-                    }
-                }
-
-                // OnPickOutTrigger
-                if (this._pickedDownPrim && this._pickedDownPrim.actionManager && (this._pickedDownPrim !== prim)) {
-                    this._pickedDownPrim.actionManager.processTrigger(ActionManager.OnPickOutTrigger, actionEvent);
-                }
-            }
-
-            else if ((mask & PrimitivePointerInfo.PointerOver) !== 0) {
-                if (prim.actionManager) {
-                    let actionEvent = ActionEvent.CreateNewFromPrimitive(prim, ppi.primitivePointerPos, eventData);
-                    prim.actionManager.processTrigger(ActionManager.OnPointerOverTrigger, actionEvent);
-                }
-            }
-
-            else if ((mask & PrimitivePointerInfo.PointerOut) !== 0) {
-                if (prim.actionManager) {
-                    let actionEvent = ActionEvent.CreateNewFromPrimitive(prim, ppi.primitivePointerPos, eventData);
-                    prim.actionManager.processTrigger(ActionManager.OnPointerOutTrigger, actionEvent);
-                }
-            }
-        }
-
-        _notifChildren(prim: Prim2DBase, mask: number) {
-            let pii = this._primPointerInfo;
-
-            prim.children.forEach(curChild => {
-                // Recurse first, we want the deepest to be notified first
-                this._notifChildren(curChild, mask);
-
-                this._updatePrimPointerPos(curChild);
-
-                // Fire the proper notification
-                if (mask === PrimitivePointerInfo.PointerOver) {
-                    this._debugExecObserver(curChild, PrimitivePointerInfo.PointerEnter);
-                    curChild._pointerEventObservable.notifyObservers(pii, PrimitivePointerInfo.PointerEnter);
-                }
-
-                // Trigger a PointerLeave corresponding to the PointerOut
-                else if (mask === PrimitivePointerInfo.PointerOut) {
-                    this._debugExecObserver(curChild, PrimitivePointerInfo.PointerLeave);
-                    curChild._pointerEventObservable.notifyObservers(pii, PrimitivePointerInfo.PointerLeave);
-                }
-            });
-        }
-
-        /**
-         * Don't forget to call the dispose method when you're done with the Canvas instance.
-         * But don't worry, if you dispose its scene, the canvas will be automatically disposed too.
-         */
-        public dispose(): boolean {
-            if (!super.dispose()) {
-                return false;
-            }
-
-            if (this.interactionEnabled) {
-                this._setupInteraction(false);
-            }
-
-            if (this._beforeRenderObserver) {
-                this._scene.onBeforeRenderObservable.remove(this._beforeRenderObserver);
-                this._beforeRenderObserver = null;
-            }
-
-            if (this._afterRenderObserver) {
-                this._scene.onAfterRenderObservable.remove(this._afterRenderObserver);
-                this._afterRenderObserver = null;
-            }
-
-            if (this._groupCacheMaps) {
-                this._groupCacheMaps.forEach(m => m.dispose());
-                this._groupCacheMaps = null;
-            }
-        }
-
-        /**
-         * Accessor to the Scene that owns the Canvas
-         * @returns The instance of the Scene object
-         */
-        public get scene(): Scene {
-            return this._scene;
-        }
-
-        /**
-         * Accessor to the Engine that drives the Scene used by this Canvas
-         * @returns The instance of the Engine object
-         */
-        public get engine(): Engine {
-            return this._engine;
-        }
-
-        /**
-         * Accessor of the Caching Strategy used by this Canvas.
-         * See Canvas2D.CACHESTRATEGY_xxxx static members for more information
-         * @returns the value corresponding to the used strategy.
-         */
-        public get cachingStrategy(): number {
-            return this._cachingStrategy;
-        }
-
-        /**
-         * Only valid for World Space Canvas, returns the scene node that displays the canvas
-         */
-        public get worldSpaceCanvasNode(): Node {
-            return this._worldSpaceNode;
-        }
-
-        /**
-         * Check if the WebGL Instanced Array extension is supported or not
-         * @returns {} 
-         */
-        public get supportInstancedArray() {
-            return this._supprtInstancedArray;
-        }
-
-        /**
-         * Property that defines the fill object used to draw the background of the Canvas.
-         * Note that Canvas with a Caching Strategy of
-         * @returns If the background is not set, null will be returned, otherwise a valid fill object is returned.
-         */
-        public get backgroundFill(): IBrush2D {
-            if (!this._background || !this._background.isVisible) {
-                return null;
-            }
-            return this._background.fill;
-        }
-
-        public set backgroundFill(value: IBrush2D) {
-            this.checkBackgroundAvailability();
-
-            if (value === this._background.fill) {
-                return;
-            }
-
-            this._background.fill = value;
-            this._background.levelVisible = true;
-        }
-
-        /**
-         * Property that defines the border object used to draw the background of the Canvas.
-         * @returns If the background is not set, null will be returned, otherwise a valid border object is returned.
-         */
-        public get backgroundBorder(): IBrush2D {
-            if (!this._background || !this._background.isVisible) {
-                return null;
-            }
-            return this._background.border;
-        }
-
-        public set backgroundBorder(value: IBrush2D) {
-            this.checkBackgroundAvailability();
-
-            if (value === this._background.border) {
-                return;
-            }
-
-            this._background.border = value;
-            this._background.levelVisible = true;
-        }
-
-        /**
-         * You can set the roundRadius of the background
-         * @returns The current roundRadius
-         */
-        public get backgroundRoundRadius(): number {
-            if (!this._background || !this._background.isVisible) {
-                return null;
-            }
-            return this._background.roundRadius;
-        }
-
-        public set backgroundRoundRadius(value: number) {
-            this.checkBackgroundAvailability();
-
-            if (value === this._background.roundRadius) {
-                return;
-            }
-
-            this._background.roundRadius = value;
-            this._background.levelVisible = true;
-        }
-
-        /**
-         * Enable/Disable interaction for this Canvas
-         * When enabled the Prim2DBase.pointerEventObservable property will notified when appropriate events occur
-         */
-        public get interactionEnabled(): boolean {
-            return this._interactionEnabled;
-        }
-
-        public set interactionEnabled(enable: boolean) {
-            this._setupInteraction(enable);
-        }
-
-        public get _engineData(): Canvas2DEngineBoundData {
-            return this.__engineData;
-        }
-
-        private checkBackgroundAvailability() {
-            if (this._cachingStrategy === Canvas2D.CACHESTRATEGY_TOPLEVELGROUPS) {
-                throw Error("Can't use Canvas Background with the caching strategy TOPLEVELGROUPS");
-            }
-        }
-
-
-        private __engineData: Canvas2DEngineBoundData;
-        private _interactionEnabled: boolean;
-        private _primPointerInfo: PrimitivePointerInfo;
-        private _updateRenderId: number;
-        private _intersectionRenderId: number;
-        private _hoverStatusRenderId: number;
-        private _pickStartingPosition: Vector2;
-        private _renderScaleFactor: number;
-        private _pickedDownPrim: Prim2DBase;
-        private _pickStartingTime: number;
-        private _previousIntersectionList: Array<PrimitiveIntersectedInfo>;
-        private _actualIntersectionList: Array<PrimitiveIntersectedInfo>;
-        private _previousOverPrimitive: PrimitiveIntersectedInfo;
-        private _actualOverPrimitive: PrimitiveIntersectedInfo;
-        private _capturedPointers: StringDictionary<Prim2DBase>;
-        private _scenePrePointerObserver: Observer<PointerInfoPre>;
-        private _scenePointerObserver: Observer<PointerInfo>;
-        private _worldSpaceNode: Node;
-        private _mapCounter = 0;
-        private _background: Rectangle2D;
-        private _scene: Scene;
-        private _engine: Engine;
-        private _fitRenderingDevice: boolean;
-        private _isScreeSpace: boolean;
-        private _cachedCanvasGroup: Group2D;
-        private _cachingStrategy: number;
-        private _hierarchyLevelMaxSiblingCount: number;
-        private _groupCacheMaps: MapTexture[];
-        private _beforeRenderObserver: Observer<Scene>;
-        private _afterRenderObserver: Observer<Scene>;
-        private _supprtInstancedArray : boolean;
-
-        public _renderingSize: Size;
-
-        protected onPrimBecomesDirty() {
-            this._addPrimToDirtyList(this);
-        }
-
-        private _updateCanvasState() {
-            // Check if the update has already been made for this render Frame
-            if (this.scene.getRenderId() === this._updateRenderId) {
-                return;
-            }
-
-            this._renderingSize.width = this.engine.getRenderWidth();
-            this._renderingSize.height = this.engine.getRenderHeight();
-
-            if (this._fitRenderingDevice) {
-                this.size = this._renderingSize;
-                if (this._background) {
-                    this._background.size = this.size;
-                }
-            }
-
-            var context = new PrepareRender2DContext();
-
-            ++this._globalTransformProcessStep;
-            this.updateGlobalTransVis(false);
-
-            this._prepareGroupRender(context);
-
-            this._updateRenderId = this.scene.getRenderId();
-        }
-
-        /**
-         * Method that renders the Canvas, you should not invoke
-         */
-        private _render() {
-
-            this._updateCanvasState();
-
-            if (this._primPointerInfo.canvasPointerPos) {
-                this._updateIntersectionList(this._primPointerInfo.canvasPointerPos, false);
-                this._updateOverStatus();   // TODO this._primPointerInfo may not be up to date!
-            }
-
-            this.engine.setState(false);
-            this._groupRender();
-
-            // If the canvas is cached at canvas level, we must manually render the sprite that will display its content
-            if (this._cachingStrategy === Canvas2D.CACHESTRATEGY_CANVAS && this._cachedCanvasGroup) {
-                this._cachedCanvasGroup._renderCachedCanvas();
-            }
-        }
-
-        /**
-         * Internal method that allocate a cache for the given group.
-         * Caching is made using a collection of MapTexture where many groups have their bitmap cache stored inside.
-         * @param group The group to allocate the cache of.
-         * @return custom type with the PackedRect instance giving information about the cache location into the texture and also the MapTexture instance that stores the cache.
-         */
-        public _allocateGroupCache(group: Group2D, parent: Group2D, minSize?: Size): { node: PackedRect, texture: MapTexture, sprite: Sprite2D } {
-            // Determine size
-            let size = group.actualSize;
-            size = new Size(Math.ceil(size.width), Math.ceil(size.height));
-            if (minSize) {
-                size.width  = Math.max(minSize.width, size.width);
-                size.height = Math.max(minSize.height, size.height);
-            }
-
-            if (!this._groupCacheMaps) {
-                this._groupCacheMaps = new Array<MapTexture>();
-            }
-
-            // Try to find a spot in one of the cached texture
-            let res = null;
-            for (var map of this._groupCacheMaps) {
-                let node = map.allocateRect(size);
-                if (node) {
-                    res = { node: node, texture: map }
-                    break;
-                }
-            }
-
-            // Couldn't find a map that could fit the rect, create a new map for it
-            if (!res) {
-                let mapSize = new Size(Canvas2D._groupTextureCacheSize, Canvas2D._groupTextureCacheSize);
-
-                // Check if the predefined size would fit, other create a custom size using the nearest bigger power of 2
-                if (size.width > mapSize.width || size.height > mapSize.height) {
-                    mapSize.width = Math.pow(2, Math.ceil(Math.log(size.width) / Math.log(2)));
-                    mapSize.height = Math.pow(2, Math.ceil(Math.log(size.height) / Math.log(2)));
-                }
-
-                let id = `groupsMapChache${this._mapCounter}forCanvas${this.id}`;
-                map = new MapTexture(id, this._scene, mapSize);
-                this._groupCacheMaps.push(map);
-
-                let node = map.allocateRect(size);
-                res = { node: node, texture: map }
-            }
-
-            // Check if we have to create a Sprite that will display the content of the Canvas which is cached.
-            // Don't do it in case of the group being a worldspace canvas (because its texture is bound to a WorldSpaceCanvas node)
-            if (group !== <any>this || this._isScreeSpace) {
-                let node: PackedRect = res.node;
-
-                // Special case if the canvas is entirely cached: create a group that will have a single sprite it will be rendered specifically at the very end of the rendering process
-                if (this._cachingStrategy === Canvas2D.CACHESTRATEGY_CANVAS) {
-                    this._cachedCanvasGroup = Group2D._createCachedCanvasGroup(this);
-                    let sprite = Sprite2D.Create(this._cachedCanvasGroup, map, {id: "__cachedCanvasSprite__", spriteSize:node.contentSize, spriteLocation:node.pos});
-                    sprite.zOrder = 1;
-                    sprite.origin = Vector2.Zero();
-                }
-
-                // Create a Sprite that will be used to render this cache, the "__cachedSpriteOfGroup__" starting id is a hack to bypass exception throwing in case of the Canvas doesn't normally allows direct primitives
-                else {
-                    let sprite = Sprite2D.Create(parent, map, {id:`__cachedSpriteOfGroup__${group.id}`, x: group.position.x, y: group.position.y, spriteSize:node.contentSize, spriteLocation:node.pos});
-                    sprite.origin = group.origin.clone();
-                    res.sprite = sprite;
-                }
-            }
-            return res;
-        }
-
-        /**
-         * Define the default size used for both the width and height of a MapTexture to allocate.
-         * Note that some MapTexture might be bigger than this size if the first node to allocate is bigger in width or height
-         */
-        private static _groupTextureCacheSize = 1024;
-
-        /**
-         * Get a Solid Color Brush instance matching the given color.
-         * @param color The color to retrieve
-         * @return A shared instance of the SolidColorBrush2D class that use the given color
-         */
-        public static GetSolidColorBrush(color: Color4): IBrush2D {
-            return Canvas2D._solidColorBrushes.getOrAddWithFactory(color.toHexString(), () => new SolidColorBrush2D(color.clone(), true));
-        }
-
-        /**
-         * Get a Solid Color Brush instance matching the given color expressed as a CSS formatted hexadecimal value.
-         * @param color The color to retrieve
-         * @return A shared instance of the SolidColorBrush2D class that uses the given color
-         */
-        public static GetSolidColorBrushFromHex(hexValue: string): IBrush2D {
-            return Canvas2D._solidColorBrushes.getOrAddWithFactory(hexValue, () => new SolidColorBrush2D(Color4.FromHexString(hexValue), true));
-        }
-
-        public static GetGradientColorBrush(color1: Color4, color2: Color4, translation: Vector2 = Vector2.Zero(), rotation: number = 0, scale: number = 1): IBrush2D {
-            return Canvas2D._gradientColorBrushes.getOrAddWithFactory(GradientColorBrush2D.BuildKey(color1, color2, translation, rotation, scale), () => new GradientColorBrush2D(color1, color2, translation, rotation, scale, true));
-        }
-
-        private static _solidColorBrushes: StringDictionary<IBrush2D> = new StringDictionary<IBrush2D>();
-        private static _gradientColorBrushes: StringDictionary<IBrush2D> = new StringDictionary<IBrush2D>();
-    }
+﻿module BABYLON {
+
+    export class Canvas2DEngineBoundData {
+        public GetOrAddModelCache<TInstData>(key: string, factory: (key: string) => ModelRenderCache): ModelRenderCache {
+            return this._modelCache.getOrAddWithFactory(key, factory);
+        }
+
+        private _modelCache: StringDictionary<ModelRenderCache> = new StringDictionary<ModelRenderCache>();
+
+        public DisposeModelRenderCache(modelRenderCache: ModelRenderCache): boolean {
+            if (!modelRenderCache.isDisposed) {
+                return false;
+            }
+
+            this._modelCache.remove(modelRenderCache.modelKey);
+
+            return true;
+        }
+    }
+
+    @className("Canvas2D")
+    export class Canvas2D extends Group2D {
+        /**
+         * In this strategy only the direct children groups of the Canvas will be cached, their whole content (whatever the sub groups they have) into a single bitmap.
+         * This strategy doesn't allow primitives added directly as children of the Canvas.
+         * You typically want to use this strategy of a screenSpace fullscreen canvas: you don't want a bitmap cache taking the whole screen resolution but still want the main contents (say UI in the topLeft and rightBottom for instance) to be efficiently cached.
+         */
+        public static CACHESTRATEGY_TOPLEVELGROUPS = 1;
+
+        /**
+         * In this strategy each group will have its own cache bitmap (except if a given group explicitly defines the DONTCACHEOVERRIDE or CACHEINPARENTGROUP behaviors).
+         * This strategy is typically used if the canvas has some groups that are frequently animated. Unchanged ones will have a steady cache and the others will be refreshed when they change, reducing the redraw operation count to their content only.
+         * When using this strategy, group instances can rely on the DONTCACHEOVERRIDE or CACHEINPARENTGROUP behaviors to minimize the amount of cached bitmaps.
+         * Note that in this mode the Canvas itself is not cached, it only contains the sprites of its direct children group to render, there's no point to cache the whole canvas, sprites will be rendered pretty efficiently, the memory cost would be too great for the value of it.
+         */
+        public static CACHESTRATEGY_ALLGROUPS = 2;
+
+        /**
+         * In this strategy the whole canvas is cached into a single bitmap containing every primitives it owns, at the exception of the ones that are owned by a group having the DONTCACHEOVERRIDE behavior (these primitives will be directly drawn to the viewport at each render for screenSpace Canvas or be part of the Canvas cache bitmap for worldSpace Canvas).
+         */
+        public static CACHESTRATEGY_CANVAS = 3;
+
+        /**
+         * This strategy is used to recompose/redraw the canvas entirely at each viewport render.
+         * Use this strategy if memory is a concern above rendering performances and/or if the canvas is frequently animated (hence reducing the benefits of caching).
+         * Note that you can't use this strategy for WorldSpace Canvas, they need at least a top level group caching.
+         */
+        public static CACHESTRATEGY_DONTCACHE = 4;
+
+        /**
+         * Create a new 2D ScreenSpace Rendering Canvas, it is a 2D rectangle that has a size (width/height) and a position relative to the bottom/left corner of the screen.
+         * ScreenSpace Canvas will be drawn in the Viewport as a 2D Layer lying to the top of the 3D Scene. Typically used for traditional UI.
+         * All caching strategies will be available.
+         * PLEASE NOTE: the origin of a Screen Space Canvas is set to [0;0] (bottom/left) which is different than the default origin of a Primitive which is centered [0.5;0.5]
+         * @param scene the Scene that owns the Canvas
+         * Options:
+         *  - id: a text identifier, for information purpose only
+         *  - pos: the position of the canvas, relative from the bottom/left of the scene's viewport. Alternatively you can set the x and y properties directly. Default value is [0, 0]
+         *  - size: the Size of the canvas. Alternatively the width and height properties can be set. If null two behaviors depend on the cachingStrategy: if it's CACHESTRATEGY_CACHECANVAS then it will always auto-fit the rendering device, in all the other modes it will fit the content of the Canvas
+         *  - cachingStrategy: either CACHESTRATEGY_TOPLEVELGROUPS, CACHESTRATEGY_ALLGROUPS, CACHESTRATEGY_CANVAS, CACHESTRATEGY_DONTCACHE. Please refer to their respective documentation for more information. Default is Canvas2D.CACHESTRATEGY_DONTCACHE
+         *  - enableInteraction: if true the pointer events will be listened and rerouted to the appropriate primitives of the Canvas2D through the Prim2DBase.onPointerEventObservable observable property. Default is true.
+         *  - isVisible: true if the canvas must be visible, false for hidden. Default is true.
+         *  - marginTop/Left/Right/Bottom: define the margin for the corresponding edge, if all of them are null, margin is not used in layout computing. Default Value is null for each.
+         *  - hAlighment: define horizontal alignment of the Canvas, alignment is optional, default value null: no alignment.
+         *  - vAlighment: define horizontal alignment of the Canvas, alignment is optional, default value null: no alignment.
+         */
+        static CreateScreenSpace(scene: Scene, options: { id?: string, x?: number, y?: number, position?: Vector2, origin?: Vector2, width?: number, height?: number, size?: Size, cachingStrategy?: number, enableInteraction?: boolean, isVisible?: boolean, marginTop?: number, marginLeft?: number, marginRight?: number, marginBottom?: number, hAlignment?: number, vAlignment?: number }): Canvas2D {
+            let c = new Canvas2D();
+
+            if (!options) {
+                c.setupCanvas(scene, null, null, 1, true, Canvas2D.CACHESTRATEGY_DONTCACHE, true, Vector2.Zero(), true, null, null, null, null, null, null);
+                c.position = Vector2.Zero();
+            } else { 
+                let pos = options.position || new Vector2(options.x || 0, options.y || 0);
+                let size = (!options.size && !options.width && !options.height) ? null : (options.size || (new Size(options.width || 0, options.height || 0)));
+
+                c.setupCanvas(scene, options.id || null, size, 1, true, options.cachingStrategy || Canvas2D.CACHESTRATEGY_DONTCACHE, options.enableInteraction || true, options.origin || Vector2.Zero(), options.isVisible || true, options.marginTop, options.marginLeft, options.marginRight, options.marginBottom, options.hAlignment || Prim2DBase.HAlignLeft, options.vAlignment || Prim2DBase.VAlignTop);
+                c.position = pos;
+            }
+
+            return c;
+        }
+
+        /**
+         * Create a new 2D WorldSpace Rendering Canvas, it is a 2D rectangle that has a size (width/height) and a world transformation information to place it in the world space.
+         * This kind of canvas can't have its Primitives directly drawn in the Viewport, they need to be cached in a bitmap at some point, as a consequence the DONT_CACHE strategy is unavailable. For now only CACHESTRATEGY_CANVAS is supported, but the remaining strategies will be soon.
+         * @param scene the Scene that owns the Canvas
+         * @param size the dimension of the Canvas in World Space
+         * Options:
+         *  - id: a text identifier, for information purpose only, default is null.
+         *  - position the position of the Canvas in World Space, default is [0,0,0]
+         *  - rotation the rotation of the Canvas in World Space, default is Quaternion.Identity()
+         *  - renderScaleFactor A scale factor applied to create the rendering texture that will be mapped in the Scene Rectangle. If you set 2 for instance the texture will be twice large in width and height. A greater value will allow to achieve a better rendering quality. Default value is 1.
+         * BE AWARE that the Canvas true dimension will be size*renderScaleFactor, then all coordinates and size will have to be express regarding this size.
+         * TIPS: if you want a renderScaleFactor independent reference of frame, create a child Group2D in the Canvas with position 0,0 and size set to null, then set its scale property to the same amount than the renderScaleFactor, put all your primitive inside using coordinates regarding the size property you pick for the Canvas and you'll be fine.
+         * - sideOrientation: Unexpected behavior occur if the value is different from Mesh.DEFAULTSIDE right now, so please use this one, which is the default.
+         * - cachingStrategy Must be CACHESTRATEGY_CANVAS for now, which is the default.
+         *  - enableInteraction: if true the pointer events will be listened and rerouted to the appropriate primitives of the Canvas2D through the Prim2DBase.onPointerEventObservable observable property. Default is false (the opposite of ScreenSpace).
+         * - isVisible: true if the canvas must be visible, false for hidden. Default is true.
+         * - customWorldSpaceNode: if specified the Canvas will be rendered in this given Node. But it's the responsibility of the caller to set the "worldSpaceToNodeLocal" property to compute the hit of the mouse ray into the node (in world coordinate system) as well as rendering the cached bitmap in the node itself. The properties cachedRect and cachedTexture of Group2D will give you what you need to do that.
+         */
+        static CreateWorldSpace(scene: Scene, size: Size, options: { id?: string, position?: Vector3, rotation?: Quaternion, renderScaleFactor?: number, sideOrientation?: number, cachingStrategy?: number, enableInteraction?: boolean, isVisible?: boolean, customWorldSpaceNode?: Node}): Canvas2D {
+
+            let cs = options && options.cachingStrategy || Canvas2D.CACHESTRATEGY_CANVAS;
+
+            if (cs !== Canvas2D.CACHESTRATEGY_CANVAS) {
+                throw new Error("Right now only the CACHESTRATEGY_CANVAS cache Strategy is supported for WorldSpace Canvas. More will come soon!");
+            }
+
+            //if (cachingStrategy === Canvas2D.CACHESTRATEGY_DONTCACHE) {
+            //    throw new Error("CACHESTRATEGY_DONTCACHE cache Strategy can't be used for WorldSpace Canvas");
+            //}
+
+            let enableInteraction = options ? options.enableInteraction : true;
+            let createWorldSpaceNode = !options || (options.customWorldSpaceNode==null);
+            let isVisible = options ? options.isVisible || true : true;
+            let id = options ? options.id || null : null;
+            let rsf = options ? options.renderScaleFactor || 1 : 1;
+
+            let c = new Canvas2D();
+            c.setupCanvas(scene, id, new Size(size.width, size.height), rsf, false, cs, enableInteraction, new Vector2(0.5, 0.5), isVisible, null, null, null, null, null, null);
+
+            if (createWorldSpaceNode) {
+                let plane = new WorldSpaceCanvas2D(id, scene, c);
+                let vertexData = VertexData.CreatePlane({
+                    width: size.width,
+                    height: size.height,
+                    sideOrientation: options && options.sideOrientation || Mesh.DEFAULTSIDE
+                });
+                let mtl = new StandardMaterial(id + "_Material", scene);
+
+                c.applyCachedTexture(vertexData, mtl);
+                vertexData.applyToMesh(plane, false);
+
+                mtl.specularColor = new Color3(0, 0, 0);
+                mtl.disableLighting = true;
+                mtl.useAlphaFromDiffuseTexture = true;
+                plane.position = options && options.position || Vector3.Zero();
+                plane.rotationQuaternion = options && options.rotation || Quaternion.Identity();
+                plane.material = mtl;
+                c._worldSpaceNode = plane;
+            } else {
+                c._worldSpaceNode = options.customWorldSpaceNode;
+            }
+            return c;
+        }
+
+        protected setupCanvas(scene: Scene, name: string, size: Size, renderScaleFactor: number, isScreenSpace: boolean, cachingstrategy: number, enableInteraction: boolean, origin: Vector2, isVisible: boolean, marginTop: number, marginLeft: number, marginRight: number, marginBottom: number, hAlign: number, vAlign: number) {
+            let engine = scene.getEngine();
+            this._fitRenderingDevice = !size;
+            if (!size) {
+                size = new Size(engine.getRenderWidth(), engine.getRenderHeight());
+            } else {
+                size.height *= renderScaleFactor;
+                size.width *= renderScaleFactor;
+            }
+            this.__engineData = engine.getOrAddExternalDataWithFactory("__BJSCANVAS2D__", k => new Canvas2DEngineBoundData());
+            this._renderScaleFactor = renderScaleFactor;
+            this._cachingStrategy = cachingstrategy;
+            this._primPointerInfo = new PrimitivePointerInfo();
+            this._capturedPointers = new StringDictionary<Prim2DBase>();
+            this._pickStartingPosition = Vector2.Zero();
+
+            this.setupGroup2D(this, null, name, Vector2.Zero(), origin, size, isVisible, this._cachingStrategy===Canvas2D.CACHESTRATEGY_ALLGROUPS ? Group2D.GROUPCACHEBEHAVIOR_DONTCACHEOVERRIDE : Group2D.GROUPCACHEBEHAVIOR_FOLLOWCACHESTRATEGY, marginTop, marginLeft, marginRight, marginBottom, hAlign, vAlign);
+
+            this._hierarchyLevelMaxSiblingCount = 10;
+            this._hierarchyDepthOffset = 0;
+            this._siblingDepthOffset = 1 / this._hierarchyLevelMaxSiblingCount;
+            this._scene = scene;
+            this._engine = engine;
+            this._renderingSize = new Size(0, 0);
+
+            // Register scene dispose to also dispose the canvas when it'll happens
+            scene.onDisposeObservable.add((d, s) => {
+                this.dispose();
+            });
+
+            if (cachingstrategy !== Canvas2D.CACHESTRATEGY_TOPLEVELGROUPS) {
+                this._background = Rectangle2D.Create(this, { id: "###CANVAS BACKGROUND###", width: size.width, height: size.height});
+                this._background.isPickable = false;
+                this._background.origin = Vector2.Zero();
+                this._background.levelVisible = false;
+            }
+            this._isScreeSpace = isScreenSpace;
+
+            if (this._isScreeSpace) {
+                this._afterRenderObserver = this._scene.onAfterRenderObservable.add((d, s) => {
+                    this._engine.clear(null, false, true);
+                    this._render();
+                });
+            } else {
+                this._beforeRenderObserver = this._scene.onBeforeRenderObservable.add((d, s) => {
+                    this._render();
+                });
+            }
+
+            this._supprtInstancedArray = this._engine.getCaps().instancedArrays !== null;
+//            this._supprtInstancedArray = false; // TODO REMOVE!!!
+
+            this._setupInteraction(enableInteraction);
+        }
+
+        public get hierarchyLevelMaxSiblingCount(): number {
+            return this._hierarchyLevelMaxSiblingCount;
+        }
+
+        private _setupInteraction(enable: boolean) {
+            // No change detection
+            if (enable === this._interactionEnabled) {
+                return;
+            }
+
+            // Set the new state
+            this._interactionEnabled = enable;
+
+            // ScreenSpace mode
+            if (this._isScreeSpace) {
+                // Disable interaction
+                if (!enable) {
+                    if (this._scenePrePointerObserver) {
+                        this.scene.onPrePointerObservable.remove(this._scenePrePointerObserver);
+                        this._scenePrePointerObserver = null;
+                    }
+
+                    return;
+                }
+
+                // Enable Interaction
+
+                // Register the observable
+                this._scenePrePointerObserver = this.scene.onPrePointerObservable.add((e, s) => {
+                    let hs = 1/this.engine.getHardwareScalingLevel();
+                    let localPos = e.localPosition.multiplyByFloats(hs, hs);
+                    this._handlePointerEventForInteraction(e, localPos, s);
+                });
+            }
+
+            // World Space Mode
+            else {
+                let scene = this.scene;
+                if (enable) {
+                    scene.constantlyUpdateMeshUnderPointer = true;
+                    this._scenePointerObserver = scene.onPointerObservable.add((e, s) => {
+
+                        if (e.pickInfo.hit && e.pickInfo.pickedMesh === this._worldSpaceNode && this.worldSpaceToNodeLocal) {
+                            let localPos = this.worldSpaceToNodeLocal(e.pickInfo.pickedPoint);
+                            this._handlePointerEventForInteraction(e, localPos, s);
+                        }
+                    });
+                }
+
+                // Disable
+                else {
+                    if (this._scenePointerObserver) {
+                        this.scene.onPointerObservable.remove(this._scenePointerObserver);
+                        this._scenePointerObserver = null;
+                    }
+                }
+            }
+        }
+
+        /**
+         * If you set your own WorldSpaceNode to display the Canvas2D you have to provide your own implementation of this method which computes the local position in the Canvas based on the given 3D World one.
+         * Beware that you have to take under consideration the origin and the renderScaleFactor in your calculations! Good luck!
+         */
+        public worldSpaceToNodeLocal = (worldPos: Vector3): Vector2 => {
+            let node = this._worldSpaceNode;
+            if (!node) {
+                return;
+            }
+
+            let mtx = node.getWorldMatrix().clone();
+            mtx.invert();
+            let v = Vector3.TransformCoordinates(worldPos, mtx);
+            let rsf = this._renderScaleFactor;
+            let res = new Vector2(v.x*rsf, v.y*rsf);
+            let size = this.actualSize;
+            let o = this.origin;
+            res.x += size.width * o.x;
+            res.y += size.width * o.y;
+            return res;
+        }
+
+        /**
+         * Internal method, you should use the Prim2DBase version instead
+         */
+        public _setPointerCapture(pointerId: number, primitive: Prim2DBase): boolean {
+            if (this.isPointerCaptured(pointerId)) {
+                return false;
+            }
+
+            // Try to capture the pointer on the HTML side
+            try {
+                this.engine.getRenderingCanvas().setPointerCapture(pointerId);
+            } catch (e) {
+                //Nothing to do with the error. Execution will continue.
+            }
+
+            this._primPointerInfo.updateRelatedTarget(primitive, Vector2.Zero());
+            this._bubbleNotifyPrimPointerObserver(primitive, PrimitivePointerInfo.PointerGotCapture, null);
+
+            this._capturedPointers.add(pointerId.toString(), primitive);
+            return true;
+        }
+
+        /**
+         * Internal method, you should use the Prim2DBase version instead
+         */
+        public _releasePointerCapture(pointerId: number, primitive: Prim2DBase): boolean {
+            if (this._capturedPointers.get(pointerId.toString()) !== primitive) {
+                return false;
+            }
+
+            // Try to release the pointer on the HTML side
+            try {
+                this.engine.getRenderingCanvas().releasePointerCapture(pointerId);
+            } catch (e) {
+                //Nothing to do with the error. Execution will continue.
+            }
+
+            this._primPointerInfo.updateRelatedTarget(primitive, Vector2.Zero());
+            this._bubbleNotifyPrimPointerObserver(primitive, PrimitivePointerInfo.PointerLostCapture, null);
+            this._capturedPointers.remove(pointerId.toString());
+            return true;
+        }
+
+        /**
+         * Determine if the given pointer is captured or not
+         * @param pointerId the Id of the pointer
+         * @return true if it's captured, false otherwise
+         */
+        public isPointerCaptured(pointerId: number): boolean {
+            return this._capturedPointers.contains(pointerId.toString());
+        }
+
+        private getCapturedPrimitive(pointerId: number): Prim2DBase {
+            // Avoid unnecessary lookup
+            if (this._capturedPointers.count === 0) {
+                return null;
+            }
+            return this._capturedPointers.get(pointerId.toString());
+        }
+           
+        private static _interInfo = new IntersectInfo2D();
+        private _handlePointerEventForInteraction(eventData: PointerInfoBase, localPosition: Vector2, eventState: EventState) {
+            // Dispose check
+            if (this.isDisposed) {
+                return;
+            }
+
+            // Update the this._primPointerInfo structure we'll send to observers using the PointerEvent data
+            this._updatePointerInfo(eventData, localPosition);
+
+            let capturedPrim = this.getCapturedPrimitive(this._primPointerInfo.pointerId);
+
+            // Make sure the intersection list is up to date, we maintain this list either in response of a mouse event (here) or before rendering the canvas.
+            // Why before rendering the canvas? because some primitives may move and get away/under the mouse cursor (which is not moving). So we need to update at both location in order to always have an accurate list, which is needed for the hover state change.
+            this._updateIntersectionList(this._primPointerInfo.canvasPointerPos, capturedPrim!==null);
+
+            // Update the over status, same as above, it's could be done here or during rendering, but will be performed only once per render frame
+            this._updateOverStatus();
+
+            // Check if we have nothing to raise
+            if (!this._actualOverPrimitive && !capturedPrim) {
+                return;
+            }
+
+            // Update the relatedTarget info with the over primitive or the captured one (if any)
+            let targetPrim = capturedPrim || this._actualOverPrimitive.prim;
+
+            let targetPointerPos = capturedPrim ? this._primPointerInfo.canvasPointerPos.subtract(new Vector2(targetPrim.globalTransform.m[12], targetPrim.globalTransform.m[13])) : this._actualOverPrimitive.intersectionLocation;
+
+            this._primPointerInfo.updateRelatedTarget(targetPrim, targetPointerPos);
+
+            // Analyze the pointer event type and fire proper events on the primitive
+
+            if (eventData.type === PointerEventTypes.POINTERWHEEL) {
+                this._bubbleNotifyPrimPointerObserver(targetPrim, PrimitivePointerInfo.PointerMouseWheel, <MouseWheelEvent>eventData.event);
+            } else if (eventData.type === PointerEventTypes.POINTERMOVE) {
+                this._bubbleNotifyPrimPointerObserver(targetPrim, PrimitivePointerInfo.PointerMove, <PointerEvent>eventData.event);
+            } else if (eventData.type === PointerEventTypes.POINTERDOWN) {
+                this._bubbleNotifyPrimPointerObserver(targetPrim, PrimitivePointerInfo.PointerDown, <PointerEvent>eventData.event);
+            } else if (eventData.type === PointerEventTypes.POINTERUP) {
+                this._bubbleNotifyPrimPointerObserver(targetPrim, PrimitivePointerInfo.PointerUp, <PointerEvent>eventData.event);
+            }
+        }
+
+        private _updatePointerInfo(eventData: PointerInfoBase, localPosition: Vector2) {
+            let pii = this._primPointerInfo;
+            if (!pii.canvasPointerPos) {
+                pii.canvasPointerPos = Vector2.Zero();
+            }
+            var camera = this._scene.activeCamera;
+            var engine = this._scene.getEngine();
+
+            if (this._isScreeSpace) {
+                var cameraViewport = camera.viewport;
+                var viewport = cameraViewport.toGlobal(engine.getRenderWidth(), engine.getRenderHeight());
+
+                // Moving coordinates to local viewport world
+                var x = localPosition.x - viewport.x;
+                var y = localPosition.y - viewport.y;
+
+                pii.canvasPointerPos.x = x - this.position.x;
+                pii.canvasPointerPos.y = engine.getRenderHeight() -y - this.position.y;
+            } else {
+                pii.canvasPointerPos.x = localPosition.x;
+                pii.canvasPointerPos.y = localPosition.y;
+            }
+            pii.mouseWheelDelta = 0;
+
+            if (eventData.type === PointerEventTypes.POINTERWHEEL) {
+                var event = <MouseWheelEvent>eventData.event;
+                if (event.wheelDelta) {
+                    pii.mouseWheelDelta = event.wheelDelta / (PrimitivePointerInfo.MouseWheelPrecision * 40);
+                } else if (event.detail) {
+                    pii.mouseWheelDelta = -event.detail / PrimitivePointerInfo.MouseWheelPrecision;
+                }
+            } else {
+                var pe         = <PointerEvent>eventData.event;
+                pii.ctrlKey    = pe.ctrlKey;
+                pii.altKey     = pe.altKey;
+                pii.shiftKey   = pe.shiftKey;
+                pii.metaKey    = pe.metaKey;
+                pii.button     = pe.button;
+                pii.buttons    = pe.buttons;
+                pii.pointerId  = pe.pointerId;
+                pii.width      = pe.width;
+                pii.height     = pe.height;
+                pii.presssure  = pe.pressure;
+                pii.tilt.x     = pe.tiltX;
+                pii.tilt.y     = pe.tiltY;
+                pii.isCaptured = this.getCapturedPrimitive(pe.pointerId)!==null;
+            }
+        }
+
+        private _updateIntersectionList(mouseLocalPos: Vector2, isCapture: boolean) {
+            if (this.scene.getRenderId() === this._intersectionRenderId) {
+                return;
+            }
+
+            let ii = Canvas2D._interInfo;
+            ii.pickPosition.x = mouseLocalPos.x;
+            ii.pickPosition.y = mouseLocalPos.y;
+            ii.findFirstOnly = false;
+
+            // Fast rejection: test if the mouse pointer is outside the canvas's bounding Info
+            if (!isCapture && !this.boundingInfo.doesIntersect(ii.pickPosition)) {
+                this._previousIntersectionList = this._actualIntersectionList;
+                this._actualIntersectionList   = null;
+                this._previousOverPrimitive    = this._actualOverPrimitive;
+                this._actualOverPrimitive      = null;
+                return;
+            }
+
+            this.intersect(ii);
+
+            this._previousIntersectionList = this._actualIntersectionList;
+            this._actualIntersectionList   = ii.intersectedPrimitives;
+            this._previousOverPrimitive    = this._actualOverPrimitive;
+            this._actualOverPrimitive      = ii.topMostIntersectedPrimitive;
+
+            this._intersectionRenderId = this.scene.getRenderId();
+        }
+
+        // Based on the previousIntersectionList and the actualInstersectionList we can determined which primitives are being hover state or loosing it
+        private _updateOverStatus() {
+            if ((this.scene.getRenderId() === this._hoverStatusRenderId) || !this._previousIntersectionList || !this._actualIntersectionList) {
+                return;
+            }
+
+            // Detect a change of over
+            let prevPrim = this._previousOverPrimitive ? this._previousOverPrimitive.prim : null;
+            let actualPrim = this._actualOverPrimitive ? this._actualOverPrimitive.prim   : null;
+
+            if (prevPrim !== actualPrim) {
+                // Detect if the current pointer is captured, only fire event if they belong to the capture primitive
+                let capturedPrim = this.getCapturedPrimitive(this._primPointerInfo.pointerId);
+
+                // Notify the previous "over" prim that the pointer is no longer over it
+                if ((capturedPrim && capturedPrim===prevPrim) || (!capturedPrim && prevPrim)) {
+                    this._primPointerInfo.updateRelatedTarget(prevPrim, this._previousOverPrimitive.intersectionLocation);
+                    this._bubbleNotifyPrimPointerObserver(prevPrim, PrimitivePointerInfo.PointerOut, null);
+                }
+
+                // Notify the new "over" prim that the pointer is over it
+                if ((capturedPrim && capturedPrim === actualPrim) || (!capturedPrim && actualPrim)) {
+                    this._primPointerInfo.updateRelatedTarget(actualPrim, this._actualOverPrimitive.intersectionLocation);
+                    this._bubbleNotifyPrimPointerObserver(actualPrim, PrimitivePointerInfo.PointerOver, null);
+                }
+            }
+
+            this._hoverStatusRenderId = this.scene.getRenderId();
+        }
+
+        private _updatePrimPointerPos(prim: Prim2DBase) {
+            if (this._primPointerInfo.isCaptured) {
+                this._primPointerInfo.primitivePointerPos = this._primPointerInfo.relatedTargetPointerPos;
+            } else {
+                for (let pii of this._actualIntersectionList) {
+                    if (pii.prim === prim) {
+                        this._primPointerInfo.primitivePointerPos = pii.intersectionLocation;
+                        return;
+                    }
+                }
+            }
+        }
+
+        private _notifDebugMode = false;
+        private _debugExecObserver(prim: Prim2DBase, mask: number) {
+            if (!this._notifDebugMode) {
+                return;
+            }
+
+            let debug = "";
+            for (let i = 0; i < prim.hierarchyDepth; i++) {
+                debug += "  ";
+            }
+
+            let pii = this._primPointerInfo;
+            debug += `[RID:${this.scene.getRenderId()}] [${prim.hierarchyDepth}] event:${PrimitivePointerInfo.getEventTypeName(mask)}, id: ${prim.id} (${Tools.getClassName(prim)}), primPos: ${pii.primitivePointerPos.toString()}, canvasPos: ${pii.canvasPointerPos.toString()}`;
+            console.log(debug);
+        }
+
+        private _bubbleNotifyPrimPointerObserver(prim: Prim2DBase, mask: number, eventData: any) {
+            let ppi = this._primPointerInfo;
+
+            // In case of PointerOver/Out we will first notify the children (but the deepest to the closest) with PointerEnter/Leave
+            if ((mask & (PrimitivePointerInfo.PointerOver | PrimitivePointerInfo.PointerOut)) !== 0) {
+                this._notifChildren(prim, mask);
+            }
+
+            let bubbleCancelled = false;
+            let cur = prim;
+            while (cur) {
+                // Only trigger the observers if the primitive is intersected (except for out)
+                if (!bubbleCancelled) {
+                    this._updatePrimPointerPos(cur);
+
+                    // Exec the observers
+                    this._debugExecObserver(cur, mask);
+                    cur._pointerEventObservable.notifyObservers(ppi, mask);
+                    this._triggerActionManager(cur, ppi, mask, eventData);
+
+                    // Bubble canceled? If we're not executing PointerOver or PointerOut, quit immediately
+                    // If it's PointerOver/Out we have to trigger PointerEnter/Leave no matter what
+                    if (ppi.cancelBubble) {
+                        if ((mask & (PrimitivePointerInfo.PointerOver | PrimitivePointerInfo.PointerOut)) === 0) {
+                            return;
+                        }
+
+                        // We're dealing with PointerOver/Out, let's keep looping to fire PointerEnter/Leave, but not Over/Out anymore
+                        bubbleCancelled = true;
+                    }
+                }
+
+                // If bubble is cancel we didn't update the Primitive Pointer Pos yet, let's do it
+                if (bubbleCancelled) {
+                    this._updatePrimPointerPos(cur);
+                }
+
+                // Trigger a PointerEnter corresponding to the PointerOver
+                if (mask === PrimitivePointerInfo.PointerOver) {
+                    this._debugExecObserver(cur, PrimitivePointerInfo.PointerEnter);
+                    cur._pointerEventObservable.notifyObservers(ppi, PrimitivePointerInfo.PointerEnter);
+                }
+
+                // Trigger a PointerLeave corresponding to the PointerOut
+                else if (mask === PrimitivePointerInfo.PointerOut) {
+                    this._debugExecObserver(cur, PrimitivePointerInfo.PointerLeave);
+                    cur._pointerEventObservable.notifyObservers(ppi, PrimitivePointerInfo.PointerLeave);
+                }
+
+                // Loop to the parent
+                cur = cur.parent;
+            }
+        }
+
+        private _triggerActionManager(prim: Prim2DBase, ppi: PrimitivePointerInfo, mask: number, eventData) {
+
+            // Process Trigger related to PointerDown
+            if ((mask & PrimitivePointerInfo.PointerDown) !== 0) {
+                // On pointer down, record the current position and time to be able to trick PickTrigger and LongPressTrigger
+                this._pickStartingPosition = ppi.primitivePointerPos.clone();
+                this._pickStartingTime = new Date().getTime();
+                this._pickedDownPrim = null;
+
+                if (prim.actionManager) {
+                    this._pickedDownPrim = prim;
+                    if (prim.actionManager.hasPickTriggers) {
+                        let actionEvent = ActionEvent.CreateNewFromPrimitive(prim, ppi.primitivePointerPos, eventData);
+
+                        switch (eventData.button) {
+                        case 0:
+                            prim.actionManager.processTrigger(ActionManager.OnLeftPickTrigger, actionEvent);
+                            break;
+                        case 1:
+                            prim.actionManager.processTrigger(ActionManager.OnCenterPickTrigger, actionEvent);
+                            break;
+                        case 2:
+                            prim.actionManager.processTrigger(ActionManager.OnRightPickTrigger, actionEvent);
+                            break;
+                        }
+                        prim.actionManager.processTrigger(ActionManager.OnPickDownTrigger, actionEvent);
+                    }
+
+                    if (prim.actionManager.hasSpecificTrigger(ActionManager.OnLongPressTrigger)) {
+                        window.setTimeout(() => {
+                            let ppi = this._primPointerInfo;
+                            let capturedPrim = this.getCapturedPrimitive(ppi.pointerId);
+                            this._updateIntersectionList(ppi.canvasPointerPos, capturedPrim !== null);
+
+                            let ii = new IntersectInfo2D();
+                            ii.pickPosition = ppi.canvasPointerPos.clone();
+                            ii.findFirstOnly = false;
+                            this.intersect(ii);
+
+                            if (ii.isPrimIntersected(prim) !== null) {
+                                if (prim.actionManager) {
+                                    if (this._pickStartingTime !== 0 && ((new Date().getTime() - this._pickStartingTime) > ActionManager.LongPressDelay) && (Math.abs(this._pickStartingPosition.x - ii.pickPosition.x) < ActionManager.DragMovementThreshold && Math.abs(this._pickStartingPosition.y - ii.pickPosition.y) < ActionManager.DragMovementThreshold)) {
+                                        this._pickStartingTime = 0;
+                                        prim.actionManager.processTrigger(ActionManager.OnLongPressTrigger, ActionEvent.CreateNewFromPrimitive(prim, ppi.primitivePointerPos, eventData));
+                                    }
+                                }
+                            }
+                        }, ActionManager.LongPressDelay);
+                    }
+                }
+            }
+
+            // Process Triggers related to Pointer Up
+            else if ((mask & PrimitivePointerInfo.PointerUp) !== 0) {
+                this._pickStartingTime = 0;
+
+                let actionEvent = ActionEvent.CreateNewFromPrimitive(prim, ppi.primitivePointerPos, eventData);
+                if (prim.actionManager) {
+                    // OnPickUpTrigger
+                    prim.actionManager.processTrigger(ActionManager.OnPickUpTrigger, actionEvent);
+
+                    // OnPickTrigger
+                    if (Math.abs(this._pickStartingPosition.x - ppi.canvasPointerPos.x) < ActionManager.DragMovementThreshold && Math.abs(this._pickStartingPosition.y - ppi.canvasPointerPos.y) < ActionManager.DragMovementThreshold) {
+                        prim.actionManager.processTrigger(ActionManager.OnPickTrigger, actionEvent);
+                    }
+                }
+
+                // OnPickOutTrigger
+                if (this._pickedDownPrim && this._pickedDownPrim.actionManager && (this._pickedDownPrim !== prim)) {
+                    this._pickedDownPrim.actionManager.processTrigger(ActionManager.OnPickOutTrigger, actionEvent);
+                }
+            }
+
+            else if ((mask & PrimitivePointerInfo.PointerOver) !== 0) {
+                if (prim.actionManager) {
+                    let actionEvent = ActionEvent.CreateNewFromPrimitive(prim, ppi.primitivePointerPos, eventData);
+                    prim.actionManager.processTrigger(ActionManager.OnPointerOverTrigger, actionEvent);
+                }
+            }
+
+            else if ((mask & PrimitivePointerInfo.PointerOut) !== 0) {
+                if (prim.actionManager) {
+                    let actionEvent = ActionEvent.CreateNewFromPrimitive(prim, ppi.primitivePointerPos, eventData);
+                    prim.actionManager.processTrigger(ActionManager.OnPointerOutTrigger, actionEvent);
+                }
+            }
+        }
+
+        _notifChildren(prim: Prim2DBase, mask: number) {
+            let pii = this._primPointerInfo;
+
+            prim.children.forEach(curChild => {
+                // Recurse first, we want the deepest to be notified first
+                this._notifChildren(curChild, mask);
+
+                this._updatePrimPointerPos(curChild);
+
+                // Fire the proper notification
+                if (mask === PrimitivePointerInfo.PointerOver) {
+                    this._debugExecObserver(curChild, PrimitivePointerInfo.PointerEnter);
+                    curChild._pointerEventObservable.notifyObservers(pii, PrimitivePointerInfo.PointerEnter);
+                }
+
+                // Trigger a PointerLeave corresponding to the PointerOut
+                else if (mask === PrimitivePointerInfo.PointerOut) {
+                    this._debugExecObserver(curChild, PrimitivePointerInfo.PointerLeave);
+                    curChild._pointerEventObservable.notifyObservers(pii, PrimitivePointerInfo.PointerLeave);
+                }
+            });
+        }
+
+        /**
+         * Don't forget to call the dispose method when you're done with the Canvas instance.
+         * But don't worry, if you dispose its scene, the canvas will be automatically disposed too.
+         */
+        public dispose(): boolean {
+            if (!super.dispose()) {
+                return false;
+            }
+
+            if (this.interactionEnabled) {
+                this._setupInteraction(false);
+            }
+
+            if (this._beforeRenderObserver) {
+                this._scene.onBeforeRenderObservable.remove(this._beforeRenderObserver);
+                this._beforeRenderObserver = null;
+            }
+
+            if (this._afterRenderObserver) {
+                this._scene.onAfterRenderObservable.remove(this._afterRenderObserver);
+                this._afterRenderObserver = null;
+            }
+
+            if (this._groupCacheMaps) {
+                this._groupCacheMaps.forEach(m => m.dispose());
+                this._groupCacheMaps = null;
+            }
+        }
+
+        /**
+         * Accessor to the Scene that owns the Canvas
+         * @returns The instance of the Scene object
+         */
+        public get scene(): Scene {
+            return this._scene;
+        }
+
+        /**
+         * Accessor to the Engine that drives the Scene used by this Canvas
+         * @returns The instance of the Engine object
+         */
+        public get engine(): Engine {
+            return this._engine;
+        }
+
+        /**
+         * Accessor of the Caching Strategy used by this Canvas.
+         * See Canvas2D.CACHESTRATEGY_xxxx static members for more information
+         * @returns the value corresponding to the used strategy.
+         */
+        public get cachingStrategy(): number {
+            return this._cachingStrategy;
+        }
+
+        /**
+         * Only valid for World Space Canvas, returns the scene node that displays the canvas
+         */
+        public get worldSpaceCanvasNode(): Node {
+            return this._worldSpaceNode;
+        }
+
+        /**
+         * Check if the WebGL Instanced Array extension is supported or not
+         * @returns {} 
+         */
+        public get supportInstancedArray() {
+            return this._supprtInstancedArray;
+        }
+
+        /**
+         * Property that defines the fill object used to draw the background of the Canvas.
+         * Note that Canvas with a Caching Strategy of
+         * @returns If the background is not set, null will be returned, otherwise a valid fill object is returned.
+         */
+        public get backgroundFill(): IBrush2D {
+            if (!this._background || !this._background.isVisible) {
+                return null;
+            }
+            return this._background.fill;
+        }
+
+        public set backgroundFill(value: IBrush2D) {
+            this.checkBackgroundAvailability();
+
+            if (value === this._background.fill) {
+                return;
+            }
+
+            this._background.fill = value;
+            this._background.levelVisible = true;
+        }
+
+        /**
+         * Property that defines the border object used to draw the background of the Canvas.
+         * @returns If the background is not set, null will be returned, otherwise a valid border object is returned.
+         */
+        public get backgroundBorder(): IBrush2D {
+            if (!this._background || !this._background.isVisible) {
+                return null;
+            }
+            return this._background.border;
+        }
+
+        public set backgroundBorder(value: IBrush2D) {
+            this.checkBackgroundAvailability();
+
+            if (value === this._background.border) {
+                return;
+            }
+
+            this._background.border = value;
+            this._background.levelVisible = true;
+        }
+
+        /**
+         * You can set the roundRadius of the background
+         * @returns The current roundRadius
+         */
+        public get backgroundRoundRadius(): number {
+            if (!this._background || !this._background.isVisible) {
+                return null;
+            }
+            return this._background.roundRadius;
+        }
+
+        public set backgroundRoundRadius(value: number) {
+            this.checkBackgroundAvailability();
+
+            if (value === this._background.roundRadius) {
+                return;
+            }
+
+            this._background.roundRadius = value;
+            this._background.levelVisible = true;
+        }
+
+        /**
+         * Enable/Disable interaction for this Canvas
+         * When enabled the Prim2DBase.pointerEventObservable property will notified when appropriate events occur
+         */
+        public get interactionEnabled(): boolean {
+            return this._interactionEnabled;
+        }
+
+        public set interactionEnabled(enable: boolean) {
+            this._setupInteraction(enable);
+        }
+
+        public get _engineData(): Canvas2DEngineBoundData {
+            return this.__engineData;
+        }
+
+        private checkBackgroundAvailability() {
+            if (this._cachingStrategy === Canvas2D.CACHESTRATEGY_TOPLEVELGROUPS) {
+                throw Error("Can't use Canvas Background with the caching strategy TOPLEVELGROUPS");
+            }
+        }
+
+
+        private __engineData: Canvas2DEngineBoundData;
+        private _interactionEnabled: boolean;
+        private _primPointerInfo: PrimitivePointerInfo;
+        private _updateRenderId: number;
+        private _intersectionRenderId: number;
+        private _hoverStatusRenderId: number;
+        private _pickStartingPosition: Vector2;
+        private _renderScaleFactor: number;
+        private _pickedDownPrim: Prim2DBase;
+        private _pickStartingTime: number;
+        private _previousIntersectionList: Array<PrimitiveIntersectedInfo>;
+        private _actualIntersectionList: Array<PrimitiveIntersectedInfo>;
+        private _previousOverPrimitive: PrimitiveIntersectedInfo;
+        private _actualOverPrimitive: PrimitiveIntersectedInfo;
+        private _capturedPointers: StringDictionary<Prim2DBase>;
+        private _scenePrePointerObserver: Observer<PointerInfoPre>;
+        private _scenePointerObserver: Observer<PointerInfo>;
+        private _worldSpaceNode: Node;
+        private _mapCounter = 0;
+        private _background: Rectangle2D;
+        private _scene: Scene;
+        private _engine: Engine;
+        private _fitRenderingDevice: boolean;
+        private _isScreeSpace: boolean;
+        private _cachedCanvasGroup: Group2D;
+        private _cachingStrategy: number;
+        private _hierarchyLevelMaxSiblingCount: number;
+        private _groupCacheMaps: MapTexture[];
+        private _beforeRenderObserver: Observer<Scene>;
+        private _afterRenderObserver: Observer<Scene>;
+        private _supprtInstancedArray : boolean;
+
+        public _renderingSize: Size;
+
+        protected onPrimBecomesDirty() {
+            this._addPrimToDirtyList(this);
+        }
+
+        private _updateCanvasState() {
+            // Check if the update has already been made for this render Frame
+            if (this.scene.getRenderId() === this._updateRenderId) {
+                return;
+            }
+
+            this._renderingSize.width = this.engine.getRenderWidth();
+            this._renderingSize.height = this.engine.getRenderHeight();
+
+            if (this._fitRenderingDevice) {
+                this.size = this._renderingSize;
+                if (this._background) {
+                    this._background.size = this.size;
+                }
+            }
+
+            var context = new PrepareRender2DContext();
+
+            ++this._globalTransformProcessStep;
+            this.updateGlobalTransVis(false);
+
+            this._prepareGroupRender(context);
+
+            this._updateRenderId = this.scene.getRenderId();
+        }
+
+        /**
+         * Method that renders the Canvas, you should not invoke
+         */
+        private _render() {
+
+            this._updateCanvasState();
+
+            if (this._primPointerInfo.canvasPointerPos) {
+                this._updateIntersectionList(this._primPointerInfo.canvasPointerPos, false);
+                this._updateOverStatus();   // TODO this._primPointerInfo may not be up to date!
+            }
+
+            this.engine.setState(false);
+            this._groupRender();
+
+            // If the canvas is cached at canvas level, we must manually render the sprite that will display its content
+            if (this._cachingStrategy === Canvas2D.CACHESTRATEGY_CANVAS && this._cachedCanvasGroup) {
+                this._cachedCanvasGroup._renderCachedCanvas();
+            }
+        }
+
+        /**
+         * Internal method that allocate a cache for the given group.
+         * Caching is made using a collection of MapTexture where many groups have their bitmap cache stored inside.
+         * @param group The group to allocate the cache of.
+         * @return custom type with the PackedRect instance giving information about the cache location into the texture and also the MapTexture instance that stores the cache.
+         */
+        public _allocateGroupCache(group: Group2D, parent: Group2D, minSize?: Size): { node: PackedRect, texture: MapTexture, sprite: Sprite2D } {
+            // Determine size
+            let size = group.actualSize;
+            size = new Size(Math.ceil(size.width), Math.ceil(size.height));
+            if (minSize) {
+                size.width  = Math.max(minSize.width, size.width);
+                size.height = Math.max(minSize.height, size.height);
+            }
+
+            if (!this._groupCacheMaps) {
+                this._groupCacheMaps = new Array<MapTexture>();
+            }
+
+            // Try to find a spot in one of the cached texture
+            let res = null;
+            for (var map of this._groupCacheMaps) {
+                let node = map.allocateRect(size);
+                if (node) {
+                    res = { node: node, texture: map }
+                    break;
+                }
+            }
+
+            // Couldn't find a map that could fit the rect, create a new map for it
+            if (!res) {
+                let mapSize = new Size(Canvas2D._groupTextureCacheSize, Canvas2D._groupTextureCacheSize);
+
+                // Check if the predefined size would fit, other create a custom size using the nearest bigger power of 2
+                if (size.width > mapSize.width || size.height > mapSize.height) {
+                    mapSize.width = Math.pow(2, Math.ceil(Math.log(size.width) / Math.log(2)));
+                    mapSize.height = Math.pow(2, Math.ceil(Math.log(size.height) / Math.log(2)));
+                }
+
+                let id = `groupsMapChache${this._mapCounter}forCanvas${this.id}`;
+                map = new MapTexture(id, this._scene, mapSize);
+                this._groupCacheMaps.push(map);
+
+                let node = map.allocateRect(size);
+                res = { node: node, texture: map }
+            }
+
+            // Check if we have to create a Sprite that will display the content of the Canvas which is cached.
+            // Don't do it in case of the group being a worldspace canvas (because its texture is bound to a WorldSpaceCanvas node)
+            if (group !== <any>this || this._isScreeSpace) {
+                let node: PackedRect = res.node;
+
+                // Special case if the canvas is entirely cached: create a group that will have a single sprite it will be rendered specifically at the very end of the rendering process
+                if (this._cachingStrategy === Canvas2D.CACHESTRATEGY_CANVAS) {
+                    this._cachedCanvasGroup = Group2D._createCachedCanvasGroup(this);
+                    let sprite = Sprite2D.Create(this._cachedCanvasGroup, map, {id: "__cachedCanvasSprite__", spriteSize:node.contentSize, spriteLocation:node.pos});
+                    sprite.zOrder = 1;
+                    sprite.origin = Vector2.Zero();
+                }
+
+                // Create a Sprite that will be used to render this cache, the "__cachedSpriteOfGroup__" starting id is a hack to bypass exception throwing in case of the Canvas doesn't normally allows direct primitives
+                else {
+                    let sprite = Sprite2D.Create(parent, map, {id:`__cachedSpriteOfGroup__${group.id}`, x: group.position.x, y: group.position.y, spriteSize:node.contentSize, spriteLocation:node.pos});
+                    sprite.origin = group.origin.clone();
+                    res.sprite = sprite;
+                }
+            }
+            return res;
+        }
+
+        /**
+         * Define the default size used for both the width and height of a MapTexture to allocate.
+         * Note that some MapTexture might be bigger than this size if the first node to allocate is bigger in width or height
+         */
+        private static _groupTextureCacheSize = 1024;
+
+        /**
+         * Get a Solid Color Brush instance matching the given color.
+         * @param color The color to retrieve
+         * @return A shared instance of the SolidColorBrush2D class that use the given color
+         */
+        public static GetSolidColorBrush(color: Color4): IBrush2D {
+            return Canvas2D._solidColorBrushes.getOrAddWithFactory(color.toHexString(), () => new SolidColorBrush2D(color.clone(), true));
+        }
+
+        /**
+         * Get a Solid Color Brush instance matching the given color expressed as a CSS formatted hexadecimal value.
+         * @param color The color to retrieve
+         * @return A shared instance of the SolidColorBrush2D class that uses the given color
+         */
+        public static GetSolidColorBrushFromHex(hexValue: string): IBrush2D {
+            return Canvas2D._solidColorBrushes.getOrAddWithFactory(hexValue, () => new SolidColorBrush2D(Color4.FromHexString(hexValue), true));
+        }
+
+        public static GetGradientColorBrush(color1: Color4, color2: Color4, translation: Vector2 = Vector2.Zero(), rotation: number = 0, scale: number = 1): IBrush2D {
+            return Canvas2D._gradientColorBrushes.getOrAddWithFactory(GradientColorBrush2D.BuildKey(color1, color2, translation, rotation, scale), () => new GradientColorBrush2D(color1, color2, translation, rotation, scale, true));
+        }
+
+        private static _solidColorBrushes: StringDictionary<IBrush2D> = new StringDictionary<IBrush2D>();
+        private static _gradientColorBrushes: StringDictionary<IBrush2D> = new StringDictionary<IBrush2D>();
+    }
 }
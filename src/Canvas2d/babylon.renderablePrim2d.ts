--- conflicted
+++ resolved
@@ -1,531 +1,523 @@
-﻿module BABYLON {
-    export class InstanceClassInfo {
-        constructor(base: InstanceClassInfo) {
-            this._baseInfo = base;
-            this._nextOffset = new StringDictionary<number>();
-            this._attributes = new Array<InstancePropInfo>();
-        }
-
-        mapProperty(propInfo: InstancePropInfo, push: boolean) {
-            let curOff = this._nextOffset.getOrAdd(InstanceClassInfo._CurCategories, 0);
-            propInfo.instanceOffset.add(InstanceClassInfo._CurCategories, this._getBaseOffset(InstanceClassInfo._CurCategories) + curOff);
-            //console.log(`[${InstanceClassInfo._CurCategories}] New PropInfo. Category: ${propInfo.category}, Name: ${propInfo.attributeName}, Offset: ${propInfo.instanceOffset.get(InstanceClassInfo._CurCategories)}, Size: ${propInfo.size / 4}`);
-
-            this._nextOffset.set(InstanceClassInfo._CurCategories, curOff + (propInfo.size / 4));
-
-            if (push) {
-                this._attributes.push(propInfo);
-            }
-        }
-
-        getInstancingAttributeInfos(effect: Effect, categories: string[]): InstancingAttributeInfo[] {
-            let catInline = categories.join(";");
-            let res = new Array<InstancingAttributeInfo>();
-            let curInfo: InstanceClassInfo = this;
-            while (curInfo) {
-                for (let attrib of curInfo._attributes) {
-                    // Only map if there's no category assigned to the instance data or if there's a category and it's in the given list
-                    if (!attrib.category || categories.indexOf(attrib.category) !== -1) {
-                        let index = effect.getAttributeLocationByName(attrib.attributeName);
-                        let iai = new InstancingAttributeInfo();
-                        iai.index = index;
-                        iai.attributeSize = attrib.size / 4; // attrib.size is in byte and we need to store in "component" (i.e float is 1, vec3 is 3)
-                        iai.offset = attrib.instanceOffset.get(catInline) * 4; // attrib.instanceOffset is in float, iai.offset must be in bytes
-                        iai.attributeName = attrib.attributeName;
-                        res.push(iai);
-                    }
-                }
-
-                curInfo = curInfo._baseInfo;
-            }
-            return res;
-        }
-
-        getShaderAttributes(categories: string[]): string[] {
-            let res = new Array<string>();
-            let curInfo: InstanceClassInfo = this;
-            while (curInfo) {
-                for (let attrib of curInfo._attributes) {
-                    // Only map if there's no category assigned to the instance data or if there's a category and it's in the given list
-                    if (!attrib.category || categories.indexOf(attrib.category) !== -1) {
-                        res.push(attrib.attributeName);
-                    }
-                }
-
-                curInfo = curInfo._baseInfo;
-            }
-            return res;
-        }
-
-        private _getBaseOffset(categories: string): number {
-            let curOffset = 0;
-            let curBase = this._baseInfo;
-            while (curBase) {
-                curOffset += curBase._nextOffset.getOrAdd(categories, 0);
-                curBase = curBase._baseInfo;
-            }
-            return curOffset;
-        }
-
-        static _CurCategories: string;
-        private _baseInfo: InstanceClassInfo;
-        private _nextOffset: StringDictionary<number>;
-        private _attributes: Array<InstancePropInfo>;
-    }
-
-    export class InstancePropInfo {
-        attributeName: string;
-        category: string;
-        size: number;
-        shaderOffset: number;
-        instanceOffset: StringDictionary<number>;
-        dataType: ShaderDataType;
-        //uniformLocation: WebGLUniformLocation;
-
-        constructor() {
-            this.instanceOffset = new StringDictionary<number>();
-        }
-
-        setSize(val) {
-            if (val instanceof Vector2) {
-                this.size = 8;
-                this.dataType = ShaderDataType.Vector2;
-                return;
-            }
-            if (val instanceof Vector3) {
-                this.size = 12;
-                this.dataType = ShaderDataType.Vector3;
-                return;
-            }
-            if (val instanceof Vector4) {
-                this.size = 16;
-                this.dataType = ShaderDataType.Vector4;
-                return;
-            }
-            if (val instanceof Matrix) {
-                throw new Error("Matrix type is not supported by WebGL Instance Buffer, you have to use four Vector4 properties instead");
-            }
-            if (typeof (val) === "number") {
-                this.size = 4;
-                this.dataType = ShaderDataType.float;
-                return;
-            }
-            if (val instanceof Color3) {
-                this.size = 12;
-                this.dataType = ShaderDataType.Color3;
-                return;
-            }
-            if (val instanceof Color4) {
-                this.size = 16;
-                this.dataType = ShaderDataType.Color4;
-                return;
-            }
-            return;
-        }
-
-        writeData(array: Float32Array, offset: number, val) {
-            switch (this.dataType) {
-                case ShaderDataType.Vector2:
-                    {
-                        let v = <Vector2>val;
-                        array[offset + 0] = v.x;
-                        array[offset + 1] = v.y;
-                        break;
-                    }
-                case ShaderDataType.Vector3:
-                    {
-                        let v = <Vector3>val;
-                        array[offset + 0] = v.x;
-                        array[offset + 1] = v.y;
-                        array[offset + 2] = v.z;
-                        break;
-                    }
-                case ShaderDataType.Vector4:
-                    {
-                        let v = <Vector4>val;
-                        array[offset + 0] = v.x;
-                        array[offset + 1] = v.y;
-                        array[offset + 2] = v.z;
-                        array[offset + 3] = v.w;
-                        break;
-                    }
-                case ShaderDataType.Color3:
-                    {
-                        let v = <Color3>val;
-                        array[offset + 0] = v.r;
-                        array[offset + 1] = v.g;
-                        array[offset + 2] = v.b;
-                        break;
-                    }
-                case ShaderDataType.Color4:
-                    {
-                        let v = <Color4>val;
-                        array[offset + 0] = v.r;
-                        array[offset + 1] = v.g;
-                        array[offset + 2] = v.b;
-                        array[offset + 3] = v.a;
-                        break;
-                    }
-                case ShaderDataType.float:
-                    {
-                        let v = <number>val;
-                        array[offset] = v;
-                        break;
-                    }
-                case ShaderDataType.Matrix:
-                    {
-                        let v = <Matrix>val;
-                        for (let i = 0; i < 16; i++) {
-                            array[offset + i] = v.m[i];
-                        }
-                        break;
-                    }
-            }
-        }
-    }
-
-    export function instanceData<T>(category?: string, shaderAttributeName?: string): (target: Object, propName: string | symbol, descriptor: TypedPropertyDescriptor<T>) => void {
-        return (target: Object, propName: string | symbol, descriptor: TypedPropertyDescriptor<T>) => {
-
-            let dic = ClassTreeInfo.getOrRegister<InstanceClassInfo, InstancePropInfo>(target, (base) => new InstanceClassInfo(base));
-            let node = dic.getLevelOf(target);
-            let instanceDataName = <string>propName;
-            shaderAttributeName = shaderAttributeName || instanceDataName;
-
-
-            let info = node.levelContent.get(instanceDataName);
-            if (info) {
-                throw new Error(`The ID ${instanceDataName} is already taken by another instance data`);
-            }
-
-            info = new InstancePropInfo();
-            info.attributeName = shaderAttributeName;
-            info.category = category || null;
-
-            node.levelContent.add(instanceDataName, info);
-
-            descriptor.get = function () {
-                return null;
-            }
-
-            descriptor.set = function (val) {
-                if (!info.size) {
-                    info.setSize(val);
-                    node.classContent.mapProperty(info, true);
-                } else if (!info.instanceOffset.contains(InstanceClassInfo._CurCategories)) {
-                    node.classContent.mapProperty(info, false);
-                }
-
-                let obj: InstanceDataBase = this;
-                if (obj.dataBuffer && obj.dataElements) {
-                    let offset = obj.dataElements[obj.curElement].offset + info.instanceOffset.get(InstanceClassInfo._CurCategories);
-                    info.writeData(obj.dataBuffer.buffer, offset, val);
-                }
-            }
-
-        }
-    }
-
-    export class InstanceDataBase {
-        constructor(partId: number, dataElementCount: number) {
-            this.id = partId;
-            this.curElement = 0;
-            this.dataElementCount = dataElementCount;
-        }
-
-        id: number;
-        isVisible: boolean;
-
-        @instanceData()
-        get zBias(): Vector2 {
-            return null;
-        }
-
-        @instanceData()
-        get transformX(): Vector4 {
-            return null;
-        }
-
-        @instanceData()
-        get transformY(): Vector4 {
-            return null;
-        }
-
-        @instanceData()
-        get origin(): Vector2 {
-            return null;
-        }
-
-        getClassTreeInfo(): ClassTreeInfo<InstanceClassInfo, InstancePropInfo> {
-            if (!this.typeInfo) {
-                this.typeInfo = ClassTreeInfo.get<InstanceClassInfo, InstancePropInfo>(Object.getPrototypeOf(this));
-            }
-            return this.typeInfo;
-        }
-
-        allocElements() {
-            let res = new Array<DynamicFloatArrayElementInfo>(this.dataElementCount);
-            for (let i = 0; i < this.dataElementCount; i++) {
-                res[i] = this.dataBuffer.allocElement();
-            }
-            this.dataElements = res;
-        }
-
-        freeElements() {
-            for (let ei of this.dataElements) {
-                this.dataBuffer.freeElement(ei);
-            }
-            this.dataElements = null;
-        }
-
-        curElement: number;
-        dataElementCount: number;
-        dataElements: DynamicFloatArrayElementInfo[];
-        dataBuffer: DynamicFloatArray;
-        typeInfo: ClassTreeInfo<InstanceClassInfo, InstancePropInfo>;
-
-    }
-
-    @className("RenderablePrim2D")
-    export class RenderablePrim2D extends Prim2DBase {
-        static RENDERABLEPRIM2D_PROPCOUNT: number = Prim2DBase.PRIM2DBASE_PROPCOUNT + 5;
-
-        public static isTransparentProperty: Prim2DPropInfo;
-
-        @modelLevelProperty(Prim2DBase.PRIM2DBASE_PROPCOUNT + 1, pi => RenderablePrim2D.isTransparentProperty = pi)
-        public get isTransparent(): boolean {
-            return this._isTransparent;
-        }
-
-        public set isTransparent(value: boolean) {
-            this._isTransparent = value;
-        }
-
-        setupRenderablePrim2D(owner: Canvas2D, parent: Prim2DBase, id: string, position: Vector2, isVisible: boolean) {
-            this.setupPrim2DBase(owner, parent, id, position);
-            this._isTransparent = false;
-        }
-
-        public _prepareRenderPre(context: Render2DContext) {
-            super._prepareRenderPre(context);
-
-            // If the model changed and we have already an instance, we must remove this instance from the obsolete model
-            if (this._modelDirty && this._modelRenderInstanceID) {
-                this._modelRenderCache.removeInstanceData(this._modelRenderInstanceID);
-                this._modelRenderInstanceID = null;
-            }
-
-            // Need to create the model?
-            let setupModelRenderCache = false;
-            if (!this._modelRenderCache || this._modelDirty) {
-                this._modelRenderCache = SmartPropertyPrim.GetOrAddModelCache(this.modelKey, (key: string) => {
-                    let mrc = this.createModelRenderCache(key, this.isTransparent);
-                    setupModelRenderCache = true;
-                    return mrc;
-                });
-                this._modelDirty = false;
-            }
-
-            // Need to create the instance?
-            let gii: GroupInstanceInfo;
-            let newInstance = false;
-            if (!this._modelRenderInstanceID) {
-                newInstance = true;
-                let parts = this.createInstanceDataParts();
-                this._instanceDataParts = parts;
-
-                if (!this._modelRenderCache._partsDataStride) {
-                    let ctiArray = new Array<ClassTreeInfo<InstanceClassInfo, InstancePropInfo>>();
-                    let dataStrides = new Array<number>();
-                    let usedCatList = new Array<string[]>();
-                    let partIdList = new Array<number>();
-                    let joinedUsedCatList = new Array<string>();
-
-                    for (let dataPart of parts) {
-                        var cat = this.getUsedShaderCategories(dataPart);
-                        var cti = dataPart.getClassTreeInfo();
-                        // Make sure the instance is visible other the properties won't be set and their size/offset wont be computed
-                        let curVisible = this.isVisible;
-                        this.isVisible = true;
-                        // We manually trigger refreshInstanceData for the only sake of evaluating each isntance property size and offset in the instance data, this can only be made at runtime. Once it's done we have all the information to create the instance data buffer.
-                        //console.log("Build Prop Layout for " + Tools.getClassName(this._instanceDataParts[0]));
-                        let joinCat = cat.join(";");
-                        joinedUsedCatList.push(joinCat);
-                        InstanceClassInfo._CurCategories = joinCat;
-                        this.refreshInstanceDataPart(dataPart);
-                        this.isVisible = curVisible;
-
-<<<<<<< HEAD
-                        let size = 0;
-
-                        for (var index = 0; index < cti.fullContent.count; index++) {
-                            var v = cti.fullContent[index];
-=======
-                        var size = 0;
-                        cti.fullContent.forEach((k, v) => {
->>>>>>> 9535752d
-                            if (!v.category || cat.indexOf(v.category) !== -1) {
-                                if (!v.size) {
-                                    console.log(`ERROR: Couldn't detect the size of the Property ${v.attributeName} from type ${Tools.getClassName(cti.type)}. Property is ignored.`);
-                                } else {
-                                    size += v.size;
-                                }
-                            }
-                        }
-
-                        dataStrides.push(size);
-                        usedCatList.push(cat);
-                        ctiArray.push(cti);
-                        partIdList.push(dataPart.id);
-                    }
-                    this._modelRenderCache._partsDataStride = dataStrides;
-                    this._modelRenderCache._partsUsedCategories = usedCatList;
-                    this._modelRenderCache._partsJoinedUsedCategories = joinedUsedCatList;
-                    this._modelRenderCache._partsClassInfo = ctiArray;
-                    this._modelRenderCache._partIdList = partIdList;
-                }
-
-                gii = this.renderGroup.groupRenderInfo.getOrAddWithFactory(this.modelKey, k => new GroupInstanceInfo(this.renderGroup, this._modelRenderCache));
-
-                // First time init of the GroupInstanceInfo
-                if (gii._instancesPartsData.length === 0) {
-                    for (let j = 0; j < this._modelRenderCache._partsDataStride.length; j++) {
-                        let stride = this._modelRenderCache._partsDataStride[j];
-                        gii._instancesPartsData.push(new DynamicFloatArray(stride / 4, 50));
-                        gii._partIndexFromId.add(this._modelRenderCache._partIdList[j].toString(), j);
-
-                        for (let part of this._instanceDataParts) {
-                            gii._instancesPartsUsedShaderCategories[gii._partIndexFromId.get(part.id.toString())] = this.getUsedShaderCategories(part).join(";");
-                        }
-                    }
-                }
-
-                for (let i = 0; i < parts.length; i++) {
-                    let part = parts[i];
-                    part.dataBuffer = gii._instancesPartsData[i];
-                    part.allocElements();
-                }
-
-                this._modelRenderInstanceID = this._modelRenderCache.addInstanceDataParts(this._instanceDataParts);
-            }
-
-            if (setupModelRenderCache) {
-                this.setupModelRenderCache(this._modelRenderCache);
-            }
-
-            if (context.forceRefreshPrimitive || newInstance || (this._instanceDirtyFlags !== 0) || (this._globalTransformProcessStep !== this._globalTransformStep)) {
-                if (!gii) {
-                    gii = this.renderGroup.groupRenderInfo.get(this.modelKey);
-                }
-
-                for (let part of this._instanceDataParts) {
-                    let cat = this.getUsedShaderCategories(part);
-                    InstanceClassInfo._CurCategories = gii._instancesPartsUsedShaderCategories[gii._partIndexFromId.get(part.id.toString())];
-
-                    // Will return false if the instance should not be rendered (not visible or other any reasons)
-                    if (!this.refreshInstanceDataPart(part)) {
-                        // Free the data element
-                        if (part.dataElements) {
-                            part.freeElements();
-                        }
-                    }
-                }
-                this._instanceDirtyFlags = 0;
-
-                gii._dirtyInstancesData = true;
-            }
-        }
-
-        protected getDataPartEffectInfo(dataPartId: number, vertexBufferAttributes: string[]): { attributes: string[], uniforms: string[], defines: string } {
-            let dataPart = Tools.first(this._instanceDataParts, i => i.id === dataPartId);
-            if (!dataPart) {
-                return null;
-            }
-
-            let instancedArray = this.owner.supportInstancedArray;
-
-            let cti = dataPart.getClassTreeInfo();
-            let categories = this.getUsedShaderCategories(dataPart);
-            let att = cti.classContent.getShaderAttributes(categories);
-            let defines = "";
-            categories.forEach(c => { defines += `#define ${c}\n` });
-            if (instancedArray) {
-                defines += "#define Instanced\n";
-            }
-
-            return { attributes: instancedArray ? vertexBufferAttributes.concat(att) : vertexBufferAttributes, uniforms: instancedArray ? [] : att, defines: defines };
-        }
-
-        protected get modelRenderCache(): ModelRenderCache {
-            return this._modelRenderCache;
-        }
-
-        protected createModelRenderCache(modelKey: string, isTransparent: boolean): ModelRenderCache {
-            return null;
-        }
-
-        protected setupModelRenderCache(modelRenderCache: ModelRenderCache) {
-        }
-
-        protected createInstanceDataParts(): InstanceDataBase[] {
-            return null;
-        }
-
-        protected getUsedShaderCategories(dataPart: InstanceDataBase): string[] {
-            return [];
-        }
-
-        protected refreshInstanceDataPart(part: InstanceDataBase): boolean {
-            if (!this.isVisible) {
-                return false;
-            }
-            part.isVisible = this.isVisible;
-
-            // Which means, if there's only one data element, we're update it from this method, otherwise it is the responsability of the derived class to call updateInstanceDataPart as many times as needed, properly (look at Text2D's implementation for more information)
-            if (part.dataElementCount === 1) {
-                this.updateInstanceDataPart(part);
-            }
-            return true;
-        }
-
-        protected updateInstanceDataPart(part: InstanceDataBase, positionOffset: Vector2 = null) {
-            let t = this._globalTransform.multiply(this.renderGroup.invGlobalTransform);
-            let size = (<Size>this.renderGroup.viewportSize);
-            let zBias = this.getActualZOffset();
-
-            let offX = 0;
-            let offY = 0;
-            // If there's an offset, apply the global transformation matrix on it to get a global offset
-            if (positionOffset) {
-                offX = positionOffset.x * t.m[0] + positionOffset.y * t.m[4];
-                offY = positionOffset.x * t.m[1] + positionOffset.y * t.m[5];
-            }
-
-            // Have to convert the coordinates to clip space which is ranged between [-1;1] on X and Y axis, with 0,0 being the left/bottom corner
-            // Current coordinates are expressed in renderGroup coordinates ([0, renderGroup.actualSize.width|height]) with 0,0 being at the left/top corner
-            // RenderGroup Width and Height are multiplied by zBias because the VertexShader will multiply X and Y by W, which is 1/zBias. As we divide our coordinate by these Width/Height, we will also divide by the zBias to compensate the operation made by the VertexShader.
-            // So for X: 
-            //  - tx.x = value * 2 / width: is to switch from [0, renderGroup.width] to [0, 2]
-            //  - tx.w = (value * 2 / width) - 1: w stores the translation in renderGroup coordinates so (value * 2 / width) to switch to a clip space translation value. - 1 is to offset the overall [0;2] to [-1;1]. Don't forget it's -(1/zBias) and not -1 because everything need to be scaled by 1/zBias.
-            let w = size.width * zBias;
-            let h = size.height * zBias;
-            let invZBias = 1 / zBias;
-            let tx = new Vector4(t.m[0] * 2 / w, t.m[4] * 2 / w, 0/*t.m[8]*/, ((t.m[12] + offX) * 2 / w) - (invZBias));
-            let ty = new Vector4(t.m[1] * 2 / h, t.m[5] * 2 / h, 0/*t.m[9]*/, ((t.m[13] + offY) * 2 / h) - (invZBias));
-            part.transformX = tx;
-            part.transformY = ty;
-            part.origin = this.origin;
-
-            // Stores zBias and it's inverse value because that's needed to compute the clip space W coordinate (which is 1/Z, so 1/zBias)
-            part.zBias = new Vector2(zBias, invZBias);
-        }
-
-        private _modelRenderCache: ModelRenderCache;
-        private _modelRenderInstanceID: string;
-
-        protected _instanceDataParts: InstanceDataBase[];
-        protected _isTransparent: boolean;
-    }
-
-
+﻿module BABYLON {
+    export class InstanceClassInfo {
+        constructor(base: InstanceClassInfo) {
+            this._baseInfo = base;
+            this._nextOffset = new StringDictionary<number>();
+            this._attributes = new Array<InstancePropInfo>();
+        }
+
+        mapProperty(propInfo: InstancePropInfo, push: boolean) {
+            let curOff = this._nextOffset.getOrAdd(InstanceClassInfo._CurCategories, 0);
+            propInfo.instanceOffset.add(InstanceClassInfo._CurCategories, this._getBaseOffset(InstanceClassInfo._CurCategories) + curOff);
+            //console.log(`[${InstanceClassInfo._CurCategories}] New PropInfo. Category: ${propInfo.category}, Name: ${propInfo.attributeName}, Offset: ${propInfo.instanceOffset.get(InstanceClassInfo._CurCategories)}, Size: ${propInfo.size / 4}`);
+
+            this._nextOffset.set(InstanceClassInfo._CurCategories, curOff + (propInfo.size / 4));
+
+            if (push) {
+                this._attributes.push(propInfo);
+            }
+        }
+
+        getInstancingAttributeInfos(effect: Effect, categories: string[]): InstancingAttributeInfo[] {
+            let catInline = categories.join(";");
+            let res = new Array<InstancingAttributeInfo>();
+            let curInfo: InstanceClassInfo = this;
+            while (curInfo) {
+                for (let attrib of curInfo._attributes) {
+                    // Only map if there's no category assigned to the instance data or if there's a category and it's in the given list
+                    if (!attrib.category || categories.indexOf(attrib.category) !== -1) {
+                        let index = effect.getAttributeLocationByName(attrib.attributeName);
+                        let iai = new InstancingAttributeInfo();
+                        iai.index = index;
+                        iai.attributeSize = attrib.size / 4; // attrib.size is in byte and we need to store in "component" (i.e float is 1, vec3 is 3)
+                        iai.offset = attrib.instanceOffset.get(catInline) * 4; // attrib.instanceOffset is in float, iai.offset must be in bytes
+                        iai.attributeName = attrib.attributeName;
+                        res.push(iai);
+                    }
+                }
+
+                curInfo = curInfo._baseInfo;
+            }
+            return res;
+        }
+
+        getShaderAttributes(categories: string[]): string[] {
+            let res = new Array<string>();
+            let curInfo: InstanceClassInfo = this;
+            while (curInfo) {
+                for (let attrib of curInfo._attributes) {
+                    // Only map if there's no category assigned to the instance data or if there's a category and it's in the given list
+                    if (!attrib.category || categories.indexOf(attrib.category) !== -1) {
+                        res.push(attrib.attributeName);
+                    }
+                }
+
+                curInfo = curInfo._baseInfo;
+            }
+            return res;
+        }
+
+        private _getBaseOffset(categories: string): number {
+            let curOffset = 0;
+            let curBase = this._baseInfo;
+            while (curBase) {
+                curOffset += curBase._nextOffset.getOrAdd(categories, 0);
+                curBase = curBase._baseInfo;
+            }
+            return curOffset;
+        }
+
+        static _CurCategories: string;
+        private _baseInfo: InstanceClassInfo;
+        private _nextOffset: StringDictionary<number>;
+        private _attributes: Array<InstancePropInfo>;
+    }
+
+    export class InstancePropInfo {
+        attributeName: string;
+        category: string;
+        size: number;
+        shaderOffset: number;
+        instanceOffset: StringDictionary<number>;
+        dataType: ShaderDataType;
+        //uniformLocation: WebGLUniformLocation;
+
+        constructor() {
+            this.instanceOffset = new StringDictionary<number>();
+        }
+
+        setSize(val) {
+            if (val instanceof Vector2) {
+                this.size = 8;
+                this.dataType = ShaderDataType.Vector2;
+                return;
+            }
+            if (val instanceof Vector3) {
+                this.size = 12;
+                this.dataType = ShaderDataType.Vector3;
+                return;
+            }
+            if (val instanceof Vector4) {
+                this.size = 16;
+                this.dataType = ShaderDataType.Vector4;
+                return;
+            }
+            if (val instanceof Matrix) {
+                throw new Error("Matrix type is not supported by WebGL Instance Buffer, you have to use four Vector4 properties instead");
+            }
+            if (typeof (val) === "number") {
+                this.size = 4;
+                this.dataType = ShaderDataType.float;
+                return;
+            }
+            if (val instanceof Color3) {
+                this.size = 12;
+                this.dataType = ShaderDataType.Color3;
+                return;
+            }
+            if (val instanceof Color4) {
+                this.size = 16;
+                this.dataType = ShaderDataType.Color4;
+                return;
+            }
+            return;
+        }
+
+        writeData(array: Float32Array, offset: number, val) {
+            switch (this.dataType) {
+                case ShaderDataType.Vector2:
+                    {
+                        let v = <Vector2>val;
+                        array[offset + 0] = v.x;
+                        array[offset + 1] = v.y;
+                        break;
+                    }
+                case ShaderDataType.Vector3:
+                    {
+                        let v = <Vector3>val;
+                        array[offset + 0] = v.x;
+                        array[offset + 1] = v.y;
+                        array[offset + 2] = v.z;
+                        break;
+                    }
+                case ShaderDataType.Vector4:
+                    {
+                        let v = <Vector4>val;
+                        array[offset + 0] = v.x;
+                        array[offset + 1] = v.y;
+                        array[offset + 2] = v.z;
+                        array[offset + 3] = v.w;
+                        break;
+                    }
+                case ShaderDataType.Color3:
+                    {
+                        let v = <Color3>val;
+                        array[offset + 0] = v.r;
+                        array[offset + 1] = v.g;
+                        array[offset + 2] = v.b;
+                        break;
+                    }
+                case ShaderDataType.Color4:
+                    {
+                        let v = <Color4>val;
+                        array[offset + 0] = v.r;
+                        array[offset + 1] = v.g;
+                        array[offset + 2] = v.b;
+                        array[offset + 3] = v.a;
+                        break;
+                    }
+                case ShaderDataType.float:
+                    {
+                        let v = <number>val;
+                        array[offset] = v;
+                        break;
+                    }
+                case ShaderDataType.Matrix:
+                    {
+                        let v = <Matrix>val;
+                        for (let i = 0; i < 16; i++) {
+                            array[offset + i] = v.m[i];
+                        }
+                        break;
+                    }
+            }
+        }
+    }
+
+    export function instanceData<T>(category?: string, shaderAttributeName?: string): (target: Object, propName: string | symbol, descriptor: TypedPropertyDescriptor<T>) => void {
+        return (target: Object, propName: string | symbol, descriptor: TypedPropertyDescriptor<T>) => {
+
+            let dic = ClassTreeInfo.getOrRegister<InstanceClassInfo, InstancePropInfo>(target, (base) => new InstanceClassInfo(base));
+            let node = dic.getLevelOf(target);
+            let instanceDataName = <string>propName;
+            shaderAttributeName = shaderAttributeName || instanceDataName;
+
+
+            let info = node.levelContent.get(instanceDataName);
+            if (info) {
+                throw new Error(`The ID ${instanceDataName} is already taken by another instance data`);
+            }
+
+            info = new InstancePropInfo();
+            info.attributeName = shaderAttributeName;
+            info.category = category || null;
+
+            node.levelContent.add(instanceDataName, info);
+
+            descriptor.get = function () {
+                return null;
+            }
+
+            descriptor.set = function (val) {
+                if (!info.size) {
+                    info.setSize(val);
+                    node.classContent.mapProperty(info, true);
+                } else if (!info.instanceOffset.contains(InstanceClassInfo._CurCategories)) {
+                    node.classContent.mapProperty(info, false);
+                }
+
+                let obj: InstanceDataBase = this;
+                if (obj.dataBuffer && obj.dataElements) {
+                    let offset = obj.dataElements[obj.curElement].offset + info.instanceOffset.get(InstanceClassInfo._CurCategories);
+                    info.writeData(obj.dataBuffer.buffer, offset, val);
+                }
+            }
+
+        }
+    }
+
+    export class InstanceDataBase {
+        constructor(partId: number, dataElementCount: number) {
+            this.id = partId;
+            this.curElement = 0;
+            this.dataElementCount = dataElementCount;
+        }
+
+        id: number;
+        isVisible: boolean;
+
+        @instanceData()
+        get zBias(): Vector2 {
+            return null;
+        }
+
+        @instanceData()
+        get transformX(): Vector4 {
+            return null;
+        }
+
+        @instanceData()
+        get transformY(): Vector4 {
+            return null;
+        }
+
+        @instanceData()
+        get origin(): Vector2 {
+            return null;
+        }
+
+        getClassTreeInfo(): ClassTreeInfo<InstanceClassInfo, InstancePropInfo> {
+            if (!this.typeInfo) {
+                this.typeInfo = ClassTreeInfo.get<InstanceClassInfo, InstancePropInfo>(Object.getPrototypeOf(this));
+            }
+            return this.typeInfo;
+        }
+
+        allocElements() {
+            let res = new Array<DynamicFloatArrayElementInfo>(this.dataElementCount);
+            for (let i = 0; i < this.dataElementCount; i++) {
+                res[i] = this.dataBuffer.allocElement();
+            }
+            this.dataElements = res;
+        }
+
+        freeElements() {
+            for (let ei of this.dataElements) {
+                this.dataBuffer.freeElement(ei);
+            }
+            this.dataElements = null;
+        }
+
+        curElement: number;
+        dataElementCount: number;
+        dataElements: DynamicFloatArrayElementInfo[];
+        dataBuffer: DynamicFloatArray;
+        typeInfo: ClassTreeInfo<InstanceClassInfo, InstancePropInfo>;
+
+    }
+
+    @className("RenderablePrim2D")
+    export class RenderablePrim2D extends Prim2DBase {
+        static RENDERABLEPRIM2D_PROPCOUNT: number = Prim2DBase.PRIM2DBASE_PROPCOUNT + 5;
+
+        public static isTransparentProperty: Prim2DPropInfo;
+
+        @modelLevelProperty(Prim2DBase.PRIM2DBASE_PROPCOUNT + 1, pi => RenderablePrim2D.isTransparentProperty = pi)
+        public get isTransparent(): boolean {
+            return this._isTransparent;
+        }
+
+        public set isTransparent(value: boolean) {
+            this._isTransparent = value;
+        }
+
+        setupRenderablePrim2D(owner: Canvas2D, parent: Prim2DBase, id: string, position: Vector2, isVisible: boolean) {
+            this.setupPrim2DBase(owner, parent, id, position);
+            this._isTransparent = false;
+        }
+
+        public _prepareRenderPre(context: Render2DContext) {
+            super._prepareRenderPre(context);
+
+            // If the model changed and we have already an instance, we must remove this instance from the obsolete model
+            if (this._modelDirty && this._modelRenderInstanceID) {
+                this._modelRenderCache.removeInstanceData(this._modelRenderInstanceID);
+                this._modelRenderInstanceID = null;
+            }
+
+            // Need to create the model?
+            let setupModelRenderCache = false;
+            if (!this._modelRenderCache || this._modelDirty) {
+                this._modelRenderCache = SmartPropertyPrim.GetOrAddModelCache(this.modelKey, (key: string) => {
+                    let mrc = this.createModelRenderCache(key, this.isTransparent);
+                    setupModelRenderCache = true;
+                    return mrc;
+                });
+                this._modelDirty = false;
+            }
+
+            // Need to create the instance?
+            let gii: GroupInstanceInfo;
+            let newInstance = false;
+            if (!this._modelRenderInstanceID) {
+                newInstance = true;
+                let parts = this.createInstanceDataParts();
+                this._instanceDataParts = parts;
+
+                if (!this._modelRenderCache._partsDataStride) {
+                    let ctiArray = new Array<ClassTreeInfo<InstanceClassInfo, InstancePropInfo>>();
+                    let dataStrides = new Array<number>();
+                    let usedCatList = new Array<string[]>();
+                    let partIdList = new Array<number>();
+                    let joinedUsedCatList = new Array<string>();
+
+                    for (let dataPart of parts) {
+                        var cat = this.getUsedShaderCategories(dataPart);
+                        var cti = dataPart.getClassTreeInfo();
+                        // Make sure the instance is visible other the properties won't be set and their size/offset wont be computed
+                        let curVisible = this.isVisible;
+                        this.isVisible = true;
+                        // We manually trigger refreshInstanceData for the only sake of evaluating each isntance property size and offset in the instance data, this can only be made at runtime. Once it's done we have all the information to create the instance data buffer.
+                        //console.log("Build Prop Layout for " + Tools.getClassName(this._instanceDataParts[0]));
+                        let joinCat = cat.join(";");
+                        joinedUsedCatList.push(joinCat);
+                        InstanceClassInfo._CurCategories = joinCat;
+                        this.refreshInstanceDataPart(dataPart);
+                        this.isVisible = curVisible;
+
+                        var size = 0;
+                        cti.fullContent.forEach((k, v) => {
+                            if (!v.category || cat.indexOf(v.category) !== -1) {
+                                if (!v.size) {
+                                    console.log(`ERROR: Couldn't detect the size of the Property ${v.attributeName} from type ${Tools.getClassName(cti.type)}. Property is ignored.`);
+                                } else {
+                                    size += v.size;
+                                }
+                            }
+                        });
+                        dataStrides.push(size);
+                        usedCatList.push(cat);
+                        ctiArray.push(cti);
+                        partIdList.push(dataPart.id);
+                    }
+                    this._modelRenderCache._partsDataStride = dataStrides;
+                    this._modelRenderCache._partsUsedCategories = usedCatList;
+                    this._modelRenderCache._partsJoinedUsedCategories = joinedUsedCatList;
+                    this._modelRenderCache._partsClassInfo = ctiArray;
+                    this._modelRenderCache._partIdList = partIdList;
+                }
+
+                gii = this.renderGroup.groupRenderInfo.getOrAddWithFactory(this.modelKey, k => new GroupInstanceInfo(this.renderGroup, this._modelRenderCache));
+
+                // First time init of the GroupInstanceInfo
+                if (gii._instancesPartsData.length === 0) {
+                    for (let j = 0; j < this._modelRenderCache._partsDataStride.length; j++) {
+                        let stride = this._modelRenderCache._partsDataStride[j];
+                        gii._instancesPartsData.push(new DynamicFloatArray(stride / 4, 50));
+                        gii._partIndexFromId.add(this._modelRenderCache._partIdList[j].toString(), j);
+
+                        for (let part of this._instanceDataParts) {
+                            gii._instancesPartsUsedShaderCategories[gii._partIndexFromId.get(part.id.toString())] = this.getUsedShaderCategories(part).join(";");
+                        }
+                    }
+                }
+
+                for (let i = 0; i < parts.length; i++) {
+                    let part = parts[i];
+                    part.dataBuffer = gii._instancesPartsData[i];
+                    part.allocElements();
+                }
+
+                this._modelRenderInstanceID = this._modelRenderCache.addInstanceDataParts(this._instanceDataParts);
+            }
+
+            if (setupModelRenderCache) {
+                this.setupModelRenderCache(this._modelRenderCache);
+            }
+
+            if (context.forceRefreshPrimitive || newInstance || (this._instanceDirtyFlags !== 0) || (this._globalTransformProcessStep !== this._globalTransformStep)) {
+                if (!gii) {
+                    gii = this.renderGroup.groupRenderInfo.get(this.modelKey);
+                }
+
+                for (let part of this._instanceDataParts) {
+                    let cat = this.getUsedShaderCategories(part);
+                    InstanceClassInfo._CurCategories = gii._instancesPartsUsedShaderCategories[gii._partIndexFromId.get(part.id.toString())];
+
+                    // Will return false if the instance should not be rendered (not visible or other any reasons)
+                    if (!this.refreshInstanceDataPart(part)) {
+                        // Free the data element
+                        if (part.dataElements) {
+                            part.freeElements();
+                        }
+                    }
+                }
+                this._instanceDirtyFlags = 0;
+
+                gii._dirtyInstancesData = true;
+            }
+        }
+
+        protected getDataPartEffectInfo(dataPartId: number, vertexBufferAttributes: string[]): { attributes: string[], uniforms: string[], defines: string } {
+            let dataPart = Tools.first(this._instanceDataParts, i => i.id === dataPartId);
+            if (!dataPart) {
+                return null;
+            }
+
+            let instancedArray = this.owner.supportInstancedArray;
+
+            let cti = dataPart.getClassTreeInfo();
+            let categories = this.getUsedShaderCategories(dataPart);
+            let att = cti.classContent.getShaderAttributes(categories);
+            let defines = "";
+            categories.forEach(c => { defines += `#define ${c}\n` });
+            if (instancedArray) {
+                defines += "#define Instanced\n";
+            }
+
+            return { attributes: instancedArray ? vertexBufferAttributes.concat(att) : vertexBufferAttributes, uniforms: instancedArray ? [] : att, defines: defines };
+        }
+
+        protected get modelRenderCache(): ModelRenderCache {
+            return this._modelRenderCache;
+        }
+
+        protected createModelRenderCache(modelKey: string, isTransparent: boolean): ModelRenderCache {
+            return null;
+        }
+
+        protected setupModelRenderCache(modelRenderCache: ModelRenderCache) {
+        }
+
+        protected createInstanceDataParts(): InstanceDataBase[] {
+            return null;
+        }
+
+        protected getUsedShaderCategories(dataPart: InstanceDataBase): string[] {
+            return [];
+        }
+
+        protected refreshInstanceDataPart(part: InstanceDataBase): boolean {
+            if (!this.isVisible) {
+                return false;
+            }
+            part.isVisible = this.isVisible;
+
+            // Which means, if there's only one data element, we're update it from this method, otherwise it is the responsability of the derived class to call updateInstanceDataPart as many times as needed, properly (look at Text2D's implementation for more information)
+            if (part.dataElementCount === 1) {
+                this.updateInstanceDataPart(part);
+            }
+            return true;
+        }
+
+        protected updateInstanceDataPart(part: InstanceDataBase, positionOffset: Vector2 = null) {
+            let t = this._globalTransform.multiply(this.renderGroup.invGlobalTransform);
+            let size = (<Size>this.renderGroup.viewportSize);
+            let zBias = this.getActualZOffset();
+
+            let offX = 0;
+            let offY = 0;
+            // If there's an offset, apply the global transformation matrix on it to get a global offset
+            if (positionOffset) {
+                offX = positionOffset.x * t.m[0] + positionOffset.y * t.m[4];
+                offY = positionOffset.x * t.m[1] + positionOffset.y * t.m[5];
+            }
+
+            // Have to convert the coordinates to clip space which is ranged between [-1;1] on X and Y axis, with 0,0 being the left/bottom corner
+            // Current coordinates are expressed in renderGroup coordinates ([0, renderGroup.actualSize.width|height]) with 0,0 being at the left/top corner
+            // RenderGroup Width and Height are multiplied by zBias because the VertexShader will multiply X and Y by W, which is 1/zBias. As we divide our coordinate by these Width/Height, we will also divide by the zBias to compensate the operation made by the VertexShader.
+            // So for X: 
+            //  - tx.x = value * 2 / width: is to switch from [0, renderGroup.width] to [0, 2]
+            //  - tx.w = (value * 2 / width) - 1: w stores the translation in renderGroup coordinates so (value * 2 / width) to switch to a clip space translation value. - 1 is to offset the overall [0;2] to [-1;1]. Don't forget it's -(1/zBias) and not -1 because everything need to be scaled by 1/zBias.
+            let w = size.width * zBias;
+            let h = size.height * zBias;
+            let invZBias = 1 / zBias;
+            let tx = new Vector4(t.m[0] * 2 / w, t.m[4] * 2 / w, 0/*t.m[8]*/, ((t.m[12] + offX) * 2 / w) - (invZBias));
+            let ty = new Vector4(t.m[1] * 2 / h, t.m[5] * 2 / h, 0/*t.m[9]*/, ((t.m[13] + offY) * 2 / h) - (invZBias));
+            part.transformX = tx;
+            part.transformY = ty;
+            part.origin = this.origin;
+
+            // Stores zBias and it's inverse value because that's needed to compute the clip space W coordinate (which is 1/Z, so 1/zBias)
+            part.zBias = new Vector2(zBias, invZBias);
+        }
+
+        private _modelRenderCache: ModelRenderCache;
+        private _modelRenderInstanceID: string;
+
+        protected _instanceDataParts: InstanceDataBase[];
+        protected _isTransparent: boolean;
+    }
+
+
 }
--- conflicted
+++ resolved
@@ -42,10 +42,6 @@
             var parentMesh = new BABYLON.AbstractMesh("", gizmoLayer.utilityLayerScene);
 
             // Create circle out of lines
-<<<<<<< HEAD
-=======
-            var tessellation = 64;
->>>>>>> 163788b2
             var radius = 0.8;
             var points = new Array<Vector3>();
             for(var i = 0;i < tessellation;i++){

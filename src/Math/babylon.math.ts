--- conflicted
+++ resolved
@@ -1,5268 +1,5261 @@
-﻿module BABYLON {
-    export const ToGammaSpace = 1 / 2.2;
-    export const ToLinearSpace = 2.2;
-    export const Epsilon = 0.001;
-
-    export class Color3 {
-        /**
-         * Creates a new Color3 object from red, green, blue values, all between 0 and 1.  
-         */
-        constructor(public r: number = 0, public g: number = 0, public b: number = 0) {
-        }
-
-        /**
-         * Returns a string with the Color3 current values.  
-         */
-        public toString(): string {
-            return "{R: " + this.r + " G:" + this.g + " B:" + this.b + "}";
-        }
-
-        /**
-         * Returns the string "Color3".
-         */
-        public getClassName(): string {
-            return "Color3";
-        }
-        /**
-         * Returns the Color3 hash code.  
-         */
-        public getHashCode(): number {
-            let hash = this.r || 0;
-            hash = (hash * 397) ^ (this.g || 0);
-            hash = (hash * 397) ^ (this.b || 0);
-            return hash;
-        }
-
-        // Operators
-        /**
-         * Stores in the passed array from the passed starting index the red, green, blue values as successive elements.  
-         * Returns the Color3.  
-         */
-        public toArray(array: FloatArray, index?: number): Color3 {
-            if (index === undefined) {
-                index = 0;
-            }
-
-            array[index] = this.r;
-            array[index + 1] = this.g;
-            array[index + 2] = this.b;
-
-            return this;
-        }
-
-        /**
-         * Returns a new Color4 object from the current Color3 and the passed alpha.  
-         */
-        public toColor4(alpha = 1): Color4 {
-            return new Color4(this.r, this.g, this.b, alpha);
-        }
-
-        /**
-         * Returns a new array populated with 3 numeric elements : red, green and blue values.  
-         */
-        public asArray(): number[] {
-            var result = new Array<number>();
-            this.toArray(result, 0);
-            return result;
-        }
-
-        /**
-         * Returns the luminance value (float).  
-         */
-        public toLuminance(): number {
-            return this.r * 0.3 + this.g * 0.59 + this.b * 0.11;
-        }
-
-        /**
-         * Multiply each Color3 rgb values by the passed Color3 rgb values in a new Color3 object.  
-         * Returns this new object.  
-         */
-        public multiply(otherColor: Color3): Color3 {
-            return new Color3(this.r * otherColor.r, this.g * otherColor.g, this.b * otherColor.b);
-        }
-
-        /**
-         * Multiply the rgb values of the Color3 and the passed Color3 and stores the result in the object "result".  
-         * Returns the current Color3.  
-         */
-        public multiplyToRef(otherColor: Color3, result: Color3): Color3 {
-            result.r = this.r * otherColor.r;
-            result.g = this.g * otherColor.g;
-            result.b = this.b * otherColor.b;
-            return this;
-        }
-
-        /**
-         * Boolean : True if the rgb values are equal to the passed ones.  
-         */
-        public equals(otherColor: Color3): boolean {
-            return otherColor && this.r === otherColor.r && this.g === otherColor.g && this.b === otherColor.b;
-        }
-
-        /**
-         * Boolean : True if the rgb values are equal to the passed ones.  
-         */
-        public equalsFloats(r: number, g: number, b: number): boolean {
-            return this.r === r && this.g === g && this.b === b;
-        }
-
-        /**
-         * Multiplies in place each rgb value by scale.  
-         * Returns the updated Color3.  
-         */
-        public scale(scale: number): Color3 {
-            return new Color3(this.r * scale, this.g * scale, this.b * scale);
-        }
-
-        /**
-         * Multiplies the rgb values by scale and stores the result into "result".  
-         * Returns the unmodified current Color3.  
-         */
-        public scaleToRef(scale: number, result: Color3): Color3 {
-            result.r = this.r * scale;
-            result.g = this.g * scale;
-            result.b = this.b * scale;
-            return this;
-        }
-
-        /**
-         * Returns a new Color3 set with the added values of the current Color3 and of the passed one.  
-         */
-        public add(otherColor: Color3): Color3 {
-            return new Color3(this.r + otherColor.r, this.g + otherColor.g, this.b + otherColor.b);
-        }
-
-        /**
-         * Stores the result of the addition of the current Color3 and passed one rgb values into "result".  
-         * Returns the unmodified current Color3.  
-         */
-        public addToRef(otherColor: Color3, result: Color3): Color3 {
-            result.r = this.r + otherColor.r;
-            result.g = this.g + otherColor.g;
-            result.b = this.b + otherColor.b;
-            return this;
-        }
-
-        /**
-         * Returns a new Color3 set with the subtracted values of the passed one from the current Color3 .  
-         */
-        public subtract(otherColor: Color3): Color3 {
-            return new Color3(this.r - otherColor.r, this.g - otherColor.g, this.b - otherColor.b);
-        }
-
-        /**
-         * Stores the result of the subtraction of passed one from the current Color3 rgb values into "result".  
-         * Returns the unmodified current Color3.  
-         */
-        public subtractToRef(otherColor: Color3, result: Color3): Color3 {
-            result.r = this.r - otherColor.r;
-            result.g = this.g - otherColor.g;
-            result.b = this.b - otherColor.b;
-            return this;
-        }
-
-        /**
-         * Returns a new Color3 copied the current one.  
-         */
-        public clone(): Color3 {
-            return new Color3(this.r, this.g, this.b);
-        }
-
-        /**
-         * Copies the rgb values from the source in the current Color3.  
-         * Returns the updated Color3.  
-         */
-        public copyFrom(source: Color3): Color3 {
-            this.r = source.r;
-            this.g = source.g;
-            this.b = source.b;
-            return this;
-        }
-        /**
-         * Updates the Color3 rgb values from the passed floats.  
-         * Returns the Color3.  
-         */
-        public copyFromFloats(r: number, g: number, b: number): Color3 {
-            this.r = r;
-            this.g = g;
-            this.b = b;
-            return this;
-        }
-
-        /**
-         * Updates the Color3 rgb values from the passed floats.  
-         * Returns the Color3.  
-         */
-        public set(r: number, g: number, b: number): Color3 {
-            return this.copyFromFloats(r, g, b);
-        }
-
-        /**
-         * Returns the Color3 hexadecimal code as a string.  
-         */
-        public toHexString(): string {
-            var intR = (this.r * 255) | 0;
-            var intG = (this.g * 255) | 0;
-            var intB = (this.b * 255) | 0;
-            return "#" + Scalar.ToHex(intR) + Scalar.ToHex(intG) + Scalar.ToHex(intB);
-        }
-
-        /**
-         * Returns a new Color3 converted to linear space.  
-         */
-        public toLinearSpace(): Color3 {
-            var convertedColor = new Color3();
-            this.toLinearSpaceToRef(convertedColor);
-            return convertedColor;
-        }
-
-        /**
-         * Converts the Color3 values to linear space and stores the result in "convertedColor".  
-         * Returns the unmodified Color3.  
-         */
-        public toLinearSpaceToRef(convertedColor: Color3): Color3 {
-            convertedColor.r = Math.pow(this.r, ToLinearSpace);
-            convertedColor.g = Math.pow(this.g, ToLinearSpace);
-            convertedColor.b = Math.pow(this.b, ToLinearSpace);
-            return this;
-        }
-
-        /**
-         * Returns a new Color3 converted to gamma space.  
-         */
-        public toGammaSpace(): Color3 {
-            var convertedColor = new Color3();
-            this.toGammaSpaceToRef(convertedColor);
-            return convertedColor;
-        }
-
-        /**
-         * Converts the Color3 values to gamma space and stores the result in "convertedColor".  
-         * Returns the unmodified Color3.  
-         */
-        public toGammaSpaceToRef(convertedColor: Color3): Color3 {
-            convertedColor.r = Math.pow(this.r, ToGammaSpace);
-            convertedColor.g = Math.pow(this.g, ToGammaSpace);
-            convertedColor.b = Math.pow(this.b, ToGammaSpace);
-            return this;
-        }
-
-        // Statics
-        /**
-         * Creates a new Color3 from the string containing valid hexadecimal values.  
-         */
-        public static FromHexString(hex: string): Color3 {
-            if (hex.substring(0, 1) !== "#" || hex.length !== 7) {
-                //Tools.Warn("Color3.FromHexString must be called with a string like #FFFFFF");
-                return new Color3(0, 0, 0);
-            }
-
-            var r = parseInt(hex.substring(1, 3), 16);
-            var g = parseInt(hex.substring(3, 5), 16);
-            var b = parseInt(hex.substring(5, 7), 16);
-
-            return Color3.FromInts(r, g, b);
-        }
-
-        /**
-         * Creates a new Vector3 from the startind index of the passed array.
-         */
-        public static FromArray(array: ArrayLike<number>, offset: number = 0): Color3 {
-            return new Color3(array[offset], array[offset + 1], array[offset + 2]);
-        }
-
-        /**
-         * Creates a new Color3 from integer values ( < 256).  
-         */
-        public static FromInts(r: number, g: number, b: number): Color3 {
-            return new Color3(r / 255.0, g / 255.0, b / 255.0);
-        }
-
-        /**
-         * Creates a new Color3 with values linearly interpolated of "amount" between the start Color3 and the end Color3.  
-         */
-        public static Lerp(start: Color3, end: Color3, amount: number): Color3 {
-            var r = start.r + ((end.r - start.r) * amount);
-            var g = start.g + ((end.g - start.g) * amount);
-            var b = start.b + ((end.b - start.b) * amount);
-            return new Color3(r, g, b);
-        }
-
-        public static Red(): Color3 { return new Color3(1, 0, 0); }
-        public static Green(): Color3 { return new Color3(0, 1, 0); }
-        public static Blue(): Color3 { return new Color3(0, 0, 1); }
-        public static Black(): Color3 { return new Color3(0, 0, 0); }
-        public static White(): Color3 { return new Color3(1, 1, 1); }
-        public static Purple(): Color3 { return new Color3(0.5, 0, 0.5); }
-        public static Magenta(): Color3 { return new Color3(1, 0, 1); }
-        public static Yellow(): Color3 { return new Color3(1, 1, 0); }
-        public static Gray(): Color3 { return new Color3(0.5, 0.5, 0.5); }
-        public static Teal(): Color3 { return new Color3(0, 1.0, 1.0); }
-        public static Random(): Color3 { return new Color3(Math.random(), Math.random(), Math.random()); }
-    }
-
-    export class Color4 {
-        /**
-         * Creates a new Color4 object from the passed float values ( < 1) : red, green, blue, alpha.  
-         */
-        constructor(public r: number = 0, public g: number = 0, public b: number = 0, public a: number = 1) {
-        }
-
-        // Operators
-        /**
-         * Adds in place the passed Color4 values to the current Color4.  
-         * Returns the updated Color4.  
-         */
-        public addInPlace(right: Color4): Color4 {
-            this.r += right.r;
-            this.g += right.g;
-            this.b += right.b;
-            this.a += right.a;
-            return this;
-        }
-
-        /**
-         * Returns a new array populated with 4 numeric elements : red, green, blue, alpha values.  
-         */
-        public asArray(): number[] {
-            var result = new Array<number>();
-            this.toArray(result, 0);
-            return result;
-        }
-
-        /**
-         * Stores from the starting index in the passed array the Color4 successive values.  
-         * Returns the Color4.  
-         */
-        public toArray(array: number[], index?: number): Color4 {
-            if (index === undefined) {
-                index = 0;
-            }
-            array[index] = this.r;
-            array[index + 1] = this.g;
-            array[index + 2] = this.b;
-            array[index + 3] = this.a;
-            return this;
-        }
-
-        /**
-         * Returns a new Color4 set with the added values of the current Color4 and of the passed one.  
-         */
-        public add(right: Color4): Color4 {
-            return new Color4(this.r + right.r, this.g + right.g, this.b + right.b, this.a + right.a);
-        }
-        /**
-         * Returns a new Color4 set with the subtracted values of the passed one from the current Color4.    
-         */
-        public subtract(right: Color4): Color4 {
-            return new Color4(this.r - right.r, this.g - right.g, this.b - right.b, this.a - right.a);
-        }
-
-        /**
-         * Subtracts the passed ones from the current Color4 values and stores the results in "result".  
-         * Returns the Color4.  
-         */
-        public subtractToRef(right: Color4, result: Color4): Color4 {
-            result.r = this.r - right.r;
-            result.g = this.g - right.g;
-            result.b = this.b - right.b;
-            result.a = this.a - right.a;
-            return this;
-        }
-        /**
-         * Creates a new Color4 with the current Color4 values multiplied by scale.  
-         */
-        public scale(scale: number): Color4 {
-            return new Color4(this.r * scale, this.g * scale, this.b * scale, this.a * scale);
-        }
-
-        /**
-         * Multiplies the current Color4 values by scale and stores the result in "result".  
-         * Returns the Color4.  
-         */
-        public scaleToRef(scale: number, result: Color4): Color4 {
-            result.r = this.r * scale;
-            result.g = this.g * scale;
-            result.b = this.b * scale;
-            result.a = this.a * scale;
-            return this;
-        }
-
-        /**
-          * Multipy an RGBA Color4 value by another and return a new Color4 object
-          * @param color The Color4 (RGBA) value to multiply by
-          * @returns A new Color4.
-          */
-        public multiply(color: Color4): Color4 {
-            return new Color4(this.r * color.r, this.g * color.g, this.b * color.b, this.a * color.a);
-        }
-
-        /**
-         * Multipy an RGBA Color4 value by another and push the result in a reference value
-         * @param color The Color4 (RGBA) value to multiply by
-         * @param result The Color4 (RGBA) to fill the result in 
-         * @returns the result Color4.
-         */
-        public multiplyToRef(color: Color4, result: Color4): Color4 {
-            result.r = this.r * color.r;
-            result.g = this.g * color.g;
-            result.b = this.b * color.b;
-            result.a = this.a * color.a;
-            return result;
-        }
-        /**
-         * Returns a string with the Color4 values.  
-         */
-        public toString(): string {
-            return "{R: " + this.r + " G:" + this.g + " B:" + this.b + " A:" + this.a + "}";
-        }
-        /**
-         * Returns the string "Color4"
-         */
-        public getClassName(): string {
-            return "Color4";
-        }
-        /**
-         * Return the Color4 hash code as a number.  
-         */
-        public getHashCode(): number {
-            let hash = this.r || 0;
-            hash = (hash * 397) ^ (this.g || 0);
-            hash = (hash * 397) ^ (this.b || 0);
-            hash = (hash * 397) ^ (this.a || 0);
-            return hash;
-        }
-        /**
-         * Creates a new Color4 copied from the current one.  
-         */
-        public clone(): Color4 {
-            return new Color4(this.r, this.g, this.b, this.a);
-        }
-        /**
-         * Copies the passed Color4 values into the current one.  
-         * Returns the updated Color4.  
-         */
-        public copyFrom(source: Color4): Color4 {
-            this.r = source.r;
-            this.g = source.g;
-            this.b = source.b;
-            this.a = source.a;
-            return this;
-        }
-
-        /**
-         * Copies the passed float values into the current one.  
-         * Returns the updated Color4.  
-         */
-        public copyFromFloats(r: number, g: number, b: number, a: number): Color4 {
-            this.r = r;
-            this.g = g;
-            this.b = b;
-            this.a = a;
-            return this;
-        }
-
-        /**
-         * Copies the passed float values into the current one.  
-         * Returns the updated Color4.  
-         */
-        public set(r: number, g: number, b: number, a: number): Color4 {
-            return this.copyFromFloats(r, g, b, a);
-        }
-        /**
-         * Returns a string containing the hexadecimal Color4 code.  
-         */
-        public toHexString(): string {
-            var intR = (this.r * 255) | 0;
-            var intG = (this.g * 255) | 0;
-            var intB = (this.b * 255) | 0;
-            var intA = (this.a * 255) | 0;
-            return "#" + Scalar.ToHex(intR) + Scalar.ToHex(intG) + Scalar.ToHex(intB) + Scalar.ToHex(intA);
-        }
-
-        /**
-         * Returns a new Color4 converted to linear space.  
-         */
-        public toLinearSpace(): Color4 {
-            var convertedColor = new Color4();
-            this.toLinearSpaceToRef(convertedColor);
-            return convertedColor;
-        }
-
-        /**
-         * Converts the Color4 values to linear space and stores the result in "convertedColor".  
-         * Returns the unmodified Color4.  
-         */
-        public toLinearSpaceToRef(convertedColor: Color4): Color4 {
-            convertedColor.r = Math.pow(this.r, ToLinearSpace);
-            convertedColor.g = Math.pow(this.g, ToLinearSpace);
-            convertedColor.b = Math.pow(this.b, ToLinearSpace);
-            convertedColor.a = this.a;
-            return this;
-        }
-
-        /**
-         * Returns a new Color4 converted to gamma space.  
-         */
-        public toGammaSpace(): Color4 {
-            var convertedColor = new Color4();
-            this.toGammaSpaceToRef(convertedColor);
-            return convertedColor;
-        }
-
-        /**
-         * Converts the Color4 values to gamma space and stores the result in "convertedColor".  
-         * Returns the unmodified Color4.  
-         */
-        public toGammaSpaceToRef(convertedColor: Color4): Color4 {
-            convertedColor.r = Math.pow(this.r, ToGammaSpace);
-            convertedColor.g = Math.pow(this.g, ToGammaSpace);
-            convertedColor.b = Math.pow(this.b, ToGammaSpace);
-            convertedColor.a = this.a;
-            return this;
-        }
-
-        // Statics
-        /**
-         * Creates a new Color4 from the valid hexadecimal value contained in the passed string.  
-         */
-        public static FromHexString(hex: string): Color4 {
-            if (hex.substring(0, 1) !== "#" || hex.length !== 9) {
-                //Tools.Warn("Color4.FromHexString must be called with a string like #FFFFFFFF");
-                return new Color4(0.0, 0.0, 0.0, 0.0);
-            }
-
-            var r = parseInt(hex.substring(1, 3), 16);
-            var g = parseInt(hex.substring(3, 5), 16);
-            var b = parseInt(hex.substring(5, 7), 16);
-            var a = parseInt(hex.substring(7, 9), 16);
-
-            return Color4.FromInts(r, g, b, a);
-        }
-
-        /**
-         * Creates a new Color4 object set with the linearly interpolated values of "amount" between the left Color4 and the right Color4.  
-         */
-        public static Lerp(left: Color4, right: Color4, amount: number): Color4 {
-            var result = new Color4(0.0, 0.0, 0.0, 0.0);
-            Color4.LerpToRef(left, right, amount, result);
-            return result;
-        }
-        /**
-         * Set the passed "result" with the linearly interpolated values of "amount" between the left Color4 and the right Color4.
-         */
-        public static LerpToRef(left: Color4, right: Color4, amount: number, result: Color4): void {
-            result.r = left.r + (right.r - left.r) * amount;
-            result.g = left.g + (right.g - left.g) * amount;
-            result.b = left.b + (right.b - left.b) * amount;
-            result.a = left.a + (right.a - left.a) * amount;
-        }
-
-        /**
-         * Creates a new Color4 from the starting index element of the passed array.
-         */
-        public static FromArray(array: ArrayLike<number>, offset: number = 0): Color4 {
-            return new Color4(array[offset], array[offset + 1], array[offset + 2], array[offset + 3]);
-        }
-
-        /**
-         * Creates a new Color4 from the passed integers ( < 256 ).
-         */
-        public static FromInts(r: number, g: number, b: number, a: number): Color4 {
-            return new Color4(r / 255.0, g / 255.0, b / 255.0, a / 255.0);
-        }
-
-        public static CheckColors4(colors: number[], count: number): number[] {
-            // Check if color3 was used
-            if (colors.length === count * 3) {
-                var colors4 = [];
-                for (var index = 0; index < colors.length; index += 3) {
-                    var newIndex = (index / 3) * 4;
-                    colors4[newIndex] = colors[index];
-                    colors4[newIndex + 1] = colors[index + 1];
-                    colors4[newIndex + 2] = colors[index + 2];
-                    colors4[newIndex + 3] = 1.0;
-                }
-
-                return colors4;
-            }
-
-            return colors;
-        }
-    }
-
-    export class Vector2 {
-        /**
-         * Creates a new Vector2 from the passed x and y coordinates.  
-         */
-        constructor(public x: number, public y: number) {
-        }
-        /**
-         * Returns a string with the Vector2 coordinates.  
-         */
-        public toString(): string {
-            return "{X: " + this.x + " Y:" + this.y + "}";
-        }
-        /**
-         * Returns the string "Vector2"
-         */
-        public getClassName(): string {
-            return "Vector2";
-        }
-
-        /**
-         * Returns the Vector2 hash code as a number. 
-         */
-        public getHashCode(): number {
-            let hash = this.x || 0;
-            hash = (hash * 397) ^ (this.y || 0);
-            return hash;
-        }
-
-        // Operators
-        /**
-         * Sets the Vector2 coordinates in the passed array or Float32Array from the passed index.  
-         * Returns the Vector2.  
-         */
-        public toArray(array: FloatArray, index: number = 0): Vector2 {
-            array[index] = this.x;
-            array[index + 1] = this.y;
-            return this;
-        }
-        /**
-         * Returns a new array with 2 elements : the Vector2 coordinates.  
-         */
-        public asArray(): number[] {
-            var result = new Array<number>();
-            this.toArray(result, 0);
-            return result;
-        }
-        /**
-         *  Sets the Vector2 coordinates with the passed Vector2 coordinates.  
-         * Returns the updated Vector2.  
-         */
-        public copyFrom(source: Vector2): Vector2 {
-            this.x = source.x;
-            this.y = source.y;
-            return this;
-        }
-        /**
-         * Sets the Vector2 coordinates with the passed floats.  
-         * Returns the updated Vector2.  
-         */
-        public copyFromFloats(x: number, y: number): Vector2 {
-            this.x = x;
-            this.y = y;
-            return this;
-        }
-        /**
-         * Sets the Vector2 coordinates with the passed floats.  
-         * Returns the updated Vector2.  
-         */
-        public set(x: number, y: number): Vector2 {
-            return this.copyFromFloats(x, y);
-        }
-        /**
-         * Returns a new Vector2 set with the addition of the current Vector2 and the passed one coordinates.  
-         */
-        public add(otherVector: Vector2): Vector2 {
-            return new Vector2(this.x + otherVector.x, this.y + otherVector.y);
-        }
-        /**
-         * Sets the "result" coordinates with the addition of the current Vector2 and the passed one coordinates. 
-         * Returns the Vector2.   
-         */
-        public addToRef(otherVector: Vector2, result: Vector2): Vector2 {
-            result.x = this.x + otherVector.x;
-            result.y = this.y + otherVector.y;
-            return this;
-        }
-        /**
-         * Set the Vector2 coordinates by adding the passed Vector2 coordinates.  
-         * Returns the updated Vector2.  
-         */
-        public addInPlace(otherVector: Vector2): Vector2 {
-            this.x += otherVector.x;
-            this.y += otherVector.y;
-            return this;
-        }
-        /**
-         * Returns a new Vector2 by adding the current Vector2 coordinates to the passed Vector3 x, y coordinates.  
-         */
-        public addVector3(otherVector: Vector3): Vector2 {
-            return new Vector2(this.x + otherVector.x, this.y + otherVector.y);
-        }
-
-        /**
-         * Returns a new Vector2 set with the subtracted coordinates of the passed one from the current Vector2.  
-         */
-        public subtract(otherVector: Vector2): Vector2 {
-            return new Vector2(this.x - otherVector.x, this.y - otherVector.y);
-        }
-        /**
-         * Sets the "result" coordinates with the subtraction of the passed one from the current Vector2 coordinates.  
-         * Returns the Vector2.  
-         */
-        public subtractToRef(otherVector: Vector2, result: Vector2): Vector2 {
-            result.x = this.x - otherVector.x;
-            result.y = this.y - otherVector.y;
-            return this;
-        }
-        /**
-         * Sets the current Vector2 coordinates by subtracting from it the passed one coordinates.  
-         * Returns the updated Vector2.  
-         */
-        public subtractInPlace(otherVector: Vector2): Vector2 {
-            this.x -= otherVector.x;
-            this.y -= otherVector.y;
-            return this;
-        }
-        /**
-         * Multiplies in place the current Vector2 coordinates by the passed ones.  
-         * Returns the updated Vector2.  
-         */
-        public multiplyInPlace(otherVector: Vector2): Vector2 {
-            this.x *= otherVector.x;
-            this.y *= otherVector.y;
-            return this;
-        }
-        /**
-         * Returns a new Vector2 set with the multiplication of the current Vector2 and the passed one coordinates.  
-         */
-        public multiply(otherVector: Vector2): Vector2 {
-            return new Vector2(this.x * otherVector.x, this.y * otherVector.y);
-        }
-        /**
-         * Sets "result" coordinates with the multiplication of the current Vector2 and the passed one coordinates.  
-         * Returns the Vector2.  
-         */
-        public multiplyToRef(otherVector: Vector2, result: Vector2): Vector2 {
-            result.x = this.x * otherVector.x;
-            result.y = this.y * otherVector.y;
-            return this;
-        }
-        /**
-         * Returns a new Vector2 set with the Vector2 coordinates multiplied by the passed floats.  
-         */
-        public multiplyByFloats(x: number, y: number): Vector2 {
-            return new Vector2(this.x * x, this.y * y);
-        }
-        /**
-         * Returns a new Vector2 set with the Vector2 coordinates divided by the passed one coordinates.  
-         */
-        public divide(otherVector: Vector2): Vector2 {
-            return new Vector2(this.x / otherVector.x, this.y / otherVector.y);
-        }
-        /**
-         * Sets the "result" coordinates with the Vector2 divided by the passed one coordinates.   
-         * Returns the Vector2.  
-         */
-        public divideToRef(otherVector: Vector2, result: Vector2): Vector2 {
-            result.x = this.x / otherVector.x;
-            result.y = this.y / otherVector.y;
-            return this;
-        }
-
-        /**
-         * Divides the current Vector3 coordinates by the passed ones.  
-         * Returns the updated Vector3.  
-         */
-        public divideInPlace(otherVector: Vector2): Vector2 {
-            return this.divideToRef(otherVector, this);
-        }
-
-        /**
-         * Returns a new Vector2 with current Vector2 negated coordinates.  
-         */
-        public negate(): Vector2 {
-            return new Vector2(-this.x, -this.y);
-        }
-        /**
-         * Multiply the Vector2 coordinates by scale.  
-         * Returns the updated Vector2.  
-         */
-        public scaleInPlace(scale: number): Vector2 {
-            this.x *= scale;
-            this.y *= scale;
-            return this;
-        }
-        /**
-         * Returns a new Vector2 scaled by "scale" from the current Vector2.  
-         */
-        public scale(scale: number): Vector2 {
-            return new Vector2(this.x * scale, this.y * scale);
-        }
-        /**
-         * Boolean : True if the passed vector coordinates strictly equal the current Vector2 ones.  
-         */
-        public equals(otherVector: Vector2): boolean {
-            return otherVector && this.x === otherVector.x && this.y === otherVector.y;
-        }
-        /**
-         * Boolean : True if the passed vector coordinates are close to the current ones by a distance of epsilon.  
-         */
-        public equalsWithEpsilon(otherVector: Vector2, epsilon: number = Epsilon): boolean {
-            return otherVector && Scalar.WithinEpsilon(this.x, otherVector.x, epsilon) && Scalar.WithinEpsilon(this.y, otherVector.y, epsilon);
-        }
-
-        // Properties
-        /**
-         * Returns the vector length (float).  
-         */
-        public length(): number {
-            return Math.sqrt(this.x * this.x + this.y * this.y);
-        }
-        /**
-         * Returns the vector squared length (float);
-         */
-        public lengthSquared(): number {
-            return (this.x * this.x + this.y * this.y);
-        }
-
-        // Methods
-        /**
-         * Normalize the vector.  
-         * Returns the updated Vector2.  
-         */
-        public normalize(): Vector2 {
-            var len = this.length();
-
-            if (len === 0)
-                return this;
-
-            var num = 1.0 / len;
-
-            this.x *= num;
-            this.y *= num;
-
-            return this;
-        }
-        /**
-         * Returns a new Vector2 copied from the Vector2.  
-         */
-        public clone(): Vector2 {
-            return new Vector2(this.x, this.y);
-        }
-
-        // Statics
-        /**
-         * Returns a new Vector2(0, 0)
-         */
-        public static Zero(): Vector2 {
-            return new Vector2(0, 0);
-        }
-        /**
-         * Returns a new Vector2(1, 1)
-         */
-        public static One(): Vector2 {
-            return new Vector2(1, 1);
-        }
-        /**
-         * Returns a new Vector2 set from the passed index element of the passed array.
-         */
-        public static FromArray(array: ArrayLike<number>, offset: number = 0): Vector2 {
-            return new Vector2(array[offset], array[offset + 1]);
-        }
-        /**
-         * Sets "result" from the passed index element of the passed array.
-         */
-        public static FromArrayToRef(array: ArrayLike<number>, offset: number, result: Vector2): void {
-            result.x = array[offset];
-            result.y = array[offset + 1];
-        }
-
-        /**
-         * Retuns a new Vector2 located for "amount" (float) on the CatmullRom  spline defined by the passed four Vector2.  
-         */
-        public static CatmullRom(value1: Vector2, value2: Vector2, value3: Vector2, value4: Vector2, amount: number): Vector2 {
-            var squared = amount * amount;
-            var cubed = amount * squared;
-
-            var x = 0.5 * ((((2.0 * value2.x) + ((-value1.x + value3.x) * amount)) +
-                (((((2.0 * value1.x) - (5.0 * value2.x)) + (4.0 * value3.x)) - value4.x) * squared)) +
-                ((((-value1.x + (3.0 * value2.x)) - (3.0 * value3.x)) + value4.x) * cubed));
-
-            var y = 0.5 * ((((2.0 * value2.y) + ((-value1.y + value3.y) * amount)) +
-                (((((2.0 * value1.y) - (5.0 * value2.y)) + (4.0 * value3.y)) - value4.y) * squared)) +
-                ((((-value1.y + (3.0 * value2.y)) - (3.0 * value3.y)) + value4.y) * cubed));
-
-            return new Vector2(x, y);
-        }
-
-        /**
-         * Returns a new Vector2 set with same the coordinates than "value" ones if the vector "value" is in the square defined by "min" and "max".  
-         * If a coordinate of "value" is lower than "min" coordinates, the returned Vector2 is given this "min" coordinate.  
-         * If a coordinate of "value" is greater than "max" coordinates, the returned Vector2 is given this "max" coordinate.
-         */
-        public static Clamp(value: Vector2, min: Vector2, max: Vector2): Vector2 {
-            var x = value.x;
-            x = (x > max.x) ? max.x : x;
-            x = (x < min.x) ? min.x : x;
-
-            var y = value.y;
-            y = (y > max.y) ? max.y : y;
-            y = (y < min.y) ? min.y : y;
-
-            return new Vector2(x, y);
-        }
-
-        /**
-         * Returns a new Vector2 located for "amount" (float) on the Hermite spline defined by the vectors "value1", "value3", "tangent1", "tangent2".
-         */
-        public static Hermite(value1: Vector2, tangent1: Vector2, value2: Vector2, tangent2: Vector2, amount: number): Vector2 {
-            var squared = amount * amount;
-            var cubed = amount * squared;
-            var part1 = ((2.0 * cubed) - (3.0 * squared)) + 1.0;
-            var part2 = (-2.0 * cubed) + (3.0 * squared);
-            var part3 = (cubed - (2.0 * squared)) + amount;
-            var part4 = cubed - squared;
-
-            var x = (((value1.x * part1) + (value2.x * part2)) + (tangent1.x * part3)) + (tangent2.x * part4);
-            var y = (((value1.y * part1) + (value2.y * part2)) + (tangent1.y * part3)) + (tangent2.y * part4);
-
-            return new Vector2(x, y);
-        }
-
-        /**
-         * Returns a new Vector2 located for "amount" (float) on the linear interpolation between the vector "start" adn the vector "end".          
-         */
-        public static Lerp(start: Vector2, end: Vector2, amount: number): Vector2 {
-            var x = start.x + ((end.x - start.x) * amount);
-            var y = start.y + ((end.y - start.y) * amount);
-            return new Vector2(x, y);
-        }
-
-        /**
-         * Returns the dot product (float) of the vector "left" and the vector "right".  
-         */
-        public static Dot(left: Vector2, right: Vector2): number {
-            return left.x * right.x + left.y * right.y;
-        }
-
-        /**
-         * Returns a new Vector2 equal to the normalized passed vector.  
-         */
-        public static Normalize(vector: Vector2): Vector2 {
-            var newVector = vector.clone();
-            newVector.normalize();
-            return newVector;
-        }
-
-        /**
-         * Returns a new Vecto2 set with the minimal coordinate values from the "left" and "right" vectors.  
-         */
-        public static Minimize(left: Vector2, right: Vector2): Vector2 {
-            var x = (left.x < right.x) ? left.x : right.x;
-            var y = (left.y < right.y) ? left.y : right.y;
-            return new Vector2(x, y);
-        }
-
-        /**
-         * Returns a new Vecto2 set with the maximal coordinate values from the "left" and "right" vectors. 
-         */
-        public static Maximize(left: Vector2, right: Vector2): Vector2 {
-            var x = (left.x > right.x) ? left.x : right.x;
-            var y = (left.y > right.y) ? left.y : right.y;
-            return new Vector2(x, y);
-        }
-
-        /**
-         * Returns a new Vecto2 set with the transformed coordinates of the passed vector by the passed transformation matrix.  
-         */
-        public static Transform(vector: Vector2, transformation: Matrix): Vector2 {
-            let r = Vector2.Zero();
-            Vector2.TransformToRef(vector, transformation, r);
-            return r;
-        }
-
-        /**
-         * Transforms the passed vector coordinates by the passed transformation matrix and stores the result in the vector "result" coordinates.  
-         */
-        public static TransformToRef(vector: Vector2, transformation: Matrix, result: Vector2) {
-            var x = (vector.x * transformation.m[0]) + (vector.y * transformation.m[4]) + transformation.m[12];
-            var y = (vector.x * transformation.m[1]) + (vector.y * transformation.m[5]) + transformation.m[13];
-            result.x = x;
-            result.y = y;
-        }
-
-        /**
-         * Boolean : True if the point "p" is in the triangle defined by the vertors "p0", "p1", "p2"
-         */
-        public static PointInTriangle(p: Vector2, p0: Vector2, p1: Vector2, p2: Vector2) {
-            let a = 1 / 2 * (-p1.y * p2.x + p0.y * (-p1.x + p2.x) + p0.x * (p1.y - p2.y) + p1.x * p2.y);
-            let sign = a < 0 ? -1 : 1;
-            let s = (p0.y * p2.x - p0.x * p2.y + (p2.y - p0.y) * p.x + (p0.x - p2.x) * p.y) * sign;
-            let t = (p0.x * p1.y - p0.y * p1.x + (p0.y - p1.y) * p.x + (p1.x - p0.x) * p.y) * sign;
-
-            return s > 0 && t > 0 && (s + t) < 2 * a * sign;
-        }
-
-        /**
-         * Returns the distance (float) between the vectors "value1" and "value2".  
-         */
-        public static Distance(value1: Vector2, value2: Vector2): number {
-            return Math.sqrt(Vector2.DistanceSquared(value1, value2));
-        }
-
-        /**
-         * Returns the squared distance (float) between the vectors "value1" and "value2".  
-         */
-        public static DistanceSquared(value1: Vector2, value2: Vector2): number {
-            var x = value1.x - value2.x;
-            var y = value1.y - value2.y;
-            return (x * x) + (y * y);
-        }
-
-        /**
-         * Returns a new Vecto2 located at the center of the vectors "value1" and "value2".  
-         */
-        public static Center(value1: Vector2, value2: Vector2): Vector2 {
-            var center = value1.add(value2);
-            center.scaleInPlace(0.5);
-            return center;
-        }
-
-        /**
-         * Returns the shortest distance (float) between the point "p" and the segment defined by the two points "segA" and "segB".  
-         */
-        public static DistanceOfPointFromSegment(p: Vector2, segA: Vector2, segB: Vector2): number {
-            let l2 = Vector2.DistanceSquared(segA, segB);
-            if (l2 === 0.0) {
-                return Vector2.Distance(p, segA);
-            }
-            let v = segB.subtract(segA);
-            let t = Math.max(0, Math.min(1, Vector2.Dot(p.subtract(segA), v) / l2));
-            let proj = segA.add(v.multiplyByFloats(t, t));
-            return Vector2.Distance(p, proj);
-        }
-    }
-
-    export class Vector3 {
-        /**
-         * Creates a new Vector3 object from the passed x, y, z (floats) coordinates.  
-         * A Vector3 is the main object used in 3D geometry.  
-         * It can represent etiher the coordinates of a point the space, either a direction.  
-         */
-        constructor(public x: number, public y: number, public z: number) {
-        }
-
-        /**
-         * Returns a string with the Vector3 coordinates.  
-         */
-        public toString(): string {
-            return "{X: " + this.x + " Y:" + this.y + " Z:" + this.z + "}";
-        }
-
-        /**
-         * Returns the string "Vector3"
-         */
-        public getClassName(): string {
-            return "Vector3";
-        }
-
-        /**
-         * Returns the Vector hash code.  
-         */
-        public getHashCode(): number {
-            let hash = this.x || 0;
-            hash = (hash * 397) ^ (this.y || 0);
-            hash = (hash * 397) ^ (this.z || 0);
-            return hash;
-        }
-
-        // Operators
-        /**
-         * Returns a new array with three elements : the coordinates the Vector3.  
-         */
-        public asArray(): number[] {
-            var result: number[] = [];
-            this.toArray(result, 0);
-            return result;
-        }
-
-        /**
-         * Populates the passed array or Float32Array from the passed index with the successive coordinates of the Vector3.  
-         * Returns the Vector3.  
-         */
-        public toArray(array: FloatArray, index: number = 0): Vector3 {
-            array[index] = this.x;
-            array[index + 1] = this.y;
-            array[index + 2] = this.z;
-            return this;
-        }
-
-        /**
-         * Returns a new Quaternion object, computed from the Vector3 coordinates.  
-         */
-        public toQuaternion(): Quaternion {
-            var result = new Quaternion(0.0, 0.0, 0.0, 1.0);
-
-            var cosxPlusz = Math.cos((this.x + this.z) * 0.5);
-            var sinxPlusz = Math.sin((this.x + this.z) * 0.5);
-            var coszMinusx = Math.cos((this.z - this.x) * 0.5);
-            var sinzMinusx = Math.sin((this.z - this.x) * 0.5);
-            var cosy = Math.cos(this.y * 0.5);
-            var siny = Math.sin(this.y * 0.5);
-
-            result.x = coszMinusx * siny;
-            result.y = -sinzMinusx * siny;
-            result.z = sinxPlusz * cosy;
-            result.w = cosxPlusz * cosy;
-            return result;
-        }
-
-        /**
-         * Adds the passed vector to the current Vector3.  
-         * Returns the updated Vector3.  
-         */
-        public addInPlace(otherVector: Vector3): Vector3 {
-            this.x += otherVector.x;
-            this.y += otherVector.y;
-            this.z += otherVector.z;
-            return this;
-        }
-
-        /**
-         * Returns a new Vector3, result of the addition the current Vector3 and the passed vector.  
-         */
-        public add(otherVector: Vector3): Vector3 {
-            return new Vector3(this.x + otherVector.x, this.y + otherVector.y, this.z + otherVector.z);
-        }
-
-        /**
-         * Adds the current Vector3 to the passed one and stores the result in the vector "result".  
-         * Returns the current Vector3.  
-         */
-        public addToRef(otherVector: Vector3, result: Vector3): Vector3 {
-            result.x = this.x + otherVector.x;
-            result.y = this.y + otherVector.y;
-            result.z = this.z + otherVector.z;
-            return this;
-        }
-
-        /**
-         * Subtract the passed vector from the current Vector3.  
-         * Returns the updated Vector3.  
-         */
-        public subtractInPlace(otherVector: Vector3): Vector3 {
-            this.x -= otherVector.x;
-            this.y -= otherVector.y;
-            this.z -= otherVector.z;
-            return this;
-        }
-
-        /**
-         * Returns a new Vector3, result of the subtraction of the passed vector from the current Vector3.  
-         */
-        public subtract(otherVector: Vector3): Vector3 {
-            return new Vector3(this.x - otherVector.x, this.y - otherVector.y, this.z - otherVector.z);
-        }
-
-        /**
-         * Subtracts the passed vector from the current Vector3 and stores the result in the vector "result".  
-         * Returns the current Vector3.  
-         */
-        public subtractToRef(otherVector: Vector3, result: Vector3): Vector3 {
-            result.x = this.x - otherVector.x;
-            result.y = this.y - otherVector.y;
-            result.z = this.z - otherVector.z;
-            return this;
-        }
-
-        /**
-         * Returns a new Vector3 set with the subtraction of the passed floats from the current Vector3 coordinates.  
-         */
-        public subtractFromFloats(x: number, y: number, z: number): Vector3 {
-            return new Vector3(this.x - x, this.y - y, this.z - z);
-        }
-
-        /**
-         * Subtracts the passed floats from the current Vector3 coordinates and set the passed vector "result" with this result.  
-         * Returns the current Vector3.  
-         */
-        public subtractFromFloatsToRef(x: number, y: number, z: number, result: Vector3): Vector3 {
-            result.x = this.x - x;
-            result.y = this.y - y;
-            result.z = this.z - z;
-            return this;
-        }
-
-        /**
-         * Returns a new Vector3 set with the current Vector3 negated coordinates.  
-         */
-        public negate(): Vector3 {
-            return new Vector3(-this.x, -this.y, -this.z);
-        }
-
-        /**
-         * Multiplies the Vector3 coordinates by the float "scale".  
-         * Returns the updated Vector3.  
-         */
-        public scaleInPlace(scale: number): Vector3 {
-            this.x *= scale;
-            this.y *= scale;
-            this.z *= scale;
-            return this;
-        }
-
-        /**
-         * Returns a new Vector3 set with the current Vector3 coordinates multiplied by the float "scale".  
-         */
-        public scale(scale: number): Vector3 {
-            return new Vector3(this.x * scale, this.y * scale, this.z * scale);
-        }
-
-        /**
-         * Multiplies the current Vector3 coordinates by the float "scale" and stores the result in the passed vector "result" coordinates.  
-         * Returns the current Vector3.  
-         */
-        public scaleToRef(scale: number, result: Vector3): Vector3 {
-            result.x = this.x * scale;
-            result.y = this.y * scale;
-            result.z = this.z * scale;
-            return this;
-        }
-
-        /**
-         * Boolean : True if the current Vector3 and the passed vector coordinates are strictly equal.  
-         */
-        public equals(otherVector: Vector3): boolean {
-            return otherVector && this.x === otherVector.x && this.y === otherVector.y && this.z === otherVector.z;
-        }
-
-        /**
-         * Boolean : True if the current Vector3 and the passed vector coordinates are distant less than epsilon.
-         */
-        public equalsWithEpsilon(otherVector: Vector3, epsilon: number = Epsilon): boolean {
-            return otherVector && Scalar.WithinEpsilon(this.x, otherVector.x, epsilon) && Scalar.WithinEpsilon(this.y, otherVector.y, epsilon) && Scalar.WithinEpsilon(this.z, otherVector.z, epsilon);
-        }
-
-        /**
-         * Boolean : True if the current Vector3 coordinate equal the passed floats.  
-         */
-        public equalsToFloats(x: number, y: number, z: number): boolean {
-            return this.x === x && this.y === y && this.z === z;
-        }
-
-        /**
-         * Muliplies the current Vector3 coordinates by the passed ones.  
-         * Returns the updated Vector3.  
-         */
-        public multiplyInPlace(otherVector: Vector3): Vector3 {
-            this.x *= otherVector.x;
-            this.y *= otherVector.y;
-            this.z *= otherVector.z;
-            return this;
-        }
-
-        /**
-         * Returns a new Vector3, result of the multiplication of the current Vector3 by the passed vector.  
-         */
-        public multiply(otherVector: Vector3): Vector3 {
-            return new Vector3(this.x * otherVector.x, this.y * otherVector.y, this.z * otherVector.z);
-        }
-
-        /**
-         * Multiplies the current Vector3 by the passed one and stores the result in the passed vector "result".  
-         * Returns the current Vector3.  
-         */
-        public multiplyToRef(otherVector: Vector3, result: Vector3): Vector3 {
-            result.x = this.x * otherVector.x;
-            result.y = this.y * otherVector.y;
-            result.z = this.z * otherVector.z;
-            return this;
-        }
-
-        /**
-         * Returns a new Vector3 set witth the result of the mulliplication of the current Vector3 coordinates by the passed floats.  
-         */
-        public multiplyByFloats(x: number, y: number, z: number): Vector3 {
-            return new Vector3(this.x * x, this.y * y, this.z * z);
-        }
-
-        /**
-         * Returns a new Vector3 set witth the result of the division of the current Vector3 coordinates by the passed ones.  
-         */
-        public divide(otherVector: Vector3): Vector3 {
-            return new Vector3(this.x / otherVector.x, this.y / otherVector.y, this.z / otherVector.z);
-        }
-
-        /**
-         * Divides the current Vector3 coordinates by the passed ones and stores the result in the passed vector "result".  
-         * Returns the current Vector3.  
-         */
-        public divideToRef(otherVector: Vector3, result: Vector3): Vector3 {
-            result.x = this.x / otherVector.x;
-            result.y = this.y / otherVector.y;
-            result.z = this.z / otherVector.z;
-            return this;
-        }
-
-        /**
-         * Divides the current Vector3 coordinates by the passed ones.  
-         * Returns the updated Vector3.  
-         */
-        public divideInPlace(otherVector: Vector3): Vector3 {
-            return this.divideToRef(otherVector, this);
-        }
-
-        /**
-         * Updates the current Vector3 with the minimal coordinate values between its and the passed vector ones.  
-         * Returns the updated Vector3.  
-         */
-        public MinimizeInPlace(other: Vector3): Vector3 {
-            if (other.x < this.x) this.x = other.x;
-            if (other.y < this.y) this.y = other.y;
-            if (other.z < this.z) this.z = other.z;
-            return this;
-        }
-
-        /**
-         * Updates the current Vector3 with the maximal coordinate values between its and the passed vector ones.  
-         * Returns the updated Vector3.  
-         */
-        public MaximizeInPlace(other: Vector3): Vector3 {
-            if (other.x > this.x) this.x = other.x;
-            if (other.y > this.y) this.y = other.y;
-            if (other.z > this.z) this.z = other.z;
-            return this;
-        }
-
-        /**
-         * Return true is the vector is non uniform meaning x, y or z are not all the same.
-         */
-        public get isNonUniform(): boolean {
-            let absX = Math.abs(this.x);
-            let absY = Math.abs(this.y);
-            if (absX !== absY) {
-                return true;
-            }
-
-            let absZ = Math.abs(this.z);
-            if (absX !== absZ) {
-                return true;
-            }
-
-            if (absY !== absZ) {
-                return true;
-            }
-
-            return false;
-        }
-
-        // Properties
-        /**
-         * Returns the length of the Vector3 (float).  
-         */
-        public length(): number {
-            return Math.sqrt(this.x * this.x + this.y * this.y + this.z * this.z);
-        }
-
-        /**
-         * Returns the squared length of the Vector3 (float).  
-         */
-        public lengthSquared(): number {
-            return (this.x * this.x + this.y * this.y + this.z * this.z);
-        }
-
-        /**
-         * Normalize the current Vector3.  
-         * Returns the updated Vector3.  
-         * /!\ In place operation.
-         */
-        public normalize(): Vector3 {
-            var len = this.length();
-            if (len === 0 || len === 1.0)
-                return this;
-
-            var num = 1.0 / len;
-            this.x *= num;
-            this.y *= num;
-            this.z *= num;
-            return this;
-        }
-
-        /**
-         * Normalize the current Vector3 to a new vector.
-         * @returns the new Vector3.
-         */
-        public normalizeToNew(): Vector3 {
-            const normalized = new Vector3(0, 0, 0);
-            this.normalizeToRef(normalized);
-            return normalized;
-        }
-
-        /**
-         * Normalize the current Vector3 to the reference.
-         * @param the reference to update.
-         * @returns the updated Vector3.
-         */
-        public normalizeToRef(reference: Vector3): Vector3 {
-            var len = this.length();
-            if (len === 0 || len === 1.0) {
-                reference.set(this.x, this.y, this.z);
-                return reference;
-            }
-
-            const scale = 1.0 / len;
-            this.scaleToRef(scale, reference);
-            return reference;
-        }
-
-        /**
-         * Returns a new Vector3 copied from the current Vector3.  
-         */
-        public clone(): Vector3 {
-            return new Vector3(this.x, this.y, this.z);
-        }
-
-        /**
-         * Copies the passed vector coordinates to the current Vector3 ones.   
-         * Returns the updated Vector3.  
-         */
-        public copyFrom(source: Vector3): Vector3 {
-            this.x = source.x;
-            this.y = source.y;
-            this.z = source.z;
-            return this;
-        }
-
-        /**
-         * Copies the passed floats to the current Vector3 coordinates.  
-         * Returns the updated Vector3.  
-         */
-        public copyFromFloats(x: number, y: number, z: number): Vector3 {
-            this.x = x;
-            this.y = y;
-            this.z = z;
-            return this;
-        }
-
-        /**
-         * Copies the passed floats to the current Vector3 coordinates.  
-         * Returns the updated Vector3.  
-         */
-        public set(x: number, y: number, z: number): Vector3 {
-            return this.copyFromFloats(x, y, z);
-        }
-
-        // Statics
-        /**
-         * 
-         */
-        public static GetClipFactor(vector0: Vector3, vector1: Vector3, axis: Vector3, size: number) {
-            var d0 = Vector3.Dot(vector0, axis) - size;
-            var d1 = Vector3.Dot(vector1, axis) - size;
-
-            var s = d0 / (d0 - d1);
-
-            return s;
-        }
-
-        /**
-         * Get angle between two vectors.
-<<<<<<< HEAD
-         * @param vector0 {BABYLON.Vector3}
-         * @param vector1 {BABYLON.Vector3}
-         * @param normal  {BABYLON.Vector3}  direction of the normal.
-         * @return {number} the angle between vector0 and vector1.
-=======
-         * @param vector0 angle between vector0 and vector1
-         * @param vector1 angle between vector0 and vector1
-         * @param normal direction of the normal.
-         * @return the angle between vector0 and vector1.
->>>>>>> 8f6c89e2
-         */
-        public static GetAngleBetweenVectors(vector0: Vector3, vector1: Vector3, normal: Vector3):number {
-            var v0:Vector3 = vector0.clone().normalize();
-            var v1:Vector3 = vector1.clone().normalize();
-            var dot:number = Vector3.Dot(v0, v1);
-            var n = Vector3.Cross(v0, v1);
-            if (Vector3.Dot(n, normal) > 0) {
-                return Math.acos(dot);
-            }
-            return -Math.acos(dot);
-        }
-
-        /**
-         * Returns a new Vector3 set from the index "offset" of the passed array.
-         */
-        public static FromArray(array: ArrayLike<number>, offset?: number): Vector3 {
-            if (!offset) {
-                offset = 0;
-            }
-            return new Vector3(array[offset], array[offset + 1], array[offset + 2]);
-        }
-
-        /**
-         * Returns a new Vector3 set from the index "offset" of the passed Float32Array.
-         * This function is deprecated.  Use FromArray instead.
-         */
-        public static FromFloatArray(array: Float32Array, offset?: number): Vector3 {
-            return Vector3.FromArray(array, offset);
-        }
-
-        /**
-         * Sets the passed vector "result" with the element values from the index "offset" of the passed array.
-         */
-        public static FromArrayToRef(array: ArrayLike<number>, offset: number, result: Vector3): void {
-            result.x = array[offset];
-            result.y = array[offset + 1];
-            result.z = array[offset + 2];
-        }
-
-        /**
-         * Sets the passed vector "result" with the element values from the index "offset" of the passed Float32Array.
-         * This function is deprecated.  Use FromArrayToRef instead.
-         */
-        public static FromFloatArrayToRef(array: Float32Array, offset: number, result: Vector3): void {
-            return Vector3.FromArrayToRef(array, offset, result);
-        }
-
-        /**
-         * Sets the passed vector "result" with the passed floats.
-         */
-        public static FromFloatsToRef(x: number, y: number, z: number, result: Vector3): void {
-            result.x = x;
-            result.y = y;
-            result.z = z;
-        }
-
-        /**
-         * Returns a new Vector3 set to (0.0, 0.0, 0.0).
-         */
-        public static Zero(): Vector3 {
-            return new Vector3(0.0, 0.0, 0.0);
-        }
-        /**
-         * Returns a new Vector3 set to (1.0, 1.0, 1.0).
-         */
-        public static One(): Vector3 {
-            return new Vector3(1.0, 1.0, 1.0);
-        }
-        /**
-         * Returns a new Vector3 set to (0.0, 1.0, 0.0)
-         */
-        public static Up(): Vector3 {
-            return new Vector3(0.0, 1.0, 0.0);
-        }
-        /**
-         * Returns a new Vector3 set to (0.0, 0.0, 1.0)
-         */
-        public static Forward(): Vector3 {
-            return new Vector3(0.0, 0.0, 1.0);
-        }
-        /**
-         * Returns a new Vector3 set to (1.0, 0.0, 0.0)
-         */
-        public static Right(): Vector3 {
-            return new Vector3(1.0, 0.0, 0.0);
-        }
-        /**
-         * Returns a new Vector3 set to (-1.0, 0.0, 0.0)
-         */
-        public static Left(): Vector3 {
-            return new Vector3(-1.0, 0.0, 0.0);
-        }
-
-        /**
-         * Returns a new Vector3 set with the result of the transformation by the passed matrix of the passed vector.  
-         * This method computes tranformed coordinates only, not transformed direction vectors. 
-         */
-        public static TransformCoordinates(vector: Vector3, transformation: Matrix): Vector3 {
-            var result = Vector3.Zero();
-            Vector3.TransformCoordinatesToRef(vector, transformation, result);
-            return result;
-        }
-
-        /**
-         * Sets the passed vector "result" coordinates with the result of the transformation by the passed matrix of the passed vector.  
-         * This method computes tranformed coordinates only, not transformed direction vectors. 
-         */
-        public static TransformCoordinatesToRef(vector: Vector3, transformation: Matrix, result: Vector3): void {
-            var x = (vector.x * transformation.m[0]) + (vector.y * transformation.m[4]) + (vector.z * transformation.m[8]) + transformation.m[12];
-            var y = (vector.x * transformation.m[1]) + (vector.y * transformation.m[5]) + (vector.z * transformation.m[9]) + transformation.m[13];
-            var z = (vector.x * transformation.m[2]) + (vector.y * transformation.m[6]) + (vector.z * transformation.m[10]) + transformation.m[14];
-            var w = (vector.x * transformation.m[3]) + (vector.y * transformation.m[7]) + (vector.z * transformation.m[11]) + transformation.m[15];
-
-            result.x = x / w;
-            result.y = y / w;
-            result.z = z / w;
-        }
-
-        /**
-         * Sets the passed vector "result" coordinates with the result of the transformation by the passed matrix of the passed floats (x, y, z).  
-         * This method computes tranformed coordinates only, not transformed direction vectors.  
-         */
-        public static TransformCoordinatesFromFloatsToRef(x: number, y: number, z: number, transformation: Matrix, result: Vector3): void {
-            var rx = (x * transformation.m[0]) + (y * transformation.m[4]) + (z * transformation.m[8]) + transformation.m[12];
-            var ry = (x * transformation.m[1]) + (y * transformation.m[5]) + (z * transformation.m[9]) + transformation.m[13];
-            var rz = (x * transformation.m[2]) + (y * transformation.m[6]) + (z * transformation.m[10]) + transformation.m[14];
-            var rw = (x * transformation.m[3]) + (y * transformation.m[7]) + (z * transformation.m[11]) + transformation.m[15];
-
-            result.x = rx / rw;
-            result.y = ry / rw;
-            result.z = rz / rw;
-        }
-
-        /**
-         * Returns a new Vector3 set with the result of the normal transformation by the passed matrix of the passed vector.  
-         * This methods computes transformed normalized direction vectors only.  
-         */
-        public static TransformNormal(vector: Vector3, transformation: Matrix): Vector3 {
-            var result = Vector3.Zero();
-            Vector3.TransformNormalToRef(vector, transformation, result);
-            return result;
-        }
-
-        /**
-         * Sets the passed vector "result" with the result of the normal transformation by the passed matrix of the passed vector.  
-         * This methods computes transformed normalized direction vectors only. 
-         */
-        public static TransformNormalToRef(vector: Vector3, transformation: Matrix, result: Vector3): void {
-            var x = (vector.x * transformation.m[0]) + (vector.y * transformation.m[4]) + (vector.z * transformation.m[8]);
-            var y = (vector.x * transformation.m[1]) + (vector.y * transformation.m[5]) + (vector.z * transformation.m[9]);
-            var z = (vector.x * transformation.m[2]) + (vector.y * transformation.m[6]) + (vector.z * transformation.m[10]);
-            result.x = x;
-            result.y = y;
-            result.z = z;
-        }
-
-        /**
-         * Sets the passed vector "result" with the result of the normal transformation by the passed matrix of the passed floats (x, y, z).  
-         * This methods computes transformed normalized direction vectors only. 
-         */
-        public static TransformNormalFromFloatsToRef(x: number, y: number, z: number, transformation: Matrix, result: Vector3): void {
-            result.x = (x * transformation.m[0]) + (y * transformation.m[4]) + (z * transformation.m[8]);
-            result.y = (x * transformation.m[1]) + (y * transformation.m[5]) + (z * transformation.m[9]);
-            result.z = (x * transformation.m[2]) + (y * transformation.m[6]) + (z * transformation.m[10]);
-        }
-
-        /**
-         * Returns a new Vector3 located for "amount" on the CatmullRom interpolation spline defined by the vectors "value1", "value2", "value3", "value4".  
-         */
-        public static CatmullRom(value1: Vector3, value2: Vector3, value3: Vector3, value4: Vector3, amount: number): Vector3 {
-            var squared = amount * amount;
-            var cubed = amount * squared;
-
-            var x = 0.5 * ((((2.0 * value2.x) + ((-value1.x + value3.x) * amount)) +
-                (((((2.0 * value1.x) - (5.0 * value2.x)) + (4.0 * value3.x)) - value4.x) * squared)) +
-                ((((-value1.x + (3.0 * value2.x)) - (3.0 * value3.x)) + value4.x) * cubed));
-
-            var y = 0.5 * ((((2.0 * value2.y) + ((-value1.y + value3.y) * amount)) +
-                (((((2.0 * value1.y) - (5.0 * value2.y)) + (4.0 * value3.y)) - value4.y) * squared)) +
-                ((((-value1.y + (3.0 * value2.y)) - (3.0 * value3.y)) + value4.y) * cubed));
-
-            var z = 0.5 * ((((2.0 * value2.z) + ((-value1.z + value3.z) * amount)) +
-                (((((2.0 * value1.z) - (5.0 * value2.z)) + (4.0 * value3.z)) - value4.z) * squared)) +
-                ((((-value1.z + (3.0 * value2.z)) - (3.0 * value3.z)) + value4.z) * cubed));
-
-            return new Vector3(x, y, z);
-        }
-
-        /**
-         * Returns a new Vector3 set with the coordinates of "value", if the vector "value" is in the cube defined by the vectors "min" and "max".  
-         * If a coordinate value of "value" is lower than one of the "min" coordinate, then this "value" coordinate is set with the "min" one.  
-         * If a coordinate value of "value" is greater than one of the "max" coordinate, then this "value" coordinate is set with the "max" one. 
-         */
-        public static Clamp(value: Vector3, min: Vector3, max: Vector3): Vector3 {
-            var x = value.x;
-            x = (x > max.x) ? max.x : x;
-            x = (x < min.x) ? min.x : x;
-
-            var y = value.y;
-            y = (y > max.y) ? max.y : y;
-            y = (y < min.y) ? min.y : y;
-
-            var z = value.z;
-            z = (z > max.z) ? max.z : z;
-            z = (z < min.z) ? min.z : z;
-
-            return new Vector3(x, y, z);
-        }
-
-        /**
-         * Returns a new Vector3 located for "amount" (float) on the Hermite interpolation spline defined by the vectors "value1", "tangent1", "value2", "tangent2".
-         */
-        public static Hermite(value1: Vector3, tangent1: Vector3, value2: Vector3, tangent2: Vector3, amount: number): Vector3 {
-            var squared = amount * amount;
-            var cubed = amount * squared;
-            var part1 = ((2.0 * cubed) - (3.0 * squared)) + 1.0;
-            var part2 = (-2.0 * cubed) + (3.0 * squared);
-            var part3 = (cubed - (2.0 * squared)) + amount;
-            var part4 = cubed - squared;
-
-            var x = (((value1.x * part1) + (value2.x * part2)) + (tangent1.x * part3)) + (tangent2.x * part4);
-            var y = (((value1.y * part1) + (value2.y * part2)) + (tangent1.y * part3)) + (tangent2.y * part4);
-            var z = (((value1.z * part1) + (value2.z * part2)) + (tangent1.z * part3)) + (tangent2.z * part4);
-            return new Vector3(x, y, z);
-        }
-
-        /**
-         * Returns a new Vector3 located for "amount" (float) on the linear interpolation between the vectors "start" and "end".  
-         */
-        public static Lerp(start: Vector3, end: Vector3, amount: number): Vector3 {
-            var result = new Vector3(0, 0, 0);
-            Vector3.LerpToRef(start, end, amount, result);
-            return result;
-        }
-
-        /**
-         * Sets the passed vector "result" with the result of the linear interpolation from the vector "start" for "amount" to the vector "end".
-         */
-        public static LerpToRef(start: Vector3, end: Vector3, amount: number, result: Vector3): void {
-            result.x = start.x + ((end.x - start.x) * amount);
-            result.y = start.y + ((end.y - start.y) * amount);
-            result.z = start.z + ((end.z - start.z) * amount);
-        }
-
-        /**
-         * Returns the dot product (float) between the vectors "left" and "right".  
-         */
-        public static Dot(left: Vector3, right: Vector3): number {
-            return (left.x * right.x + left.y * right.y + left.z * right.z);
-        }
-
-        /**
-         * Returns a new Vector3 as the cross product of the vectors "left" and "right".    
-         * The cross product is then orthogonal to both "left" and "right".  
-         */
-        public static Cross(left: Vector3, right: Vector3): Vector3 {
-            var result = Vector3.Zero();
-            Vector3.CrossToRef(left, right, result);
-            return result;
-        }
-
-        /**
-         * Sets the passed vector "result" with the cross product of "left" and "right".  
-         * The cross product is then orthogonal to both "left" and "right". 
-         */
-        public static CrossToRef(left: Vector3, right: Vector3, result: Vector3): void {
-            MathTmp.Vector3[0].x = left.y * right.z - left.z * right.y;
-            MathTmp.Vector3[0].y = left.z * right.x - left.x * right.z;
-            MathTmp.Vector3[0].z = left.x * right.y - left.y * right.x;
-            result.copyFrom(MathTmp.Vector3[0]);
-        }
-
-        /**
-         * Returns a new Vector3 as the normalization of the passed vector.  
-         */
-        public static Normalize(vector: Vector3): Vector3 {
-            var result = Vector3.Zero();
-            Vector3.NormalizeToRef(vector, result);
-            return result;
-        }
-
-        /**
-         * Sets the passed vector "result" with the normalization of the passed first vector.  
-         */
-        public static NormalizeToRef(vector: Vector3, result: Vector3): void {
-            result.copyFrom(vector);
-            result.normalize();
-        }
-
-        private static _viewportMatrixCache: Matrix;
-        public static Project(vector: Vector3, world: Matrix, transform: Matrix, viewport: Viewport): Vector3 {
-            var cw = viewport.width;
-            var ch = viewport.height;
-            var cx = viewport.x;
-            var cy = viewport.y;
-
-            var viewportMatrix = Vector3._viewportMatrixCache ? Vector3._viewportMatrixCache : (Vector3._viewportMatrixCache = new Matrix());
-
-            Matrix.FromValuesToRef(
-                cw / 2.0, 0, 0, 0,
-                0, -ch / 2.0, 0, 0,
-                0, 0, 0.5, 0,
-                cx + cw / 2.0, ch / 2.0 + cy, 0.5, 1, viewportMatrix);
-
-            var matrix = MathTmp.Matrix[0];
-            world.multiplyToRef(transform, matrix);
-            matrix.multiplyToRef(viewportMatrix, matrix);
-
-            return Vector3.TransformCoordinates(vector, matrix);
-        }
-
-        public static UnprojectFromTransform(source: Vector3, viewportWidth: number, viewportHeight: number, world: Matrix, transform: Matrix): Vector3 {
-            var matrix = MathTmp.Matrix[0];
-            world.multiplyToRef(transform, matrix);
-            matrix.invert();
-            source.x = source.x / viewportWidth * 2 - 1;
-            source.y = -(source.y / viewportHeight * 2 - 1);
-            var vector = Vector3.TransformCoordinates(source, matrix);
-            var num = source.x * matrix.m[3] + source.y * matrix.m[7] + source.z * matrix.m[11] + matrix.m[15];
-
-            if (Scalar.WithinEpsilon(num, 1.0)) {
-                vector = vector.scale(1.0 / num);
-            }
-
-            return vector;
-        }
-
-        public static Unproject(source: Vector3, viewportWidth: number, viewportHeight: number, world: Matrix, view: Matrix, projection: Matrix): Vector3 {
-            let result = Vector3.Zero();
-
-            Vector3.UnprojectToRef(source, viewportWidth, viewportHeight, world, view, projection, result);
-
-            return result;
-        }
-
-        public static UnprojectToRef(source: Vector3, viewportWidth: number, viewportHeight: number, world: Matrix, view: Matrix, projection: Matrix, result: Vector3): void {
-            Vector3.UnprojectFloatsToRef(source.x, source.y, source.z, viewportWidth, viewportHeight, world, view, projection, result);
-        }
-
-        public static UnprojectFloatsToRef(sourceX: float, sourceY: float, sourceZ: float, viewportWidth: number, viewportHeight: number, world: Matrix, view: Matrix, projection: Matrix, result: Vector3): void {
-            var matrix = MathTmp.Matrix[0];
-            world.multiplyToRef(view, matrix)
-            matrix.multiplyToRef(projection, matrix);
-            matrix.invert();
-            var screenSource = MathTmp.Vector3[0];
-            screenSource.x = sourceX / viewportWidth * 2 - 1;
-            screenSource.y = -(sourceY / viewportHeight * 2 - 1);
-            screenSource.z = 2 * sourceZ - 1.0;
-            Vector3.TransformCoordinatesToRef(screenSource, matrix, result);
-            var num = screenSource.x * matrix.m[3] + screenSource.y * matrix.m[7] + screenSource.z * matrix.m[11] + matrix.m[15];
-
-            if (Scalar.WithinEpsilon(num, 1.0)) {
-                result.scaleInPlace(1.0 / num);
-            }
-        }
-
-        public static Minimize(left: Vector3, right: Vector3): Vector3 {
-            var min = left.clone();
-            min.MinimizeInPlace(right);
-            return min;
-        }
-
-        public static Maximize(left: Vector3, right: Vector3): Vector3 {
-            var max = left.clone();
-            max.MaximizeInPlace(right);
-            return max;
-        }
-        /**
-         * Returns the distance (float) between the vectors "value1" and "value2".  
-         */
-        public static Distance(value1: Vector3, value2: Vector3): number {
-            return Math.sqrt(Vector3.DistanceSquared(value1, value2));
-        }
-        /**
-         * Returns the squared distance (float) between the vectors "value1" and "value2".  
-         */
-        public static DistanceSquared(value1: Vector3, value2: Vector3): number {
-            var x = value1.x - value2.x;
-            var y = value1.y - value2.y;
-            var z = value1.z - value2.z;
-
-            return (x * x) + (y * y) + (z * z);
-        }
-
-        /**
-         * Returns a new Vector3 located at the center between "value1" and "value2".  
-         */
-        public static Center(value1: Vector3, value2: Vector3): Vector3 {
-            var center = value1.add(value2);
-            center.scaleInPlace(0.5);
-            return center;
-        }
-
-        /**
-         * Given three orthogonal normalized left-handed oriented Vector3 axis in space (target system),
-         * RotationFromAxis() returns the rotation Euler angles (ex : rotation.x, rotation.y, rotation.z) to apply
-         * to something in order to rotate it from its local system to the given target system.  
-         * Note : axis1, axis2 and axis3 are normalized during this operation.   
-         * Returns a new Vector3.  
-         */
-        public static RotationFromAxis(axis1: Vector3, axis2: Vector3, axis3: Vector3): Vector3 {
-            var rotation = Vector3.Zero();
-            Vector3.RotationFromAxisToRef(axis1, axis2, axis3, rotation);
-            return rotation;
-        }
-
-        /**
-         * The same than RotationFromAxis but updates the passed ref Vector3 parameter instead of returning a new Vector3.  
-         */
-        public static RotationFromAxisToRef(axis1: Vector3, axis2: Vector3, axis3: Vector3, ref: Vector3): void {
-            var quat = MathTmp.Quaternion[0];
-            Quaternion.RotationQuaternionFromAxisToRef(axis1, axis2, axis3, quat);
-            quat.toEulerAnglesToRef(ref);
-        }
-    }
-
-
-    //Vector4 class created for EulerAngle class conversion to Quaternion
-    export class Vector4 {
-        /**
-         * Creates a Vector4 object from the passed floats.  
-         */
-        constructor(public x: number, public y: number, public z: number, public w: number) { }
-
-        /**
-         * Returns the string with the Vector4 coordinates.  
-         */
-        public toString(): string {
-            return "{X: " + this.x + " Y:" + this.y + " Z:" + this.z + " W:" + this.w + "}";
-        }
-
-        /**
-         * Returns the string "Vector4".  
-         */
-        public getClassName(): string {
-            return "Vector4";
-        }
-
-        /**
-         * Returns the Vector4 hash code.  
-         */
-        public getHashCode(): number {
-            let hash = this.x || 0;
-            hash = (hash * 397) ^ (this.y || 0);
-            hash = (hash * 397) ^ (this.z || 0);
-            hash = (hash * 397) ^ (this.w || 0);
-            return hash;
-        }
-
-        // Operators
-        /**
-         * Returns a new array populated with 4 elements : the Vector4 coordinates.  
-         */
-        public asArray(): number[] {
-            var result = new Array<number>();
-
-            this.toArray(result, 0);
-
-            return result;
-        }
-
-        /**
-         * Populates the passed array from the passed index with the Vector4 coordinates.  
-         * Returns the Vector4.  
-         */
-        public toArray(array: FloatArray, index?: number): Vector4 {
-            if (index === undefined) {
-                index = 0;
-            }
-            array[index] = this.x;
-            array[index + 1] = this.y;
-            array[index + 2] = this.z;
-            array[index + 3] = this.w;
-            return this;
-        }
-
-        /**
-         * Adds the passed vector to the current Vector4.   
-         * Returns the updated Vector4.  
-         */
-        public addInPlace(otherVector: Vector4): Vector4 {
-            this.x += otherVector.x;
-            this.y += otherVector.y;
-            this.z += otherVector.z;
-            this.w += otherVector.w;
-            return this;
-        }
-
-        /**
-         * Returns a new Vector4 as the result of the addition of the current Vector4 and the passed one.  
-         */
-        public add(otherVector: Vector4): Vector4 {
-            return new Vector4(this.x + otherVector.x, this.y + otherVector.y, this.z + otherVector.z, this.w + otherVector.w);
-        }
-
-        /**
-         * Updates the passed vector "result" with the result of the addition of the current Vector4 and the passed one.  
-         * Returns the current Vector4.  
-         */
-        public addToRef(otherVector: Vector4, result: Vector4): Vector4 {
-            result.x = this.x + otherVector.x;
-            result.y = this.y + otherVector.y;
-            result.z = this.z + otherVector.z;
-            result.w = this.w + otherVector.w;
-            return this;
-        }
-
-        /**
-         * Subtract in place the passed vector from the current Vector4.  
-         * Returns the updated Vector4.  
-         */
-        public subtractInPlace(otherVector: Vector4): Vector4 {
-            this.x -= otherVector.x;
-            this.y -= otherVector.y;
-            this.z -= otherVector.z;
-            this.w -= otherVector.w;
-            return this;
-        }
-
-        /**
-         * Returns a new Vector4 with the result of the subtraction of the passed vector from the current Vector4.  
-         */
-        public subtract(otherVector: Vector4): Vector4 {
-            return new Vector4(this.x - otherVector.x, this.y - otherVector.y, this.z - otherVector.z, this.w - otherVector.w);
-        }
-
-        /**
-         * Sets the passed vector "result" with the result of the subtraction of the passed vector from the current Vector4. 
-         * Returns the current Vector4.  
-         */
-        public subtractToRef(otherVector: Vector4, result: Vector4): Vector4 {
-            result.x = this.x - otherVector.x;
-            result.y = this.y - otherVector.y;
-            result.z = this.z - otherVector.z;
-            result.w = this.w - otherVector.w;
-            return this;
-        }
-
-        /**
-         * Returns a new Vector4 set with the result of the subtraction of the passed floats from the current Vector4 coordinates.
-         */
-        public subtractFromFloats(x: number, y: number, z: number, w: number): Vector4 {
-            return new Vector4(this.x - x, this.y - y, this.z - z, this.w - w);
-        }
-
-        /**
-         * Sets the passed vector "result" set with the result of the subtraction of the passed floats from the current Vector4 coordinates.  
-         * Returns the current Vector4.  
-         */
-        public subtractFromFloatsToRef(x: number, y: number, z: number, w: number, result: Vector4): Vector4 {
-            result.x = this.x - x;
-            result.y = this.y - y;
-            result.z = this.z - z;
-            result.w = this.w - w;
-            return this;
-        }
-
-        /**
-         * Returns a new Vector4 set with the current Vector4 negated coordinates.  
-         */
-        public negate(): Vector4 {
-            return new Vector4(-this.x, -this.y, -this.z, -this.w);
-        }
-
-        /**
-         * Multiplies the current Vector4 coordinates by scale (float).  
-         * Returns the updated Vector4.  
-         */
-        public scaleInPlace(scale: number): Vector4 {
-            this.x *= scale;
-            this.y *= scale;
-            this.z *= scale;
-            this.w *= scale;
-            return this;
-        }
-
-        /**
-         * Returns a new Vector4 set with the current Vector4 coordinates multiplied by scale (float).  
-         */
-        public scale(scale: number): Vector4 {
-            return new Vector4(this.x * scale, this.y * scale, this.z * scale, this.w * scale);
-        }
-
-        /**
-         * Sets the passed vector "result" with the current Vector4 coordinates multiplied by scale (float).  
-         * Returns the current Vector4.  
-         */
-        public scaleToRef(scale: number, result: Vector4): Vector4 {
-            result.x = this.x * scale;
-            result.y = this.y * scale;
-            result.z = this.z * scale;
-            result.w = this.w * scale;
-            return this;
-        }
-
-        /**
-         * Boolean : True if the current Vector4 coordinates are stricly equal to the passed ones.  
-         */
-        public equals(otherVector: Vector4): boolean {
-            return otherVector && this.x === otherVector.x && this.y === otherVector.y && this.z === otherVector.z && this.w === otherVector.w;
-        }
-
-        /**
-         * Boolean : True if the current Vector4 coordinates are each beneath the distance "epsilon" from the passed vector ones.  
-         */
-        public equalsWithEpsilon(otherVector: Vector4, epsilon: number = Epsilon): boolean {
-            return otherVector
-                && Scalar.WithinEpsilon(this.x, otherVector.x, epsilon)
-                && Scalar.WithinEpsilon(this.y, otherVector.y, epsilon)
-                && Scalar.WithinEpsilon(this.z, otherVector.z, epsilon)
-                && Scalar.WithinEpsilon(this.w, otherVector.w, epsilon);
-        }
-
-        /**
-         * Boolean : True if the passed floats are strictly equal to the current Vector4 coordinates.  
-         */
-        public equalsToFloats(x: number, y: number, z: number, w: number): boolean {
-            return this.x === x && this.y === y && this.z === z && this.w === w;
-        }
-
-        /**
-         * Multiplies in place the current Vector4 by the passed one.  
-         * Returns the updated Vector4.  
-         */
-        public multiplyInPlace(otherVector: Vector4): Vector4 {
-            this.x *= otherVector.x;
-            this.y *= otherVector.y;
-            this.z *= otherVector.z;
-            this.w *= otherVector.w;
-            return this;
-        }
-
-        /**
-         * Returns a new Vector4 set with the multiplication result of the current Vector4 and the passed one.  
-         */
-        public multiply(otherVector: Vector4): Vector4 {
-            return new Vector4(this.x * otherVector.x, this.y * otherVector.y, this.z * otherVector.z, this.w * otherVector.w);
-        }
-        /**
-         * Updates the passed vector "result" with the multiplication result of the current Vector4 and the passed one.  
-         * Returns the current Vector4.  
-         */
-        public multiplyToRef(otherVector: Vector4, result: Vector4): Vector4 {
-            result.x = this.x * otherVector.x;
-            result.y = this.y * otherVector.y;
-            result.z = this.z * otherVector.z;
-            result.w = this.w * otherVector.w;
-            return this;
-        }
-        /**
-         * Returns a new Vector4 set with the multiplication result of the passed floats and the current Vector4 coordinates.  
-         */
-        public multiplyByFloats(x: number, y: number, z: number, w: number): Vector4 {
-            return new Vector4(this.x * x, this.y * y, this.z * z, this.w * w);
-        }
-        /**
-         * Returns a new Vector4 set with the division result of the current Vector4 by the passed one.  
-         */
-        public divide(otherVector: Vector4): Vector4 {
-            return new Vector4(this.x / otherVector.x, this.y / otherVector.y, this.z / otherVector.z, this.w / otherVector.w);
-        }
-        /**
-         * Updates the passed vector "result" with the division result of the current Vector4 by the passed one.  
-         * Returns the current Vector4.  
-         */
-        public divideToRef(otherVector: Vector4, result: Vector4): Vector4 {
-            result.x = this.x / otherVector.x;
-            result.y = this.y / otherVector.y;
-            result.z = this.z / otherVector.z;
-            result.w = this.w / otherVector.w;
-            return this;
-        }
-
-        /**
-         * Divides the current Vector3 coordinates by the passed ones.  
-         * Returns the updated Vector3.  
-         */
-        public divideInPlace(otherVector: Vector4): Vector4 {
-            return this.divideToRef(otherVector, this);
-        }
-
-        /**
-         * Updates the Vector4 coordinates with the minimum values between its own and the passed vector ones.  
-         */
-        public MinimizeInPlace(other: Vector4): Vector4 {
-            if (other.x < this.x) this.x = other.x;
-            if (other.y < this.y) this.y = other.y;
-            if (other.z < this.z) this.z = other.z;
-            if (other.w < this.w) this.w = other.w;
-            return this;
-        }
-        /**
-         * Updates the Vector4 coordinates with the maximum values between its own and the passed vector ones.  
-         */
-        public MaximizeInPlace(other: Vector4): Vector4 {
-            if (other.x > this.x) this.x = other.x;
-            if (other.y > this.y) this.y = other.y;
-            if (other.z > this.z) this.z = other.z;
-            if (other.w > this.w) this.w = other.w;
-            return this;
-        }
-
-        // Properties
-        /**
-         * Returns the Vector4 length (float).  
-         */
-        public length(): number {
-            return Math.sqrt(this.x * this.x + this.y * this.y + this.z * this.z + this.w * this.w);
-        }
-        /**
-         * Returns the Vector4 squared length (float).  
-         */
-        public lengthSquared(): number {
-            return (this.x * this.x + this.y * this.y + this.z * this.z + this.w * this.w);
-        }
-
-        // Methods
-        /**
-         * Normalizes in place the Vector4.  
-         * Returns the updated Vector4.  
-         */
-        public normalize(): Vector4 {
-            var len = this.length();
-
-            if (len === 0)
-                return this;
-
-            var num = 1.0 / len;
-
-            this.x *= num;
-            this.y *= num;
-            this.z *= num;
-            this.w *= num;
-
-            return this;
-        }
-
-        /**
-         * Returns a new Vector3 from the Vector4 (x, y, z) coordinates.  
-         */
-        public toVector3(): Vector3 {
-            return new Vector3(this.x, this.y, this.z);
-        }
-        /**
-         * Returns a new Vector4 copied from the current one.  
-         */
-        public clone(): Vector4 {
-            return new Vector4(this.x, this.y, this.z, this.w);
-        }
-        /**
-         * Updates the current Vector4 with the passed one coordinates.  
-         * Returns the updated Vector4.  
-         */
-        public copyFrom(source: Vector4): Vector4 {
-            this.x = source.x;
-            this.y = source.y;
-            this.z = source.z;
-            this.w = source.w;
-            return this;
-        }
-        /**
-         * Updates the current Vector4 coordinates with the passed floats.  
-         * Returns the updated Vector4.  
-         */
-        public copyFromFloats(x: number, y: number, z: number, w: number): Vector4 {
-            this.x = x;
-            this.y = y;
-            this.z = z;
-            this.w = w;
-            return this;
-        }
-        /**
-         * Updates the current Vector4 coordinates with the passed floats.  
-         * Returns the updated Vector4.  
-         */
-        public set(x: number, y: number, z: number, w: number): Vector4 {
-            return this.copyFromFloats(x, y, z, w);
-        }
-
-        // Statics
-        /**
-         * Returns a new Vector4 set from the starting index of the passed array.
-         */
-        public static FromArray(array: ArrayLike<number>, offset?: number): Vector4 {
-            if (!offset) {
-                offset = 0;
-            }
-            return new Vector4(array[offset], array[offset + 1], array[offset + 2], array[offset + 3]);
-        }
-        /**
-         * Updates the passed vector "result" from the starting index of the passed array.
-         */
-        public static FromArrayToRef(array: ArrayLike<number>, offset: number, result: Vector4): void {
-            result.x = array[offset];
-            result.y = array[offset + 1];
-            result.z = array[offset + 2];
-            result.w = array[offset + 3];
-        }
-        /**
-         * Updates the passed vector "result" from the starting index of the passed Float32Array.
-         */
-        public static FromFloatArrayToRef(array: Float32Array, offset: number, result: Vector4): void {
-            Vector4.FromArrayToRef(array, offset, result);
-        }
-        /**
-         * Updates the passed vector "result" coordinates from the passed floats.  
-         */
-        public static FromFloatsToRef(x: number, y: number, z: number, w: number, result: Vector4): void {
-            result.x = x;
-            result.y = y;
-            result.z = z;
-            result.w = w;
-        }
-        /**
-         * Returns a new Vector4 set to (0.0, 0.0, 0.0, 0.0)
-         */
-        public static Zero(): Vector4 {
-            return new Vector4(0.0, 0.0, 0.0, 0.0);
-        }
-        /**
-         * Returns a new Vector4 set to (1.0, 1.0, 1.0, 1.0)
-         */
-        public static One(): Vector4 {
-            return new Vector4(1.0, 1.0, 1.0, 1.0);
-        }
-        /**
-         * Returns a new normalized Vector4 from the passed one.  
-         */
-        public static Normalize(vector: Vector4): Vector4 {
-            var result = Vector4.Zero();
-            Vector4.NormalizeToRef(vector, result);
-            return result;
-        }
-        /**
-         * Updates the passed vector "result" from the normalization of the passed one.
-         */
-        public static NormalizeToRef(vector: Vector4, result: Vector4): void {
-            result.copyFrom(vector);
-            result.normalize();
-        }
-
-        public static Minimize(left: Vector4, right: Vector4): Vector4 {
-            var min = left.clone();
-            min.MinimizeInPlace(right);
-            return min;
-        }
-
-        public static Maximize(left: Vector4, right: Vector4): Vector4 {
-            var max = left.clone();
-            max.MaximizeInPlace(right);
-            return max;
-        }
-        /**
-         * Returns the distance (float) between the vectors "value1" and "value2".  
-         */
-        public static Distance(value1: Vector4, value2: Vector4): number {
-            return Math.sqrt(Vector4.DistanceSquared(value1, value2));
-        }
-        /**
-         * Returns the squared distance (float) between the vectors "value1" and "value2".  
-         */
-        public static DistanceSquared(value1: Vector4, value2: Vector4): number {
-            var x = value1.x - value2.x;
-            var y = value1.y - value2.y;
-            var z = value1.z - value2.z;
-            var w = value1.w - value2.w;
-
-            return (x * x) + (y * y) + (z * z) + (w * w);
-        }
-        /**
-         * Returns a new Vector4 located at the center between the vectors "value1" and "value2".  
-         */
-        public static Center(value1: Vector4, value2: Vector4): Vector4 {
-            var center = value1.add(value2);
-            center.scaleInPlace(0.5);
-            return center;
-        }
-
-        /**
-         * Returns a new Vector4 set with the result of the normal transformation by the passed matrix of the passed vector.  
-         * This methods computes transformed normalized direction vectors only.  
-         */
-        public static TransformNormal(vector: Vector4, transformation: Matrix): Vector4 {
-            var result = Vector4.Zero();
-            Vector4.TransformNormalToRef(vector, transformation, result);
-            return result;
-        }
-
-        /**
-         * Sets the passed vector "result" with the result of the normal transformation by the passed matrix of the passed vector.  
-         * This methods computes transformed normalized direction vectors only. 
-         */
-        public static TransformNormalToRef(vector: Vector4, transformation: Matrix, result: Vector4): void {
-            var x = (vector.x * transformation.m[0]) + (vector.y * transformation.m[4]) + (vector.z * transformation.m[8]);
-            var y = (vector.x * transformation.m[1]) + (vector.y * transformation.m[5]) + (vector.z * transformation.m[9]);
-            var z = (vector.x * transformation.m[2]) + (vector.y * transformation.m[6]) + (vector.z * transformation.m[10]);
-            result.x = x;
-            result.y = y;
-            result.z = z;
-            result.w = vector.w;
-        }
-
-        /**
-         * Sets the passed vector "result" with the result of the normal transformation by the passed matrix of the passed floats (x, y, z, w).  
-         * This methods computes transformed normalized direction vectors only. 
-         */
-        public static TransformNormalFromFloatsToRef(x: number, y: number, z: number, w: number, transformation: Matrix, result: Vector4): void {
-            result.x = (x * transformation.m[0]) + (y * transformation.m[4]) + (z * transformation.m[8]);
-            result.y = (x * transformation.m[1]) + (y * transformation.m[5]) + (z * transformation.m[9]);
-            result.z = (x * transformation.m[2]) + (y * transformation.m[6]) + (z * transformation.m[10]);
-            result.w = w;
-        }
-    }
-
-    export interface ISize {
-        width: number;
-        height: number;
-    }
-
-    export class Size implements ISize {
-        width: number;
-        height: number;
-        /**
-         * Creates a Size object from the passed width and height (floats).  
-         */
-        public constructor(width: number, height: number) {
-            this.width = width;
-            this.height = height;
-        }
-        // Returns a string with the Size width and height.  
-        public toString(): string {
-            return `{W: ${this.width}, H: ${this.height}}`;
-        }
-        /** 
-         * Returns the string "Size"
-         */
-        public getClassName(): string {
-            return "Size";
-        }
-        /** 
-         * Returns the Size hash code.  
-         */
-        public getHashCode(): number {
-            let hash = this.width || 0;
-            hash = (hash * 397) ^ (this.height || 0);
-            return hash;
-        }
-        /**
-         * Updates the current size from the passed one.  
-         * Returns the updated Size.  
-         */
-        public copyFrom(src: Size) {
-            this.width = src.width;
-            this.height = src.height;
-        }
-        /**
-         * Updates in place the current Size from the passed floats.  
-         * Returns the updated Size.   
-         */
-        public copyFromFloats(width: number, height: number): Size {
-            this.width = width;
-            this.height = height;
-            return this;
-        }
-        /**
-         * Updates in place the current Size from the passed floats.  
-         * Returns the updated Size.   
-         */
-        public set(width: number, height: number): Size {
-            return this.copyFromFloats(width, height);
-        }
-        /**
-         * Returns a new Size set with the multiplication result of the current Size and the passed floats.  
-         */
-        public multiplyByFloats(w: number, h: number): Size {
-            return new Size(this.width * w, this.height * h);
-        }
-        /**
-         * Returns a new Size copied from the passed one.  
-         */
-        public clone(): Size {
-            return new Size(this.width, this.height);
-        }
-        /**
-         * Boolean : True if the current Size and the passed one width and height are strictly equal.  
-         */
-        public equals(other: Size): boolean {
-            if (!other) {
-                return false;
-            }
-            return (this.width === other.width) && (this.height === other.height);
-        }
-        /**
-         * Returns the surface of the Size : width * height (float).  
-         */
-        public get surface(): number {
-            return this.width * this.height;
-        }
-        /**
-         * Returns a new Size set to (0.0, 0.0)
-         */
-        public static Zero(): Size {
-            return new Size(0.0, 0.0);
-        }
-        /**
-         * Returns a new Size set as the addition result of the current Size and the passed one.  
-         */
-        public add(otherSize: Size): Size {
-            let r = new Size(this.width + otherSize.width, this.height + otherSize.height);
-            return r;
-        }
-        /**
-         * Returns a new Size set as the subtraction result of  the passed one from the current Size.
-         */
-        public subtract(otherSize: Size): Size {
-            let r = new Size(this.width - otherSize.width, this.height - otherSize.height);
-            return r;
-        }
-        /**
-         * Returns a new Size set at the linear interpolation "amount" between "start" and "end".  
-         */
-        public static Lerp(start: Size, end: Size, amount: number): Size {
-            var w = start.width + ((end.width - start.width) * amount);
-            var h = start.height + ((end.height - start.height) * amount);
-
-            return new Size(w, h);
-        }
-
-    }
-
-
-    export class Quaternion {
-        /**
-         * Creates a new Quaternion from the passed floats.  
-         */
-        constructor(public x: number = 0.0, public y: number = 0.0, public z: number = 0.0, public w: number = 1.0) {
-        }
-        /**
-         * Returns a string with the Quaternion coordinates.  
-         */
-        public toString(): string {
-            return "{X: " + this.x + " Y:" + this.y + " Z:" + this.z + " W:" + this.w + "}";
-        }
-        /**
-         * Returns the string "Quaternion".  
-         */
-        public getClassName(): string {
-            return "Quaternion";
-        }
-
-        /**
-         * Returns the Quaternion hash code.  
-         */
-        public getHashCode(): number {
-            let hash = this.x || 0;
-            hash = (hash * 397) ^ (this.y || 0);
-            hash = (hash * 397) ^ (this.z || 0);
-            hash = (hash * 397) ^ (this.w || 0);
-            return hash;
-        }
-
-        /**
-         * Returns a new array populated with 4 elements : the Quaternion coordinates.  
-         */
-        public asArray(): number[] {
-            return [this.x, this.y, this.z, this.w];
-        }
-        /**
-         * Boolean : True if the current Quaterion and the passed one coordinates are strictly equal.  
-         */
-        public equals(otherQuaternion: Quaternion): boolean {
-            return otherQuaternion && this.x === otherQuaternion.x && this.y === otherQuaternion.y && this.z === otherQuaternion.z && this.w === otherQuaternion.w;
-        }
-        /**
-         * Returns a new Quaternion copied from the current one.  
-         */
-        public clone(): Quaternion {
-            return new Quaternion(this.x, this.y, this.z, this.w);
-        }
-        /**
-         * Updates the current Quaternion from the passed one coordinates.  
-         * Returns the updated Quaterion.  
-         */
-        public copyFrom(other: Quaternion): Quaternion {
-            this.x = other.x;
-            this.y = other.y;
-            this.z = other.z;
-            this.w = other.w;
-            return this;
-        }
-        /**
-         * Updates the current Quaternion from the passed float coordinates.  
-         * Returns the updated Quaterion.  
-         */
-        public copyFromFloats(x: number, y: number, z: number, w: number): Quaternion {
-            this.x = x;
-            this.y = y;
-            this.z = z;
-            this.w = w;
-            return this;
-        }
-        /**
-         * Updates the current Quaternion from the passed float coordinates.  
-         * Returns the updated Quaterion.  
-         */
-        public set(x: number, y: number, z: number, w: number): Quaternion {
-            return this.copyFromFloats(x, y, z, w);
-        }
-        /**
-         * Returns a new Quaternion as the addition result of the passed one and the current Quaternion.  
-         */
-        public add(other: Quaternion): Quaternion {
-            return new Quaternion(this.x + other.x, this.y + other.y, this.z + other.z, this.w + other.w);
-        }
-        /**
-         * Returns a new Quaternion as the subtraction result of the passed one from the current Quaternion.  
-         */
-        public subtract(other: Quaternion): Quaternion {
-            return new Quaternion(this.x - other.x, this.y - other.y, this.z - other.z, this.w - other.w);
-        }
-        /**
-         * Returns a new Quaternion set by multiplying the current Quaterion coordinates by the float "scale".  
-         */
-        public scale(value: number): Quaternion {
-            return new Quaternion(this.x * value, this.y * value, this.z * value, this.w * value);
-        }
-        /**
-         * Returns a new Quaternion set as the quaternion mulplication result of the current one with the passed one "q1".  
-         */
-        public multiply(q1: Quaternion): Quaternion {
-            var result = new Quaternion(0, 0, 0, 1.0);
-            this.multiplyToRef(q1, result);
-            return result;
-        }
-        /**
-         * Sets the passed "result" as the quaternion mulplication result of the current one with the passed one "q1".  
-         * Returns the current Quaternion.  
-         */
-        public multiplyToRef(q1: Quaternion, result: Quaternion): Quaternion {
-            var x = this.x * q1.w + this.y * q1.z - this.z * q1.y + this.w * q1.x;
-            var y = -this.x * q1.z + this.y * q1.w + this.z * q1.x + this.w * q1.y;
-            var z = this.x * q1.y - this.y * q1.x + this.z * q1.w + this.w * q1.z;
-            var w = -this.x * q1.x - this.y * q1.y - this.z * q1.z + this.w * q1.w;
-            result.copyFromFloats(x, y, z, w);
-            return this;
-        }
-        /**
-         * Updates the current Quaternion with the quaternion mulplication result of itself with the passed one "q1".  
-         * Returns the updated Quaternion.  
-         */
-        public multiplyInPlace(q1: Quaternion): Quaternion {
-            this.multiplyToRef(q1, this);
-            return this;
-        }
-        /**
-         * Sets the passed "ref" with the conjugation of the current Quaternion.  
-         * Returns the current Quaternion.  
-         */
-        public conjugateToRef(ref: Quaternion): Quaternion {
-            ref.copyFromFloats(-this.x, -this.y, -this.z, this.w);
-            return this;
-        }
-        /** 
-         * Conjugates in place the current Quaternion.
-         * Returns the updated Quaternion.  
-         */
-        public conjugateInPlace(): Quaternion {
-            this.x *= -1;
-            this.y *= -1;
-            this.z *= -1;
-            return this;
-        }
-        /**
-         * Returns a new Quaternion as the conjugate of the current Quaternion.   
-         */
-        public conjugate(): Quaternion {
-            var result = new Quaternion(-this.x, -this.y, -this.z, this.w);
-            return result;
-        }
-        /**
-         * Returns the Quaternion length (float).  
-         */
-        public length(): number {
-            return Math.sqrt((this.x * this.x) + (this.y * this.y) + (this.z * this.z) + (this.w * this.w));
-        }
-        /**
-         * Normalize in place the current Quaternion.  
-         * Returns the updated Quaternion.  
-         */
-        public normalize(): Quaternion {
-            var length = 1.0 / this.length();
-            this.x *= length;
-            this.y *= length;
-            this.z *= length;
-            this.w *= length;
-            return this;
-        }
-        /**
-         * Returns a new Vector3 set with the Euler angles translated from the current Quaternion.  
-         */
-        public toEulerAngles(order = "YZX"): Vector3 {
-            var result = Vector3.Zero();
-            this.toEulerAnglesToRef(result, order);
-            return result;
-        }
-
-        /**
-         * Sets the passed vector3 "result" with the Euler angles translated from the current Quaternion.  
-         * Returns the current Quaternion.  
-         */
-        public toEulerAnglesToRef(result: Vector3, order = "YZX"): Quaternion {
-
-            var qz = this.z;
-            var qx = this.x;
-            var qy = this.y;
-            var qw = this.w;
-
-            var sqw = qw * qw;
-            var sqz = qz * qz;
-            var sqx = qx * qx;
-            var sqy = qy * qy;
-
-            var zAxisY = qy * qz - qx * qw;
-            var limit = .4999999;
-
-            if (zAxisY < -limit) {
-                result.y = 2 * Math.atan2(qy, qw);
-                result.x = Math.PI / 2;
-                result.z = 0;
-            } else if (zAxisY > limit) {
-                result.y = 2 * Math.atan2(qy, qw);
-                result.x = -Math.PI / 2;
-                result.z = 0;
-            } else {
-                result.z = Math.atan2(2.0 * (qx * qy + qz * qw), (-sqz - sqx + sqy + sqw));
-                result.x = Math.asin(-2.0 * (qz * qy - qx * qw));
-                result.y = Math.atan2(2.0 * (qz * qx + qy * qw), (sqz - sqx - sqy + sqw));
-            }
-
-            return this;
-
-        }
-        /**
-         * Updates the passed rotation matrix with the current Quaternion values.  
-         * Returns the current Quaternion.  
-         */
-        public toRotationMatrix(result: Matrix): Quaternion {
-            var xx = this.x * this.x;
-            var yy = this.y * this.y;
-            var zz = this.z * this.z;
-            var xy = this.x * this.y;
-            var zw = this.z * this.w;
-            var zx = this.z * this.x;
-            var yw = this.y * this.w;
-            var yz = this.y * this.z;
-            var xw = this.x * this.w;
-
-            result.m[0] = 1.0 - (2.0 * (yy + zz));
-            result.m[1] = 2.0 * (xy + zw);
-            result.m[2] = 2.0 * (zx - yw);
-            result.m[3] = 0;
-            result.m[4] = 2.0 * (xy - zw);
-            result.m[5] = 1.0 - (2.0 * (zz + xx));
-            result.m[6] = 2.0 * (yz + xw);
-            result.m[7] = 0;
-            result.m[8] = 2.0 * (zx + yw);
-            result.m[9] = 2.0 * (yz - xw);
-            result.m[10] = 1.0 - (2.0 * (yy + xx));
-            result.m[11] = 0;
-            result.m[12] = 0;
-            result.m[13] = 0;
-            result.m[14] = 0;
-            result.m[15] = 1.0;
-
-            result._markAsUpdated();
-            return this;
-        }
-        /**
-         * Updates the current Quaternion from the passed rotation matrix values.  
-         * Returns the updated Quaternion.  
-         */
-        public fromRotationMatrix(matrix: Matrix): Quaternion {
-            Quaternion.FromRotationMatrixToRef(matrix, this);
-            return this;
-        }
-
-        // Statics
-        /**
-         * Returns a new Quaternion set from the passed rotation matrix values.  
-         */
-        public static FromRotationMatrix(matrix: Matrix): Quaternion {
-            var result = new Quaternion();
-            Quaternion.FromRotationMatrixToRef(matrix, result);
-            return result;
-        }
-        /**
-         * Updates the passed quaternion "result" with the passed rotation matrix values.  
-         */
-        public static FromRotationMatrixToRef(matrix: Matrix, result: Quaternion): void {
-            var data = matrix.m;
-            var m11 = data[0], m12 = data[4], m13 = data[8];
-            var m21 = data[1], m22 = data[5], m23 = data[9];
-            var m31 = data[2], m32 = data[6], m33 = data[10];
-            var trace = m11 + m22 + m33;
-            var s;
-
-            if (trace > 0) {
-
-                s = 0.5 / Math.sqrt(trace + 1.0);
-
-                result.w = 0.25 / s;
-                result.x = (m32 - m23) * s;
-                result.y = (m13 - m31) * s;
-                result.z = (m21 - m12) * s;
-            } else if (m11 > m22 && m11 > m33) {
-
-                s = 2.0 * Math.sqrt(1.0 + m11 - m22 - m33);
-
-                result.w = (m32 - m23) / s;
-                result.x = 0.25 * s;
-                result.y = (m12 + m21) / s;
-                result.z = (m13 + m31) / s;
-            } else if (m22 > m33) {
-
-                s = 2.0 * Math.sqrt(1.0 + m22 - m11 - m33);
-
-                result.w = (m13 - m31) / s;
-                result.x = (m12 + m21) / s;
-                result.y = 0.25 * s;
-                result.z = (m23 + m32) / s;
-            } else {
-
-                s = 2.0 * Math.sqrt(1.0 + m33 - m11 - m22);
-
-                result.w = (m21 - m12) / s;
-                result.x = (m13 + m31) / s;
-                result.y = (m23 + m32) / s;
-                result.z = 0.25 * s;
-            }
-        }
-        /**
-         * Returns a new Quaternion set to (0.0, 0.0, 0.0).  
-         */
-        public static Zero(): Quaternion {
-            return new Quaternion(0.0, 0.0, 0.0, 0.0);
-        }
-        /**
-         * Returns a new Quaternion as the inverted current Quaternion.  
-         */
-        public static Inverse(q: Quaternion): Quaternion {
-            return new Quaternion(-q.x, -q.y, -q.z, q.w);
-        }
-        /**
-         * Returns the identity Quaternion.  
-         */
-        public static Identity(): Quaternion {
-            return new Quaternion(0.0, 0.0, 0.0, 1.0);
-        }
-
-        public static IsIdentity(quaternion: Quaternion) {
-            return quaternion && quaternion.x === 0 && quaternion.y === 0 && quaternion.z === 0 && quaternion.w === 1;
-        }
-        /**
-         * Returns a new Quaternion set from the passed axis (Vector3) and angle in radians (float). 
-         */
-        public static RotationAxis(axis: Vector3, angle: number): Quaternion {
-            return Quaternion.RotationAxisToRef(axis, angle, new Quaternion());
-        }
-        /**
-         * Sets the passed quaternion "result" from the passed axis (Vector3) and angle in radians (float). 
-         */
-        public static RotationAxisToRef(axis: Vector3, angle: number, result: Quaternion): Quaternion {
-            var sin = Math.sin(angle / 2);
-            axis.normalize();
-            result.w = Math.cos(angle / 2);
-            result.x = axis.x * sin;
-            result.y = axis.y * sin;
-            result.z = axis.z * sin;
-            return result;
-        }
-        /**
-         * Retuns a new Quaternion set from the starting index of the passed array.
-         */
-        public static FromArray(array: ArrayLike<number>, offset?: number): Quaternion {
-            if (!offset) {
-                offset = 0;
-            }
-            return new Quaternion(array[offset], array[offset + 1], array[offset + 2], array[offset + 3]);
-        }
-        /**
-         * Returns a new Quaternion set from the passed Euler float angles (y, x, z).  
-         */
-        public static RotationYawPitchRoll(yaw: number, pitch: number, roll: number): Quaternion {
-            var q = new Quaternion();
-            Quaternion.RotationYawPitchRollToRef(yaw, pitch, roll, q);
-            return q;
-        }
-        /**
-         * Sets the passed quaternion "result" from the passed float Euler angles (y, x, z).  
-         */
-        public static RotationYawPitchRollToRef(yaw: number, pitch: number, roll: number, result: Quaternion): void {
-            // Produces a quaternion from Euler angles in the z-y-x orientation (Tait-Bryan angles)
-            var halfRoll = roll * 0.5;
-            var halfPitch = pitch * 0.5;
-            var halfYaw = yaw * 0.5;
-
-            var sinRoll = Math.sin(halfRoll);
-            var cosRoll = Math.cos(halfRoll);
-            var sinPitch = Math.sin(halfPitch);
-            var cosPitch = Math.cos(halfPitch);
-            var sinYaw = Math.sin(halfYaw);
-            var cosYaw = Math.cos(halfYaw);
-
-            result.x = (cosYaw * sinPitch * cosRoll) + (sinYaw * cosPitch * sinRoll);
-            result.y = (sinYaw * cosPitch * cosRoll) - (cosYaw * sinPitch * sinRoll);
-            result.z = (cosYaw * cosPitch * sinRoll) - (sinYaw * sinPitch * cosRoll);
-            result.w = (cosYaw * cosPitch * cosRoll) + (sinYaw * sinPitch * sinRoll);
-        }
-        /**
-         * Returns a new Quaternion from the passed float Euler angles expressed in z-x-z orientation
-         */
-        public static RotationAlphaBetaGamma(alpha: number, beta: number, gamma: number): Quaternion {
-            var result = new Quaternion();
-            Quaternion.RotationAlphaBetaGammaToRef(alpha, beta, gamma, result);
-            return result;
-        }
-        /**
-         * Sets the passed quaternion "result" from the passed float Euler angles expressed in z-x-z orientation
-         */
-        public static RotationAlphaBetaGammaToRef(alpha: number, beta: number, gamma: number, result: Quaternion): void {
-            // Produces a quaternion from Euler angles in the z-x-z orientation
-            var halfGammaPlusAlpha = (gamma + alpha) * 0.5;
-            var halfGammaMinusAlpha = (gamma - alpha) * 0.5;
-            var halfBeta = beta * 0.5;
-
-            result.x = Math.cos(halfGammaMinusAlpha) * Math.sin(halfBeta);
-            result.y = Math.sin(halfGammaMinusAlpha) * Math.sin(halfBeta);
-            result.z = Math.sin(halfGammaPlusAlpha) * Math.cos(halfBeta);
-            result.w = Math.cos(halfGammaPlusAlpha) * Math.cos(halfBeta);
-        }
-
-        /**
-         * Returns a new Quaternion as the quaternion rotation value to reach the target (axis1, axis2, axis3) orientation as a rotated XYZ system.   
-         * cf to Vector3.RotationFromAxis() documentation.  
-         * Note : axis1, axis2 and axis3 are normalized during this operation.   
-         */
-        public static RotationQuaternionFromAxis(axis1: Vector3, axis2: Vector3, axis3: Vector3, ref: Quaternion): Quaternion {
-            var quat = new Quaternion(0.0, 0.0, 0.0, 0.0);
-            Quaternion.RotationQuaternionFromAxisToRef(axis1, axis2, axis3, quat);
-            return quat;
-        }
-        /**
-         * Sets the passed quaternion "ref" with the quaternion rotation value to reach the target (axis1, axis2, axis3) orientation as a rotated XYZ system.   
-         * cf to Vector3.RotationFromAxis() documentation.  
-         * Note : axis1, axis2 and axis3 are normalized during this operation.   
-         */
-        public static RotationQuaternionFromAxisToRef(axis1: Vector3, axis2: Vector3, axis3: Vector3, ref: Quaternion): void {
-            var rotMat = MathTmp.Matrix[0];
-            Matrix.FromXYZAxesToRef(axis1.normalize(), axis2.normalize(), axis3.normalize(), rotMat);
-            Quaternion.FromRotationMatrixToRef(rotMat, ref);
-        }
-
-        public static Slerp(left: Quaternion, right: Quaternion, amount: number): Quaternion {
-            var result = Quaternion.Identity();
-
-            Quaternion.SlerpToRef(left, right, amount, result);
-
-            return result;
-        }
-
-        public static SlerpToRef(left: Quaternion, right: Quaternion, amount: number, result: Quaternion): void {
-            var num2;
-            var num3;
-            var num = amount;
-            var num4 = (((left.x * right.x) + (left.y * right.y)) + (left.z * right.z)) + (left.w * right.w);
-            var flag = false;
-
-            if (num4 < 0) {
-                flag = true;
-                num4 = -num4;
-            }
-
-            if (num4 > 0.999999) {
-                num3 = 1 - num;
-                num2 = flag ? -num : num;
-            }
-            else {
-                var num5 = Math.acos(num4);
-                var num6 = (1.0 / Math.sin(num5));
-                num3 = (Math.sin((1.0 - num) * num5)) * num6;
-                num2 = flag ? ((-Math.sin(num * num5)) * num6) : ((Math.sin(num * num5)) * num6);
-            }
-
-            result.x = (num3 * left.x) + (num2 * right.x);
-            result.y = (num3 * left.y) + (num2 * right.y);
-            result.z = (num3 * left.z) + (num2 * right.z);
-            result.w = (num3 * left.w) + (num2 * right.w);
-        }
-
-        /**
-         * Returns a new Quaternion located for "amount" (float) on the Hermite interpolation spline defined by the vectors "value1", "tangent1", "value2", "tangent2".
-         */
-        public static Hermite(value1: Quaternion, tangent1: Quaternion, value2: Quaternion, tangent2: Quaternion, amount: number): Quaternion {
-            var squared = amount * amount;
-            var cubed = amount * squared;
-            var part1 = ((2.0 * cubed) - (3.0 * squared)) + 1.0;
-            var part2 = (-2.0 * cubed) + (3.0 * squared);
-            var part3 = (cubed - (2.0 * squared)) + amount;
-            var part4 = cubed - squared;
-
-            var x = (((value1.x * part1) + (value2.x * part2)) + (tangent1.x * part3)) + (tangent2.x * part4);
-            var y = (((value1.y * part1) + (value2.y * part2)) + (tangent1.y * part3)) + (tangent2.y * part4);
-            var z = (((value1.z * part1) + (value2.z * part2)) + (tangent1.z * part3)) + (tangent2.z * part4);
-            var w = (((value1.w * part1) + (value2.w * part2)) + (tangent1.w * part3)) + (tangent2.w * part4);
-            return new Quaternion(x, y, z, w);
-        }
-    }
-
-    export class Matrix {
-        private static _tempQuaternion: Quaternion = new Quaternion();
-        private static _xAxis: Vector3 = Vector3.Zero();
-        private static _yAxis: Vector3 = Vector3.Zero();
-        private static _zAxis: Vector3 = Vector3.Zero();
-        private static _updateFlagSeed = 0;
-        private static _identityReadOnly = Matrix.Identity();
-
-        private _isIdentity = false;
-        private _isIdentityDirty = true;
-        public updateFlag: number;
-        public m: Float32Array = new Float32Array(16);
-
-        public _markAsUpdated() {
-            this.updateFlag = Matrix._updateFlagSeed++;
-            this._isIdentityDirty = true;
-        }
-
-        public constructor() {
-            this._markAsUpdated();
-        }
-
-        // Properties
-        /**
-         * Boolean : True is the matrix is the identity matrix
-         */
-        public isIdentity(considerAsTextureMatrix = false): boolean {
-            if (this._isIdentityDirty) {
-                this._isIdentityDirty = false;
-                if (this.m[0] !== 1.0 || this.m[5] !== 1.0 || this.m[15] !== 1.0) {
-                    this._isIdentity = false;
-                } else if (this.m[1] !== 0.0 || this.m[2] !== 0.0 || this.m[3] !== 0.0 ||
-                    this.m[4] !== 0.0 || this.m[6] !== 0.0 || this.m[7] !== 0.0 ||
-                    this.m[8] !== 0.0 || this.m[9] !== 0.0 || this.m[11] !== 0.0 ||
-                    this.m[12] !== 0.0 || this.m[13] !== 0.0 || this.m[14] !== 0.0) {
-                    this._isIdentity = false;
-                } else {
-                    this._isIdentity = true;
-                }
-
-                if (!considerAsTextureMatrix && this.m[10] !== 1.0) {
-                    this._isIdentity = false;
-                }
-            }
-
-            return this._isIdentity;
-        }
-        /**
-         * Returns the matrix determinant (float).  
-         */
-        public determinant(): number {
-            var temp1 = (this.m[10] * this.m[15]) - (this.m[11] * this.m[14]);
-            var temp2 = (this.m[9] * this.m[15]) - (this.m[11] * this.m[13]);
-            var temp3 = (this.m[9] * this.m[14]) - (this.m[10] * this.m[13]);
-            var temp4 = (this.m[8] * this.m[15]) - (this.m[11] * this.m[12]);
-            var temp5 = (this.m[8] * this.m[14]) - (this.m[10] * this.m[12]);
-            var temp6 = (this.m[8] * this.m[13]) - (this.m[9] * this.m[12]);
-
-            return ((((this.m[0] * (((this.m[5] * temp1) - (this.m[6] * temp2)) + (this.m[7] * temp3))) - (this.m[1] * (((this.m[4] * temp1) -
-                (this.m[6] * temp4)) + (this.m[7] * temp5)))) + (this.m[2] * (((this.m[4] * temp2) - (this.m[5] * temp4)) + (this.m[7] * temp6)))) -
-                (this.m[3] * (((this.m[4] * temp3) - (this.m[5] * temp5)) + (this.m[6] * temp6))));
-        }
-
-        // Methods
-        /**
-         * Returns the matrix underlying array.  
-         */
-        public toArray(): Float32Array {
-            return this.m;
-        }
-        /**
-        * Returns the matrix underlying array.  
-        */
-        public asArray(): Float32Array {
-            return this.toArray();
-        }
-        /**
-         * Inverts in place the Matrix.  
-         * Returns the Matrix inverted.  
-         */
-        public invert(): Matrix {
-            this.invertToRef(this);
-            return this;
-        }
-        /**
-         * Sets all the matrix elements to zero.  
-         * Returns the Matrix.  
-         */
-        public reset(): Matrix {
-            for (var index = 0; index < 16; index++) {
-                this.m[index] = 0.0;
-            }
-
-            this._markAsUpdated();
-            return this;
-        }
-        /**
-         * Returns a new Matrix as the addition result of the current Matrix and the passed one.  
-         */
-        public add(other: Matrix): Matrix {
-            var result = new Matrix();
-            this.addToRef(other, result);
-            return result;
-        }
-        /**
-         * Sets the passed matrix "result" with the ddition result of the current Matrix and the passed one.  
-         * Returns the Matrix.  
-         */
-        public addToRef(other: Matrix, result: Matrix): Matrix {
-            for (var index = 0; index < 16; index++) {
-                result.m[index] = this.m[index] + other.m[index];
-            }
-            result._markAsUpdated();
-            return this;
-        }
-        /**
-         * Adds in place the passed matrix to the current Matrix.  
-         * Returns the updated Matrix.  
-         */
-        public addToSelf(other: Matrix): Matrix {
-            for (var index = 0; index < 16; index++) {
-                this.m[index] += other.m[index];
-            }
-            this._markAsUpdated();
-            return this;
-        }
-        /**
-         * Sets the passed matrix with the current inverted Matrix.  
-         * Returns the unmodified current Matrix.  
-         */
-        public invertToRef(other: Matrix): Matrix {
-            var l1 = this.m[0];
-            var l2 = this.m[1];
-            var l3 = this.m[2];
-            var l4 = this.m[3];
-            var l5 = this.m[4];
-            var l6 = this.m[5];
-            var l7 = this.m[6];
-            var l8 = this.m[7];
-            var l9 = this.m[8];
-            var l10 = this.m[9];
-            var l11 = this.m[10];
-            var l12 = this.m[11];
-            var l13 = this.m[12];
-            var l14 = this.m[13];
-            var l15 = this.m[14];
-            var l16 = this.m[15];
-            var l17 = (l11 * l16) - (l12 * l15);
-            var l18 = (l10 * l16) - (l12 * l14);
-            var l19 = (l10 * l15) - (l11 * l14);
-            var l20 = (l9 * l16) - (l12 * l13);
-            var l21 = (l9 * l15) - (l11 * l13);
-            var l22 = (l9 * l14) - (l10 * l13);
-            var l23 = ((l6 * l17) - (l7 * l18)) + (l8 * l19);
-            var l24 = -(((l5 * l17) - (l7 * l20)) + (l8 * l21));
-            var l25 = ((l5 * l18) - (l6 * l20)) + (l8 * l22);
-            var l26 = -(((l5 * l19) - (l6 * l21)) + (l7 * l22));
-            var l27 = 1.0 / ((((l1 * l23) + (l2 * l24)) + (l3 * l25)) + (l4 * l26));
-            var l28 = (l7 * l16) - (l8 * l15);
-            var l29 = (l6 * l16) - (l8 * l14);
-            var l30 = (l6 * l15) - (l7 * l14);
-            var l31 = (l5 * l16) - (l8 * l13);
-            var l32 = (l5 * l15) - (l7 * l13);
-            var l33 = (l5 * l14) - (l6 * l13);
-            var l34 = (l7 * l12) - (l8 * l11);
-            var l35 = (l6 * l12) - (l8 * l10);
-            var l36 = (l6 * l11) - (l7 * l10);
-            var l37 = (l5 * l12) - (l8 * l9);
-            var l38 = (l5 * l11) - (l7 * l9);
-            var l39 = (l5 * l10) - (l6 * l9);
-
-            other.m[0] = l23 * l27;
-            other.m[4] = l24 * l27;
-            other.m[8] = l25 * l27;
-            other.m[12] = l26 * l27;
-            other.m[1] = -(((l2 * l17) - (l3 * l18)) + (l4 * l19)) * l27;
-            other.m[5] = (((l1 * l17) - (l3 * l20)) + (l4 * l21)) * l27;
-            other.m[9] = -(((l1 * l18) - (l2 * l20)) + (l4 * l22)) * l27;
-            other.m[13] = (((l1 * l19) - (l2 * l21)) + (l3 * l22)) * l27;
-            other.m[2] = (((l2 * l28) - (l3 * l29)) + (l4 * l30)) * l27;
-            other.m[6] = -(((l1 * l28) - (l3 * l31)) + (l4 * l32)) * l27;
-            other.m[10] = (((l1 * l29) - (l2 * l31)) + (l4 * l33)) * l27;
-            other.m[14] = -(((l1 * l30) - (l2 * l32)) + (l3 * l33)) * l27;
-            other.m[3] = -(((l2 * l34) - (l3 * l35)) + (l4 * l36)) * l27;
-            other.m[7] = (((l1 * l34) - (l3 * l37)) + (l4 * l38)) * l27;
-            other.m[11] = -(((l1 * l35) - (l2 * l37)) + (l4 * l39)) * l27;
-            other.m[15] = (((l1 * l36) - (l2 * l38)) + (l3 * l39)) * l27;
-
-            other._markAsUpdated();
-            return this;
-        }
-        /**
-         * Inserts the translation vector (using 3 x floats) in the current Matrix.  
-         * Returns the updated Matrix.  
-         */
-        public setTranslationFromFloats(x: number, y: number, z: number): Matrix {
-            this.m[12] = x;
-            this.m[13] = y;
-            this.m[14] = z;
-
-            this._markAsUpdated();
-            return this;
-        }
-        /**
- * Inserts the translation vector in the current Matrix.  
- * Returns the updated Matrix.  
- */
-        public setTranslation(vector3: Vector3): Matrix {
-            this.m[12] = vector3.x;
-            this.m[13] = vector3.y;
-            this.m[14] = vector3.z;
-
-            this._markAsUpdated();
-            return this;
-        }
-        /**
-         * Returns a new Vector3 as the extracted translation from the Matrix.  
-         */
-        public getTranslation(): Vector3 {
-            return new Vector3(this.m[12], this.m[13], this.m[14]);
-        }
-        /**
-         * Fill a Vector3 with the extracted translation from the Matrix.  
-         */
-        public getTranslationToRef(result: Vector3): Matrix {
-            result.x = this.m[12];
-            result.y = this.m[13];
-            result.z = this.m[14];
-
-            return this;
-        }
-        /**
-         * Remove rotation and scaling part from the Matrix. 
-         * Returns the updated Matrix. 
-         */
-        public removeRotationAndScaling(): Matrix {
-            this.setRowFromFloats(0, 1, 0, 0, 0);
-            this.setRowFromFloats(1, 0, 1, 0, 0);
-            this.setRowFromFloats(2, 0, 0, 1, 0);
-            return this;
-        }
-        /**
-         * Returns a new Matrix set with the multiplication result of the current Matrix and the passed one.  
-         */
-        public multiply(other: Matrix): Matrix {
-            var result = new Matrix();
-            this.multiplyToRef(other, result);
-            return result;
-        }
-        /**
-         * Updates the current Matrix from the passed one values.  
-         * Returns the updated Matrix.  
-         */
-        public copyFrom(other: Matrix): Matrix {
-            for (var index = 0; index < 16; index++) {
-                this.m[index] = other.m[index];
-            }
-
-            this._markAsUpdated();
-            return this;
-        }
-        /**
-         * Populates the passed array from the starting index with the Matrix values.  
-         * Returns the Matrix.  
-         */
-        public copyToArray(array: Float32Array, offset: number = 0): Matrix {
-            for (var index = 0; index < 16; index++) {
-                array[offset + index] = this.m[index];
-            }
-            return this;
-        }
-        /**
-         * Sets the passed matrix "result" with the multiplication result of the current Matrix and the passed one.  
-         */
-        public multiplyToRef(other: Matrix, result: Matrix): Matrix {
-            this.multiplyToArray(other, result.m, 0);
-
-            result._markAsUpdated();
-            return this;
-        }
-        /**
-         * Sets the Float32Array "result" from the passed index "offset" with the multiplication result of the current Matrix and the passed one.  
-         */
-        public multiplyToArray(other: Matrix, result: Float32Array, offset: number): Matrix {
-            var tm0 = this.m[0];
-            var tm1 = this.m[1];
-            var tm2 = this.m[2];
-            var tm3 = this.m[3];
-            var tm4 = this.m[4];
-            var tm5 = this.m[5];
-            var tm6 = this.m[6];
-            var tm7 = this.m[7];
-            var tm8 = this.m[8];
-            var tm9 = this.m[9];
-            var tm10 = this.m[10];
-            var tm11 = this.m[11];
-            var tm12 = this.m[12];
-            var tm13 = this.m[13];
-            var tm14 = this.m[14];
-            var tm15 = this.m[15];
-
-            var om0 = other.m[0];
-            var om1 = other.m[1];
-            var om2 = other.m[2];
-            var om3 = other.m[3];
-            var om4 = other.m[4];
-            var om5 = other.m[5];
-            var om6 = other.m[6];
-            var om7 = other.m[7];
-            var om8 = other.m[8];
-            var om9 = other.m[9];
-            var om10 = other.m[10];
-            var om11 = other.m[11];
-            var om12 = other.m[12];
-            var om13 = other.m[13];
-            var om14 = other.m[14];
-            var om15 = other.m[15];
-
-            result[offset] = tm0 * om0 + tm1 * om4 + tm2 * om8 + tm3 * om12;
-            result[offset + 1] = tm0 * om1 + tm1 * om5 + tm2 * om9 + tm3 * om13;
-            result[offset + 2] = tm0 * om2 + tm1 * om6 + tm2 * om10 + tm3 * om14;
-            result[offset + 3] = tm0 * om3 + tm1 * om7 + tm2 * om11 + tm3 * om15;
-
-            result[offset + 4] = tm4 * om0 + tm5 * om4 + tm6 * om8 + tm7 * om12;
-            result[offset + 5] = tm4 * om1 + tm5 * om5 + tm6 * om9 + tm7 * om13;
-            result[offset + 6] = tm4 * om2 + tm5 * om6 + tm6 * om10 + tm7 * om14;
-            result[offset + 7] = tm4 * om3 + tm5 * om7 + tm6 * om11 + tm7 * om15;
-
-            result[offset + 8] = tm8 * om0 + tm9 * om4 + tm10 * om8 + tm11 * om12;
-            result[offset + 9] = tm8 * om1 + tm9 * om5 + tm10 * om9 + tm11 * om13;
-            result[offset + 10] = tm8 * om2 + tm9 * om6 + tm10 * om10 + tm11 * om14;
-            result[offset + 11] = tm8 * om3 + tm9 * om7 + tm10 * om11 + tm11 * om15;
-
-            result[offset + 12] = tm12 * om0 + tm13 * om4 + tm14 * om8 + tm15 * om12;
-            result[offset + 13] = tm12 * om1 + tm13 * om5 + tm14 * om9 + tm15 * om13;
-            result[offset + 14] = tm12 * om2 + tm13 * om6 + tm14 * om10 + tm15 * om14;
-            result[offset + 15] = tm12 * om3 + tm13 * om7 + tm14 * om11 + tm15 * om15;
-            return this;
-        }
-        /**
-         * Boolean : True is the current Matrix and the passed one values are strictly equal.  
-         */
-        public equals(value: Matrix): boolean {
-            return value &&
-                (this.m[0] === value.m[0] && this.m[1] === value.m[1] && this.m[2] === value.m[2] && this.m[3] === value.m[3] &&
-                    this.m[4] === value.m[4] && this.m[5] === value.m[5] && this.m[6] === value.m[6] && this.m[7] === value.m[7] &&
-                    this.m[8] === value.m[8] && this.m[9] === value.m[9] && this.m[10] === value.m[10] && this.m[11] === value.m[11] &&
-                    this.m[12] === value.m[12] && this.m[13] === value.m[13] && this.m[14] === value.m[14] && this.m[15] === value.m[15]);
-        }
-        /**
-         * Returns a new Matrix from the current Matrix.  
-         */
-        public clone(): Matrix {
-            return Matrix.FromValues(this.m[0], this.m[1], this.m[2], this.m[3],
-                this.m[4], this.m[5], this.m[6], this.m[7],
-                this.m[8], this.m[9], this.m[10], this.m[11],
-                this.m[12], this.m[13], this.m[14], this.m[15]);
-        }
-        /**
-         * Returns the string "Matrix"
-         */
-        public getClassName(): string {
-            return "Matrix";
-        }
-        /**
-         * Returns the Matrix hash code.  
-         */
-        public getHashCode(): number {
-            let hash = this.m[0] || 0;
-            for (let i = 1; i < 16; i++) {
-                hash = (hash * 397) ^ (this.m[i] || 0);
-            }
-            return hash;
-        }
-        /**
-         * Decomposes the current Matrix into : 
-         * - a scale vector3 passed as a reference to update, 
-         * - a rotation quaternion passed as a reference to update,
-         * - a translation vector3 passed as a reference to update.  
-         * Returns the boolean `true`.  
-         */
-        public decompose(scale: Vector3, rotation: Quaternion, translation: Vector3): boolean {
-            translation.x = this.m[12];
-            translation.y = this.m[13];
-            translation.z = this.m[14];
-
-            scale.x = Math.sqrt(this.m[0] * this.m[0] + this.m[1] * this.m[1] + this.m[2] * this.m[2]);
-            scale.y = Math.sqrt(this.m[4] * this.m[4] + this.m[5] * this.m[5] + this.m[6] * this.m[6]);
-            scale.z = Math.sqrt(this.m[8] * this.m[8] + this.m[9] * this.m[9] + this.m[10] * this.m[10]);
-
-            if (this.determinant() <= 0) {
-                scale.y *= -1;
-            }
-
-            if (scale.x === 0 || scale.y === 0 || scale.z === 0) {
-                rotation.x = 0;
-                rotation.y = 0;
-                rotation.z = 0;
-                rotation.w = 1;
-                return false;
-            }
-
-            Matrix.FromValuesToRef(
-                this.m[0] / scale.x, this.m[1] / scale.x, this.m[2] / scale.x, 0,
-                this.m[4] / scale.y, this.m[5] / scale.y, this.m[6] / scale.y, 0,
-                this.m[8] / scale.z, this.m[9] / scale.z, this.m[10] / scale.z, 0,
-                0, 0, 0, 1, MathTmp.Matrix[0]);
-
-            Quaternion.FromRotationMatrixToRef(MathTmp.Matrix[0], rotation);
-
-            return true;
-        }
-        /**
-         * Returns a new Matrix as the extracted rotation matrix from the current one.  
-         */
-        public getRotationMatrix(): Matrix {
-            var result = Matrix.Identity();
-            this.getRotationMatrixToRef(result);
-            return result;
-        }
-        /**
-         * Extracts the rotation matrix from the current one and sets it as the passed "result".  
-         * Returns the current Matrix.  
-         */
-        public getRotationMatrixToRef(result: Matrix): Matrix {
-            var m = this.m;
-
-            var xs = m[0] * m[1] * m[2] * m[3] < 0 ? -1 : 1;
-            var ys = m[4] * m[5] * m[6] * m[7] < 0 ? -1 : 1;
-            var zs = m[8] * m[9] * m[10] * m[11] < 0 ? -1 : 1;
-
-            var sx = xs * Math.sqrt(m[0] * m[0] + m[1] * m[1] + m[2] * m[2]);
-            var sy = ys * Math.sqrt(m[4] * m[4] + m[5] * m[5] + m[6] * m[6]);
-            var sz = zs * Math.sqrt(m[8] * m[8] + m[9] * m[9] + m[10] * m[10]);
-
-            Matrix.FromValuesToRef(
-                m[0] / sx, m[1] / sx, m[2] / sx, 0,
-                m[4] / sy, m[5] / sy, m[6] / sy, 0,
-                m[8] / sz, m[9] / sz, m[10] / sz, 0,
-                0, 0, 0, 1, result);
-
-            return this;
-        }
-
-        // Statics
-        /**
-         * Returns a new Matrix set from the starting index of the passed array.
-         */
-        public static FromArray(array: ArrayLike<number>, offset?: number): Matrix {
-            var result = new Matrix();
-
-            if (!offset) {
-                offset = 0;
-            }
-            Matrix.FromArrayToRef(array, offset, result);
-            return result;
-        }
-        /**
-         * Sets the passed "result" matrix from the starting index of the passed array.
-         */
-        public static FromArrayToRef(array: ArrayLike<number>, offset: number, result: Matrix) {
-            for (var index = 0; index < 16; index++) {
-                result.m[index] = array[index + offset];
-            }
-            result._markAsUpdated();
-        }
-        /**
-         * Sets the passed "result" matrix from the starting index of the passed Float32Array by multiplying each element by the float "scale".  
-         */
-        public static FromFloat32ArrayToRefScaled(array: Float32Array, offset: number, scale: number, result: Matrix) {
-            for (var index = 0; index < 16; index++) {
-                result.m[index] = array[index + offset] * scale;
-            }
-
-            result._markAsUpdated();
-        }
-        /**
-         * Sets the passed matrix "result" with the 16 passed floats.  
-         */
-        public static FromValuesToRef(initialM11: number, initialM12: number, initialM13: number, initialM14: number,
-            initialM21: number, initialM22: number, initialM23: number, initialM24: number,
-            initialM31: number, initialM32: number, initialM33: number, initialM34: number,
-            initialM41: number, initialM42: number, initialM43: number, initialM44: number, result: Matrix): void {
-
-            result.m[0] = initialM11;
-            result.m[1] = initialM12;
-            result.m[2] = initialM13;
-            result.m[3] = initialM14;
-            result.m[4] = initialM21;
-            result.m[5] = initialM22;
-            result.m[6] = initialM23;
-            result.m[7] = initialM24;
-            result.m[8] = initialM31;
-            result.m[9] = initialM32;
-            result.m[10] = initialM33;
-            result.m[11] = initialM34;
-            result.m[12] = initialM41;
-            result.m[13] = initialM42;
-            result.m[14] = initialM43;
-            result.m[15] = initialM44;
-
-            result._markAsUpdated();
-        }
-        /**
-         * Returns the index-th row of the current matrix as a new Vector4.  
-         */
-        public getRow(index: number): Nullable<Vector4> {
-            if (index < 0 || index > 3) {
-                return null;
-            }
-            var i = index * 4;
-            return new Vector4(this.m[i + 0], this.m[i + 1], this.m[i + 2], this.m[i + 3]);
-        }
-        /**
-         * Sets the index-th row of the current matrix with the passed Vector4 values.
-         * Returns the updated Matrix.    
-         */
-        public setRow(index: number, row: Vector4): Matrix {
-            if (index < 0 || index > 3) {
-                return this;
-            }
-            var i = index * 4;
-            this.m[i + 0] = row.x;
-            this.m[i + 1] = row.y;
-            this.m[i + 2] = row.z;
-            this.m[i + 3] = row.w;
-
-            this._markAsUpdated();
-
-            return this;
-        }
-
-        /**
-         * Compute the transpose of the matrix.  
-         * Returns a new Matrix.  
-         */
-        public transpose(): Matrix {
-            return Matrix.Transpose(this);
-        }
-
-        /**
-         * Compute the transpose of the matrix.  
-         * Returns the current matrix.  
-         */
-        public transposeToRef(result: Matrix): Matrix {
-            Matrix.TransposeToRef(this, result);
-
-            return this;
-        }
-
-        /**
-         * Sets the index-th row of the current matrix with the passed 4 x float values.
-         * Returns the updated Matrix.    
-         */
-        public setRowFromFloats(index: number, x: number, y: number, z: number, w: number): Matrix {
-            if (index < 0 || index > 3) {
-                return this;
-            }
-            var i = index * 4;
-            this.m[i + 0] = x;
-            this.m[i + 1] = y;
-            this.m[i + 2] = z;
-            this.m[i + 3] = w;
-
-            this._markAsUpdated();
-            return this;
-        }
-
-        /**
-         * Static identity matrix to be used as readonly matrix
-         * Must not be updated.
-         */
-        public static get IdentityReadOnly(): Matrix {
-            return Matrix._identityReadOnly;
-        }
-
-        /**
-         * Returns a new Matrix set from the 16 passed floats.  
-         */
-        public static FromValues(initialM11: number, initialM12: number, initialM13: number, initialM14: number,
-            initialM21: number, initialM22: number, initialM23: number, initialM24: number,
-            initialM31: number, initialM32: number, initialM33: number, initialM34: number,
-            initialM41: number, initialM42: number, initialM43: number, initialM44: number): Matrix {
-
-            var result = new Matrix();
-
-            result.m[0] = initialM11;
-            result.m[1] = initialM12;
-            result.m[2] = initialM13;
-            result.m[3] = initialM14;
-            result.m[4] = initialM21;
-            result.m[5] = initialM22;
-            result.m[6] = initialM23;
-            result.m[7] = initialM24;
-            result.m[8] = initialM31;
-            result.m[9] = initialM32;
-            result.m[10] = initialM33;
-            result.m[11] = initialM34;
-            result.m[12] = initialM41;
-            result.m[13] = initialM42;
-            result.m[14] = initialM43;
-            result.m[15] = initialM44;
-
-            return result;
-        }
-
-        /**
-         * Returns a new Matrix composed by the passed scale (vector3), rotation (quaternion) and translation (vector3).  
-         */
-        public static Compose(scale: Vector3, rotation: Quaternion, translation: Vector3): Matrix {
-            var result = Matrix.Identity();
-            Matrix.ComposeToRef(scale, rotation, translation, result);
-            return result;
-        }
-
-        /**
-       * Update a Matrix with values composed by the passed scale (vector3), rotation (quaternion) and translation (vector3).  
-       */
-        public static ComposeToRef(scale: Vector3, rotation: Quaternion, translation: Vector3, result: Matrix): void {
-            Matrix.FromValuesToRef(scale.x, 0, 0, 0,
-                0, scale.y, 0, 0,
-                0, 0, scale.z, 0,
-                0, 0, 0, 1, MathTmp.Matrix[1]);
-
-            rotation.toRotationMatrix(MathTmp.Matrix[0]);
-            MathTmp.Matrix[1].multiplyToRef(MathTmp.Matrix[0], result);
-
-            result.setTranslation(translation);
-        }
-        /**
-         * Returns a new indentity Matrix.  
-         */
-        public static Identity(): Matrix {
-            return Matrix.FromValues(1.0, 0.0, 0.0, 0.0,
-                0.0, 1.0, 0.0, 0.0,
-                0.0, 0.0, 1.0, 0.0,
-                0.0, 0.0, 0.0, 1.0);
-        }
-        /**
-         * Sets the passed "result" as an identity matrix.  
-         */
-        public static IdentityToRef(result: Matrix): void {
-            Matrix.FromValuesToRef(1.0, 0.0, 0.0, 0.0,
-                0.0, 1.0, 0.0, 0.0,
-                0.0, 0.0, 1.0, 0.0,
-                0.0, 0.0, 0.0, 1.0, result);
-        }
-        /**
-         * Returns a new zero Matrix.  
-         */
-        public static Zero(): Matrix {
-            return Matrix.FromValues(0.0, 0.0, 0.0, 0.0,
-                0.0, 0.0, 0.0, 0.0,
-                0.0, 0.0, 0.0, 0.0,
-                0.0, 0.0, 0.0, 0.0);
-        }
-        /**
-         * Returns a new rotation matrix for "angle" radians around the X axis.  
-         */
-        public static RotationX(angle: number): Matrix {
-            var result = new Matrix();
-            Matrix.RotationXToRef(angle, result);
-            return result;
-        }
-        /**
-         * Returns a new Matrix as the passed inverted one.  
-         */
-        public static Invert(source: Matrix): Matrix {
-            var result = new Matrix();
-            source.invertToRef(result);
-            return result;
-        }
-        /**
-         * Sets the passed matrix "result" as a rotation matrix for "angle" radians around the X axis. 
-         */
-        public static RotationXToRef(angle: number, result: Matrix): void {
-            var s = Math.sin(angle);
-            var c = Math.cos(angle);
-
-            result.m[0] = 1.0;
-            result.m[15] = 1.0;
-
-            result.m[5] = c;
-            result.m[10] = c;
-            result.m[9] = -s;
-            result.m[6] = s;
-
-            result.m[1] = 0.0;
-            result.m[2] = 0.0;
-            result.m[3] = 0.0;
-            result.m[4] = 0.0;
-            result.m[7] = 0.0;
-            result.m[8] = 0.0;
-            result.m[11] = 0.0;
-            result.m[12] = 0.0;
-            result.m[13] = 0.0;
-            result.m[14] = 0.0;
-
-            result._markAsUpdated();
-        }
-        /**
-         * Returns a new rotation matrix for "angle" radians around the Y axis.  
-         */
-        public static RotationY(angle: number): Matrix {
-            var result = new Matrix();
-            Matrix.RotationYToRef(angle, result);
-            return result;
-        }
-        /**
-         * Sets the passed matrix "result" as a rotation matrix for "angle" radians around the Y axis. 
-         */
-        public static RotationYToRef(angle: number, result: Matrix): void {
-            var s = Math.sin(angle);
-            var c = Math.cos(angle);
-
-            result.m[5] = 1.0;
-            result.m[15] = 1.0;
-
-            result.m[0] = c;
-            result.m[2] = -s;
-            result.m[8] = s;
-            result.m[10] = c;
-
-            result.m[1] = 0.0;
-            result.m[3] = 0.0;
-            result.m[4] = 0.0;
-            result.m[6] = 0.0;
-            result.m[7] = 0.0;
-            result.m[9] = 0.0;
-            result.m[11] = 0.0;
-            result.m[12] = 0.0;
-            result.m[13] = 0.0;
-            result.m[14] = 0.0;
-
-            result._markAsUpdated();
-        }
-        /**
-         * Returns a new rotation matrix for "angle" radians around the Z axis.  
-         */
-        public static RotationZ(angle: number): Matrix {
-            var result = new Matrix();
-            Matrix.RotationZToRef(angle, result);
-            return result;
-        }
-        /**
-         * Sets the passed matrix "result" as a rotation matrix for "angle" radians around the Z axis. 
-         */
-        public static RotationZToRef(angle: number, result: Matrix): void {
-            var s = Math.sin(angle);
-            var c = Math.cos(angle);
-
-            result.m[10] = 1.0;
-            result.m[15] = 1.0;
-
-            result.m[0] = c;
-            result.m[1] = s;
-            result.m[4] = -s;
-            result.m[5] = c;
-
-            result.m[2] = 0.0;
-            result.m[3] = 0.0;
-            result.m[6] = 0.0;
-            result.m[7] = 0.0;
-            result.m[8] = 0.0;
-            result.m[9] = 0.0;
-            result.m[11] = 0.0;
-            result.m[12] = 0.0;
-            result.m[13] = 0.0;
-            result.m[14] = 0.0;
-
-            result._markAsUpdated();
-        }
-        /**
-         * Returns a new rotation matrix for "angle" radians around the passed axis.  
-         */
-        public static RotationAxis(axis: Vector3, angle: number): Matrix {
-            var result = Matrix.Zero();
-            Matrix.RotationAxisToRef(axis, angle, result);
-            return result;
-        }
-        /**
-         * Sets the passed matrix "result" as a rotation matrix for "angle" radians around the passed axis. 
-         */
-        public static RotationAxisToRef(axis: Vector3, angle: number, result: Matrix): void {
-            var s = Math.sin(-angle);
-            var c = Math.cos(-angle);
-            var c1 = 1 - c;
-
-            axis.normalize();
-
-            result.m[0] = (axis.x * axis.x) * c1 + c;
-            result.m[1] = (axis.x * axis.y) * c1 - (axis.z * s);
-            result.m[2] = (axis.x * axis.z) * c1 + (axis.y * s);
-            result.m[3] = 0.0;
-
-            result.m[4] = (axis.y * axis.x) * c1 + (axis.z * s);
-            result.m[5] = (axis.y * axis.y) * c1 + c;
-            result.m[6] = (axis.y * axis.z) * c1 - (axis.x * s);
-            result.m[7] = 0.0;
-
-            result.m[8] = (axis.z * axis.x) * c1 - (axis.y * s);
-            result.m[9] = (axis.z * axis.y) * c1 + (axis.x * s);
-            result.m[10] = (axis.z * axis.z) * c1 + c;
-            result.m[11] = 0.0;
-
-            result.m[15] = 1.0;
-
-            result._markAsUpdated();
-        }
-        /**
-         * Returns a new Matrix as a rotation matrix from the Euler angles (y, x, z). 
-         */
-        public static RotationYawPitchRoll(yaw: number, pitch: number, roll: number): Matrix {
-            var result = new Matrix();
-            Matrix.RotationYawPitchRollToRef(yaw, pitch, roll, result);
-            return result;
-        }
-        /**
-         * Sets the passed matrix "result" as a rotation matrix from the Euler angles (y, x, z). 
-         */
-        public static RotationYawPitchRollToRef(yaw: number, pitch: number, roll: number, result: Matrix): void {
-            Quaternion.RotationYawPitchRollToRef(yaw, pitch, roll, this._tempQuaternion);
-            this._tempQuaternion.toRotationMatrix(result);
-        }
-        /**
-         * Returns a new Matrix as a scaling matrix from the passed floats (x, y, z). 
-         */
-        public static Scaling(x: number, y: number, z: number): Matrix {
-            var result = Matrix.Zero();
-            Matrix.ScalingToRef(x, y, z, result);
-            return result;
-        }
-        /**
-         * Sets the passed matrix "result" as a scaling matrix from the passed floats (x, y, z). 
-         */
-        public static ScalingToRef(x: number, y: number, z: number, result: Matrix): void {
-            result.m[0] = x;
-            result.m[1] = 0.0;
-            result.m[2] = 0.0;
-            result.m[3] = 0.0;
-            result.m[4] = 0.0;
-            result.m[5] = y;
-            result.m[6] = 0.0;
-            result.m[7] = 0.0;
-            result.m[8] = 0.0;
-            result.m[9] = 0.0;
-            result.m[10] = z;
-            result.m[11] = 0.0;
-            result.m[12] = 0.0;
-            result.m[13] = 0.0;
-            result.m[14] = 0.0;
-            result.m[15] = 1.0;
-
-            result._markAsUpdated();
-        }
-        /**
-         * Returns a new Matrix as a translation matrix from the passed floats (x, y, z). 
-         */
-        public static Translation(x: number, y: number, z: number): Matrix {
-            var result = Matrix.Identity();
-            Matrix.TranslationToRef(x, y, z, result);
-            return result;
-        }
-        /**
-         * Sets the passed matrix "result" as a translation matrix from the passed floats (x, y, z). 
-         */
-        public static TranslationToRef(x: number, y: number, z: number, result: Matrix): void {
-            Matrix.FromValuesToRef(1.0, 0.0, 0.0, 0.0,
-                0.0, 1.0, 0.0, 0.0,
-                0.0, 0.0, 1.0, 0.0,
-                x, y, z, 1.0, result);
-        }
-        /**
-         * Returns a new Matrix whose values are the interpolated values for "gradien" (float) between the ones of the matrices "startValue" and "endValue".
-         */
-        public static Lerp(startValue: Matrix, endValue: Matrix, gradient: number): Matrix {
-            var result = Matrix.Zero();
-            for (var index = 0; index < 16; index++) {
-                result.m[index] = startValue.m[index] * (1.0 - gradient) + endValue.m[index] * gradient;
-            }
-            result._markAsUpdated();
-            return result;
-        }
-
-        /**
-         * Returns a new Matrix whose values are computed by : 
-         * - decomposing the the "startValue" and "endValue" matrices into their respective scale, rotation and translation matrices,
-         * - interpolating for "gradient" (float) the values between each of these decomposed matrices between the start and the end,
-         * - recomposing a new matrix from these 3 interpolated scale, rotation and translation matrices.  
-         */
-        public static DecomposeLerp(startValue: Matrix, endValue: Matrix, gradient: number): Matrix {
-            var startScale = new Vector3(0, 0, 0);
-            var startRotation = new Quaternion();
-            var startTranslation = new Vector3(0, 0, 0);
-            startValue.decompose(startScale, startRotation, startTranslation);
-
-            var endScale = new Vector3(0, 0, 0);
-            var endRotation = new Quaternion();
-            var endTranslation = new Vector3(0, 0, 0);
-            endValue.decompose(endScale, endRotation, endTranslation);
-
-            var resultScale = Vector3.Lerp(startScale, endScale, gradient);
-            var resultRotation = Quaternion.Slerp(startRotation, endRotation, gradient);
-            var resultTranslation = Vector3.Lerp(startTranslation, endTranslation, gradient);
-
-            return Matrix.Compose(resultScale, resultRotation, resultTranslation);
-        }
-
-        /**
-         * Returns a new rotation Matrix used to rotate a mesh so as it looks at the target Vector3, from the eye Vector3, the UP vector3 being orientated like "up".  
-         * This methods works for a Left-Handed system.  
-         */
-        public static LookAtLH(eye: Vector3, target: Vector3, up: Vector3): Matrix {
-            var result = Matrix.Zero();
-            Matrix.LookAtLHToRef(eye, target, up, result);
-            return result;
-        }
-
-        /**
-         * Sets the passed "result" Matrix as a rotation matrix used to rotate a mesh so as it looks at the target Vector3, from the eye Vector3, the UP vector3 being orientated like "up".  
-         * This methods works for a Left-Handed system.  
-         */
-        public static LookAtLHToRef(eye: Vector3, target: Vector3, up: Vector3, result: Matrix): void {
-            // Z axis
-            target.subtractToRef(eye, this._zAxis);
-            this._zAxis.normalize();
-
-            // X axis
-            Vector3.CrossToRef(up, this._zAxis, this._xAxis);
-
-            if (this._xAxis.lengthSquared() === 0) {
-                this._xAxis.x = 1.0;
-            } else {
-                this._xAxis.normalize();
-            }
-
-            // Y axis
-            Vector3.CrossToRef(this._zAxis, this._xAxis, this._yAxis);
-            this._yAxis.normalize();
-
-            // Eye angles
-            var ex = -Vector3.Dot(this._xAxis, eye);
-            var ey = -Vector3.Dot(this._yAxis, eye);
-            var ez = -Vector3.Dot(this._zAxis, eye);
-
-            return Matrix.FromValuesToRef(this._xAxis.x, this._yAxis.x, this._zAxis.x, 0,
-                this._xAxis.y, this._yAxis.y, this._zAxis.y, 0,
-                this._xAxis.z, this._yAxis.z, this._zAxis.z, 0,
-                ex, ey, ez, 1, result);
-        }
-
-        /**
-         * Returns a new rotation Matrix used to rotate a mesh so as it looks at the target Vector3, from the eye Vector3, the UP vector3 being orientated like "up".  
-         * This methods works for a Right-Handed system.  
-         */
-        public static LookAtRH(eye: Vector3, target: Vector3, up: Vector3): Matrix {
-            var result = Matrix.Zero();
-            Matrix.LookAtRHToRef(eye, target, up, result);
-            return result;
-        }
-
-        /**
-         * Sets the passed "result" Matrix as a rotation matrix used to rotate a mesh so as it looks at the target Vector3, from the eye Vector3, the UP vector3 being orientated like "up".  
-         * This methods works for a Left-Handed system.  
-         */
-        public static LookAtRHToRef(eye: Vector3, target: Vector3, up: Vector3, result: Matrix): void {
-            // Z axis
-            eye.subtractToRef(target, this._zAxis);
-            this._zAxis.normalize();
-
-            // X axis
-            Vector3.CrossToRef(up, this._zAxis, this._xAxis);
-
-            if (this._xAxis.lengthSquared() === 0) {
-                this._xAxis.x = 1.0;
-            } else {
-                this._xAxis.normalize();
-            }
-
-            // Y axis
-            Vector3.CrossToRef(this._zAxis, this._xAxis, this._yAxis);
-            this._yAxis.normalize();
-
-            // Eye angles
-            var ex = -Vector3.Dot(this._xAxis, eye);
-            var ey = -Vector3.Dot(this._yAxis, eye);
-            var ez = -Vector3.Dot(this._zAxis, eye);
-
-            return Matrix.FromValuesToRef(this._xAxis.x, this._yAxis.x, this._zAxis.x, 0,
-                this._xAxis.y, this._yAxis.y, this._zAxis.y, 0,
-                this._xAxis.z, this._yAxis.z, this._zAxis.z, 0,
-                ex, ey, ez, 1, result);
-        }
-
-        /**
-         * Returns a new Matrix as a left-handed orthographic projection matrix computed from the passed floats : width and height of the projection plane, z near and far limits.  
-         */
-        public static OrthoLH(width: number, height: number, znear: number, zfar: number): Matrix {
-            var matrix = Matrix.Zero();
-            Matrix.OrthoLHToRef(width, height, znear, zfar, matrix);
-            return matrix;
-        }
-        /**
-         * Sets the passed matrix "result" as a left-handed orthographic projection matrix computed from the passed floats : width and height of the projection plane, z near and far limits.  
-         */
-        public static OrthoLHToRef(width: number, height: number, znear: number, zfar: number, result: Matrix): void {
-            let n = znear;
-            let f = zfar;
-
-            let a = 2.0 / width;
-            let b = 2.0 / height;
-            let c = 2.0 / (f - n);
-            let d = -(f + n) / (f - n);
-
-            Matrix.FromValuesToRef(
-                a, 0.0, 0.0, 0.0,
-                0.0, b, 0.0, 0.0,
-                0.0, 0.0, c, 0.0,
-                0.0, 0.0, d, 1.0,
-                result
-            );
-        }
-        /**
-         * Returns a new Matrix as a left-handed orthographic projection matrix computed from the passed floats : left, right, top and bottom being the coordinates of the projection plane, z near and far limits.  
-         */
-        public static OrthoOffCenterLH(left: number, right: number, bottom: number, top: number, znear: number, zfar: number): Matrix {
-            var matrix = Matrix.Zero();
-
-            Matrix.OrthoOffCenterLHToRef(left, right, bottom, top, znear, zfar, matrix);
-
-            return matrix;
-        }
-        /**
-         * Sets the passed matrix "result" as a left-handed orthographic projection matrix computed from the passed floats : left, right, top and bottom being the coordinates of the projection plane, z near and far limits.  
-         */
-        public static OrthoOffCenterLHToRef(left: number, right: number, bottom: number, top: number, znear: number, zfar: number, result: Matrix): void {
-            let n = znear;
-            let f = zfar;
-
-            let a = 2.0 / (right - left);
-            let b = 2.0 / (top - bottom);
-            let c = 2.0 / (f - n);
-            let d = -(f + n) / (f - n);
-            let i0 = (left + right) / (left - right);
-            let i1 = (top + bottom) / (bottom - top);
-
-            Matrix.FromValuesToRef(
-                a, 0.0, 0.0, 0.0,
-                0.0, b, 0.0, 0.0,
-                0.0, 0.0, c, 0.0,
-                i0, i1, d, 1.0,
-                result
-            );
-        }
-        /**
-         * Returns a new Matrix as a right-handed orthographic projection matrix computed from the passed floats : left, right, top and bottom being the coordinates of the projection plane, z near and far limits.  
-         */
-        public static OrthoOffCenterRH(left: number, right: number, bottom: number, top: number, znear: number, zfar: number): Matrix {
-            var matrix = Matrix.Zero();
-            Matrix.OrthoOffCenterRHToRef(left, right, bottom, top, znear, zfar, matrix);
-            return matrix;
-        }
-        /**
-         * Sets the passed matrix "result" as a right-handed orthographic projection matrix computed from the passed floats : left, right, top and bottom being the coordinates of the projection plane, z near and far limits.  
-         */
-        public static OrthoOffCenterRHToRef(left: number, right: number, bottom: number, top: number, znear: number, zfar: number, result: Matrix): void {
-            Matrix.OrthoOffCenterLHToRef(left, right, bottom, top, znear, zfar, result);
-            result.m[10] *= -1.0;
-        }
-        /**
-         * Returns a new Matrix as a left-handed perspective projection matrix computed from the passed floats : width and height of the projection plane, z near and far limits.  
-         */
-        public static PerspectiveLH(width: number, height: number, znear: number, zfar: number): Matrix {
-            var matrix = Matrix.Zero();
-
-            let n = znear;
-            let f = zfar;
-
-            let a = 2.0 * n / width;
-            let b = 2.0 * n / height;
-            let c = (f + n) / (f - n);
-            let d = -2.0 * f * n / (f - n);
-
-            Matrix.FromValuesToRef(
-                a, 0.0, 0.0, 0.0,
-                0.0, b, 0.0, 0.0,
-                0.0, 0.0, c, 1.0,
-                0.0, 0.0, d, 0.0,
-                matrix
-            );
-
-            return matrix;
-        }
-        /**
-         * Returns a new Matrix as a left-handed perspective projection matrix computed from the passed floats : vertical angle of view (fov), width/height ratio (aspect), z near and far limits.  
-         */
-        public static PerspectiveFovLH(fov: number, aspect: number, znear: number, zfar: number): Matrix {
-            var matrix = Matrix.Zero();
-            Matrix.PerspectiveFovLHToRef(fov, aspect, znear, zfar, matrix);
-            return matrix;
-        }
-        /**
-         * Sets the passed matrix "result" as a left-handed perspective projection matrix computed from the passed floats : vertical angle of view (fov), width/height ratio (aspect), z near and far limits.  
-         */
-        public static PerspectiveFovLHToRef(fov: number, aspect: number, znear: number, zfar: number, result: Matrix, isVerticalFovFixed = true): void {
-            let n = znear;
-            let f = zfar;
-
-            let t = 1.0 / (Math.tan(fov * 0.5));
-            let a = isVerticalFovFixed ? (t / aspect) : t;
-            let b = isVerticalFovFixed ? t : (t * aspect);
-            let c = (f + n) / (f - n);
-            let d = -2.0 * f * n / (f - n);
-
-            Matrix.FromValuesToRef(
-                a, 0.0, 0.0, 0.0,
-                0.0, b, 0.0, 0.0,
-                0.0, 0.0, c, 1.0,
-                0.0, 0.0, d, 0.0,
-                result
-            );
-        }
-        /**
-         * Returns a new Matrix as a right-handed perspective projection matrix computed from the passed floats : vertical angle of view (fov), width/height ratio (aspect), z near and far limits.  
-         */
-        public static PerspectiveFovRH(fov: number, aspect: number, znear: number, zfar: number): Matrix {
-            var matrix = Matrix.Zero();
-            Matrix.PerspectiveFovRHToRef(fov, aspect, znear, zfar, matrix);
-            return matrix;
-        }
-        /**
-         * Sets the passed matrix "result" as a right-handed perspective projection matrix computed from the passed floats : vertical angle of view (fov), width/height ratio (aspect), z near and far limits.  
-         */
-        public static PerspectiveFovRHToRef(fov: number, aspect: number, znear: number, zfar: number, result: Matrix, isVerticalFovFixed = true): void {
-            //alternatively this could be expressed as:
-            //    m = PerspectiveFovLHToRef
-            //    m[10] *= -1.0;
-            //    m[11] *= -1.0;
-
-            let n = znear;
-            let f = zfar;
-
-            let t = 1.0 / (Math.tan(fov * 0.5));
-            let a = isVerticalFovFixed ? (t / aspect) : t;
-            let b = isVerticalFovFixed ? t : (t * aspect);
-            let c = -(f + n) / (f - n);
-            let d = -2 * f * n / (f - n);
-
-            Matrix.FromValuesToRef(
-                a, 0.0, 0.0, 0.0,
-                0.0, b, 0.0, 0.0,
-                0.0, 0.0, c, -1.0,
-                0.0, 0.0, d, 0.0,
-                result
-            );
-        }
-        /**
-         * Sets the passed matrix "result" as a left-handed perspective projection matrix  for WebVR computed from the passed floats : vertical angle of view (fov), width/height ratio (aspect), z near and far limits.  
-         */
-        public static PerspectiveFovWebVRToRef(fov: { upDegrees: number, downDegrees: number, leftDegrees: number, rightDegrees: number }, znear: number, zfar: number, result: Matrix, rightHanded = false): void {
-
-            var rightHandedFactor = rightHanded ? -1 : 1;
-
-            var upTan = Math.tan(fov.upDegrees * Math.PI / 180.0);
-            var downTan = Math.tan(fov.downDegrees * Math.PI / 180.0);
-            var leftTan = Math.tan(fov.leftDegrees * Math.PI / 180.0);
-            var rightTan = Math.tan(fov.rightDegrees * Math.PI / 180.0);
-            var xScale = 2.0 / (leftTan + rightTan);
-            var yScale = 2.0 / (upTan + downTan);
-            result.m[0] = xScale;
-            result.m[1] = result.m[2] = result.m[3] = result.m[4] = 0.0;
-            result.m[5] = yScale;
-            result.m[6] = result.m[7] = 0.0;
-            result.m[8] = ((leftTan - rightTan) * xScale * 0.5)// * rightHandedFactor;
-            result.m[9] = -((upTan - downTan) * yScale * 0.5)// * rightHandedFactor;
-            //result.m[10] = -(znear + zfar) / (zfar - znear) * rightHandedFactor;
-            result.m[10] = -zfar / (znear - zfar);
-            result.m[11] = 1.0 * rightHandedFactor;
-            result.m[12] = result.m[13] = result.m[15] = 0.0;
-            result.m[14] = -(2.0 * zfar * znear) / (zfar - znear);
-            // result.m[14] = (znear * zfar) / (znear - zfar);
-
-            result._markAsUpdated();
-        }
-
-        /**
-         * Returns the final transformation matrix : world * view * projection * viewport
-         */
-        public static GetFinalMatrix(viewport: Viewport, world: Matrix, view: Matrix, projection: Matrix, zmin: number, zmax: number): Matrix {
-            var cw = viewport.width;
-            var ch = viewport.height;
-            var cx = viewport.x;
-            var cy = viewport.y;
-
-            var viewportMatrix = Matrix.FromValues(cw / 2.0, 0.0, 0.0, 0.0,
-                0.0, -ch / 2.0, 0.0, 0.0,
-                0.0, 0.0, zmax - zmin, 0.0,
-                cx + cw / 2.0, ch / 2.0 + cy, zmin, 1);
-
-            return world.multiply(view).multiply(projection).multiply(viewportMatrix);
-        }
-
-        /**
-         * Returns a new Float32Array array with 4 elements : the 2x2 matrix extracted from the passed Matrix.  
-         */
-        public static GetAsMatrix2x2(matrix: Matrix): Float32Array {
-            return new Float32Array([
-                matrix.m[0], matrix.m[1],
-                matrix.m[4], matrix.m[5]
-            ]);
-        }
-        /**
-         * Returns a new Float32Array array with 9 elements : the 3x3 matrix extracted from the passed Matrix.  
-         */
-        public static GetAsMatrix3x3(matrix: Matrix): Float32Array {
-            return new Float32Array([
-                matrix.m[0], matrix.m[1], matrix.m[2],
-                matrix.m[4], matrix.m[5], matrix.m[6],
-                matrix.m[8], matrix.m[9], matrix.m[10]
-            ]);
-        }
-
-        /**
-         * Compute the transpose of the passed Matrix.  
-         * Returns a new Matrix.  
-         */
-        public static Transpose(matrix: Matrix): Matrix {
-            var result = new Matrix();
-
-            Matrix.TransposeToRef(matrix, result);
-
-            return result;
-        }
-
-        /**
-         * Compute the transpose of the passed Matrix and store it in the result matrix.  
-         */
-        public static TransposeToRef(matrix: Matrix, result: Matrix): void {
-            result.m[0] = matrix.m[0];
-            result.m[1] = matrix.m[4];
-            result.m[2] = matrix.m[8];
-            result.m[3] = matrix.m[12];
-
-            result.m[4] = matrix.m[1];
-            result.m[5] = matrix.m[5];
-            result.m[6] = matrix.m[9];
-            result.m[7] = matrix.m[13];
-
-            result.m[8] = matrix.m[2];
-            result.m[9] = matrix.m[6];
-            result.m[10] = matrix.m[10];
-            result.m[11] = matrix.m[14];
-
-            result.m[12] = matrix.m[3];
-            result.m[13] = matrix.m[7];
-            result.m[14] = matrix.m[11];
-            result.m[15] = matrix.m[15];
-        }
-
-        /**
-         * Returns a new Matrix as the reflection  matrix across the passed plane.  
-         */
-        public static Reflection(plane: Plane): Matrix {
-            var matrix = new Matrix();
-            Matrix.ReflectionToRef(plane, matrix);
-            return matrix;
-        }
-
-        /**
-         * Sets the passed matrix "result" as the reflection matrix across the passed plane. 
-         */
-        public static ReflectionToRef(plane: Plane, result: Matrix): void {
-            plane.normalize();
-            var x = plane.normal.x;
-            var y = plane.normal.y;
-            var z = plane.normal.z;
-            var temp = -2 * x;
-            var temp2 = -2 * y;
-            var temp3 = -2 * z;
-            result.m[0] = (temp * x) + 1;
-            result.m[1] = temp2 * x;
-            result.m[2] = temp3 * x;
-            result.m[3] = 0.0;
-            result.m[4] = temp * y;
-            result.m[5] = (temp2 * y) + 1;
-            result.m[6] = temp3 * y;
-            result.m[7] = 0.0;
-            result.m[8] = temp * z;
-            result.m[9] = temp2 * z;
-            result.m[10] = (temp3 * z) + 1;
-            result.m[11] = 0.0;
-            result.m[12] = temp * plane.d;
-            result.m[13] = temp2 * plane.d;
-            result.m[14] = temp3 * plane.d;
-            result.m[15] = 1.0;
-
-            result._markAsUpdated();
-        }
-
-        /**
-         * Sets the passed matrix "mat" as a rotation matrix composed from the 3 passed  left handed axis.  
-         */
-        public static FromXYZAxesToRef(xaxis: Vector3, yaxis: Vector3, zaxis: Vector3, result: Matrix) {
-
-            result.m[0] = xaxis.x;
-            result.m[1] = xaxis.y;
-            result.m[2] = xaxis.z;
-
-            result.m[3] = 0.0;
-
-            result.m[4] = yaxis.x;
-            result.m[5] = yaxis.y;
-            result.m[6] = yaxis.z;
-
-            result.m[7] = 0.0;
-
-            result.m[8] = zaxis.x;
-            result.m[9] = zaxis.y;
-            result.m[10] = zaxis.z;
-
-            result.m[11] = 0.0;
-
-            result.m[12] = 0.0;
-            result.m[13] = 0.0;
-            result.m[14] = 0.0;
-
-            result.m[15] = 1.0;
-
-            result._markAsUpdated();
-        }
-
-        /**
-         * Sets the passed matrix "result" as a rotation matrix according to the passed quaternion.  
-         */
-        public static FromQuaternionToRef(quat: Quaternion, result: Matrix) {
-
-            var xx = quat.x * quat.x;
-            var yy = quat.y * quat.y;
-            var zz = quat.z * quat.z;
-            var xy = quat.x * quat.y;
-            var zw = quat.z * quat.w;
-            var zx = quat.z * quat.x;
-            var yw = quat.y * quat.w;
-            var yz = quat.y * quat.z;
-            var xw = quat.x * quat.w;
-
-            result.m[0] = 1.0 - (2.0 * (yy + zz));
-            result.m[1] = 2.0 * (xy + zw);
-            result.m[2] = 2.0 * (zx - yw);
-            result.m[3] = 0.0;
-            result.m[4] = 2.0 * (xy - zw);
-            result.m[5] = 1.0 - (2.0 * (zz + xx));
-            result.m[6] = 2.0 * (yz + xw);
-            result.m[7] = 0.0;
-            result.m[8] = 2.0 * (zx + yw);
-            result.m[9] = 2.0 * (yz - xw);
-            result.m[10] = 1.0 - (2.0 * (yy + xx));
-            result.m[11] = 0.0;
-
-            result.m[12] = 0.0;
-            result.m[13] = 0.0;
-            result.m[14] = 0.0;
-
-            result.m[15] = 1.0;
-
-            result._markAsUpdated();
-        }
-    }
-
-    export class Plane {
-        public normal: Vector3;
-        public d: number;
-        /**
-         * Creates a Plane object according to the passed floats a, b, c, d and the plane equation : ax + by + cz + d = 0
-         */
-        constructor(a: number, b: number, c: number, d: number) {
-            this.normal = new Vector3(a, b, c);
-            this.d = d;
-        }
-
-        /**
-         * Returns the plane coordinates as a new array of 4 elements [a, b, c, d].  
-         */
-        public asArray(): number[] {
-            return [this.normal.x, this.normal.y, this.normal.z, this.d];
-        }
-
-        // Methods
-        /**
-         * Returns a new plane copied from the current Plane.  
-         */
-        public clone(): Plane {
-            return new Plane(this.normal.x, this.normal.y, this.normal.z, this.d);
-        }
-        /**
-         * Returns the string "Plane".  
-         */
-        public getClassName(): string {
-            return "Plane";
-        }
-        /**
-         * Returns the Plane hash code.  
-         */
-        public getHashCode(): number {
-            let hash = this.normal.getHashCode();
-            hash = (hash * 397) ^ (this.d || 0);
-            return hash;
-        }
-        /**
-         * Normalize the current Plane in place.  
-         * Returns the updated Plane.  
-         */
-        public normalize(): Plane {
-            var norm = (Math.sqrt((this.normal.x * this.normal.x) + (this.normal.y * this.normal.y) + (this.normal.z * this.normal.z)));
-            var magnitude = 0.0;
-
-            if (norm !== 0) {
-                magnitude = 1.0 / norm;
-            }
-            this.normal.x *= magnitude;
-            this.normal.y *= magnitude;
-            this.normal.z *= magnitude;
-            this.d *= magnitude;
-            return this;
-        }
-        /**
-         * Returns a new Plane as the result of the transformation of the current Plane by the passed matrix.  
-         */
-        public transform(transformation: Matrix): Plane {
-            var transposedMatrix = Matrix.Transpose(transformation);
-            var x = this.normal.x;
-            var y = this.normal.y;
-            var z = this.normal.z;
-            var d = this.d;
-
-            var normalX = (((x * transposedMatrix.m[0]) + (y * transposedMatrix.m[1])) + (z * transposedMatrix.m[2])) + (d * transposedMatrix.m[3]);
-            var normalY = (((x * transposedMatrix.m[4]) + (y * transposedMatrix.m[5])) + (z * transposedMatrix.m[6])) + (d * transposedMatrix.m[7]);
-            var normalZ = (((x * transposedMatrix.m[8]) + (y * transposedMatrix.m[9])) + (z * transposedMatrix.m[10])) + (d * transposedMatrix.m[11]);
-            var finalD = (((x * transposedMatrix.m[12]) + (y * transposedMatrix.m[13])) + (z * transposedMatrix.m[14])) + (d * transposedMatrix.m[15]);
-
-            return new Plane(normalX, normalY, normalZ, finalD);
-        }
-
-        /**
-         * Returns the dot product (float) of the point coordinates and the plane normal.  
-         */
-        public dotCoordinate(point: Vector3): number {
-            return ((((this.normal.x * point.x) + (this.normal.y * point.y)) + (this.normal.z * point.z)) + this.d);
-        }
-
-        /**
-         * Updates the current Plane from the plane defined by the three passed points.  
-         * Returns the updated Plane.  
-         */
-        public copyFromPoints(point1: Vector3, point2: Vector3, point3: Vector3): Plane {
-            var x1 = point2.x - point1.x;
-            var y1 = point2.y - point1.y;
-            var z1 = point2.z - point1.z;
-            var x2 = point3.x - point1.x;
-            var y2 = point3.y - point1.y;
-            var z2 = point3.z - point1.z;
-            var yz = (y1 * z2) - (z1 * y2);
-            var xz = (z1 * x2) - (x1 * z2);
-            var xy = (x1 * y2) - (y1 * x2);
-            var pyth = (Math.sqrt((yz * yz) + (xz * xz) + (xy * xy)));
-            var invPyth;
-
-            if (pyth !== 0) {
-                invPyth = 1.0 / pyth;
-            }
-            else {
-                invPyth = 0.0;
-            }
-
-            this.normal.x = yz * invPyth;
-            this.normal.y = xz * invPyth;
-            this.normal.z = xy * invPyth;
-            this.d = -((this.normal.x * point1.x) + (this.normal.y * point1.y) + (this.normal.z * point1.z));
-
-            return this;
-        }
-
-        /**
-         * Boolean : True is the vector "direction"  is the same side than the plane normal.  
-         */
-        public isFrontFacingTo(direction: Vector3, epsilon: number): boolean {
-            var dot = Vector3.Dot(this.normal, direction);
-            return (dot <= epsilon);
-        }
-
-        /** 
-         * Returns the signed distance (float) from the passed point to the Plane.  
-         */
-        public signedDistanceTo(point: Vector3): number {
-            return Vector3.Dot(point, this.normal) + this.d;
-        }
-
-        // Statics
-        /**
-         * Returns a new Plane from the passed array.  
-         */
-        static FromArray(array: ArrayLike<number>): Plane {
-            return new Plane(array[0], array[1], array[2], array[3]);
-        }
-        /**
-         * Returns a new Plane defined by the three passed points.  
-         */
-        static FromPoints(point1: Vector3, point2: Vector3, point3: Vector3): Plane {
-            var result = new Plane(0.0, 0.0, 0.0, 0.0);
-            result.copyFromPoints(point1, point2, point3);
-            return result;
-        }
-        /**
-         * Returns a new Plane the normal vector to this plane at the passed origin point.  
-         * Note : the vector "normal" is updated because normalized.  
-         */
-        static FromPositionAndNormal(origin: Vector3, normal: Vector3): Plane {
-            var result = new Plane(0.0, 0.0, 0.0, 0.0);
-            normal.normalize();
-            result.normal = normal;
-            result.d = -(normal.x * origin.x + normal.y * origin.y + normal.z * origin.z);
-            return result;
-        }
-
-        /**
-         * Returns the signed distance between the plane defined by the normal vector at the "origin"" point and the passed other point.  
-         */
-        static SignedDistanceToPlaneFromPositionAndNormal(origin: Vector3, normal: Vector3, point: Vector3): number {
-            var d = -(normal.x * origin.x + normal.y * origin.y + normal.z * origin.z);
-            return Vector3.Dot(point, normal) + d;
-        }
-    }
-
-    export class Viewport {
-        /**
-         * Creates a Viewport object located at (x, y) and sized (width, height).  
-         */
-        constructor(public x: number, public y: number, public width: number, public height: number) {
-        }
-
-        public toGlobal(renderWidthOrEngine: number | Engine, renderHeight: number): Viewport {
-            if ((<Engine>renderWidthOrEngine).getRenderWidth) {
-                var engine = (<Engine>renderWidthOrEngine);
-                return this.toGlobal(engine.getRenderWidth(), engine.getRenderHeight());
-            }
-            let renderWidth = <number>renderWidthOrEngine;
-            return new Viewport(this.x * renderWidth, this.y * renderHeight, this.width * renderWidth, this.height * renderHeight);
-        }
-        /**
-         * Returns a new Viewport copied from the current one.  
-         */
-        public clone(): Viewport {
-            return new Viewport(this.x, this.y, this.width, this.height);
-        }
-    }
-
-    export class Frustum {
-        /**
-         * Returns a new array of 6 Frustum planes computed by the passed transformation matrix.  
-         */
-        public static GetPlanes(transform: Matrix): Plane[] {
-            var frustumPlanes = [];
-            for (var index = 0; index < 6; index++) {
-                frustumPlanes.push(new Plane(0.0, 0.0, 0.0, 0.0));
-            }
-            Frustum.GetPlanesToRef(transform, frustumPlanes);
-            return frustumPlanes;
-        }
-
-        public static GetNearPlaneToRef(transform: Matrix, frustumPlane: Plane): void {
-            frustumPlane.normal.x = transform.m[3] + transform.m[2];
-            frustumPlane.normal.y = transform.m[7] + transform.m[6];
-            frustumPlane.normal.z = transform.m[11] + transform.m[10];
-            frustumPlane.d = transform.m[15] + transform.m[14];
-            frustumPlane.normalize();
-        }
-
-        public static GetFarPlaneToRef(transform: Matrix, frustumPlane: Plane): void {
-            frustumPlane.normal.x = transform.m[3] - transform.m[2];
-            frustumPlane.normal.y = transform.m[7] - transform.m[6];
-            frustumPlane.normal.z = transform.m[11] - transform.m[10];
-            frustumPlane.d = transform.m[15] - transform.m[14];
-            frustumPlane.normalize();
-        }
-
-        public static GetLeftPlaneToRef(transform: Matrix, frustumPlane: Plane): void {
-            frustumPlane.normal.x = transform.m[3] + transform.m[0];
-            frustumPlane.normal.y = transform.m[7] + transform.m[4];
-            frustumPlane.normal.z = transform.m[11] + transform.m[8];
-            frustumPlane.d = transform.m[15] + transform.m[12];
-            frustumPlane.normalize();
-        }
-
-        public static GetRightPlaneToRef(transform: Matrix, frustumPlane: Plane): void {
-            frustumPlane.normal.x = transform.m[3] - transform.m[0];
-            frustumPlane.normal.y = transform.m[7] - transform.m[4];
-            frustumPlane.normal.z = transform.m[11] - transform.m[8];
-            frustumPlane.d = transform.m[15] - transform.m[12];
-            frustumPlane.normalize();
-        }
-
-        public static GetTopPlaneToRef(transform: Matrix, frustumPlane: Plane): void {
-            frustumPlane.normal.x = transform.m[3] - transform.m[1];
-            frustumPlane.normal.y = transform.m[7] - transform.m[5];
-            frustumPlane.normal.z = transform.m[11] - transform.m[9];
-            frustumPlane.d = transform.m[15] - transform.m[13];
-            frustumPlane.normalize();
-        }
-
-        public static GetBottomPlaneToRef(transform: Matrix, frustumPlane: Plane): void {
-            frustumPlane.normal.x = transform.m[3] + transform.m[1];
-            frustumPlane.normal.y = transform.m[7] + transform.m[5];
-            frustumPlane.normal.z = transform.m[11] + transform.m[9];
-            frustumPlane.d = transform.m[15] + transform.m[13];
-            frustumPlane.normalize();
-        }
-
-        /**
-         * Sets the passed array "frustumPlanes" with the 6 Frustum planes computed by the passed transformation matrix.  
-         */
-        public static GetPlanesToRef(transform: Matrix, frustumPlanes: Plane[]): void {
-            // Near
-            Frustum.GetNearPlaneToRef(transform, frustumPlanes[0]);
-
-            // Far
-            Frustum.GetFarPlaneToRef(transform, frustumPlanes[1]);
-
-            // Left
-            Frustum.GetLeftPlaneToRef(transform, frustumPlanes[2]);
-
-            // Right
-            Frustum.GetRightPlaneToRef(transform, frustumPlanes[3]);
-
-            // Top
-            Frustum.GetTopPlaneToRef(transform, frustumPlanes[4]);
-
-            // Bottom
-            Frustum.GetBottomPlaneToRef(transform, frustumPlanes[5]);
-        }
-    }
-
-    export enum Space {
-        LOCAL = 0,
-        WORLD = 1,
-        BONE = 2
-    }
-
-    export class Axis {
-        public static X: Vector3 = new Vector3(1.0, 0.0, 0.0);
-        public static Y: Vector3 = new Vector3(0.0, 1.0, 0.0);
-        public static Z: Vector3 = new Vector3(0.0, 0.0, 1.0);
-    };
-
-    export class BezierCurve {
-        /**
-         * Returns the cubic Bezier interpolated value (float) at "t" (float) from the passed x1, y1, x2, y2 floats.  
-         */
-        public static interpolate(t: number, x1: number, y1: number, x2: number, y2: number): number {
-
-            // Extract X (which is equal to time here)
-            var f0 = 1 - 3 * x2 + 3 * x1;
-            var f1 = 3 * x2 - 6 * x1;
-            var f2 = 3 * x1;
-
-            var refinedT = t;
-            for (var i = 0; i < 5; i++) {
-                var refinedT2 = refinedT * refinedT;
-                var refinedT3 = refinedT2 * refinedT;
-
-                var x = f0 * refinedT3 + f1 * refinedT2 + f2 * refinedT;
-                var slope = 1.0 / (3.0 * f0 * refinedT2 + 2.0 * f1 * refinedT + f2);
-                refinedT -= (x - t) * slope;
-                refinedT = Math.min(1, Math.max(0, refinedT));
-
-            }
-
-            // Resolve cubic bezier for the given x
-            return 3 * Math.pow(1 - refinedT, 2) * refinedT * y1 +
-                3 * (1 - refinedT) * Math.pow(refinedT, 2) * y2 +
-                Math.pow(refinedT, 3);
-        }
-    }
-
-    export enum Orientation {
-        CW = 0,
-        CCW = 1
-    }
-
-    export class Angle {
-        private _radians: number;
-
-        /**
-         * Creates an Angle object of "radians" radians (float).  
-         */
-        constructor(radians: number) {
-            this._radians = radians;
-            if (this._radians < 0.0) this._radians += (2.0 * Math.PI);
-        }
-
-        /**
-         * Returns the Angle value in degrees (float).  
-         */
-        public degrees = () => this._radians * 180.0 / Math.PI;
-        /**
-         * Returns the Angle value in radians (float).  
-         */
-        public radians = () => this._radians;
-
-        /**
-         * Returns a new Angle object valued with the angle value in radians between the two passed vectors.  
-         */
-        public static BetweenTwoPoints(a: Vector2, b: Vector2): Angle {
-            var delta = b.subtract(a);
-            var theta = Math.atan2(delta.y, delta.x);
-            return new Angle(theta);
-        }
-
-        /**
-         * Returns a new Angle object from the passed float in radians.  
-         */
-        public static FromRadians(radians: number): Angle {
-            return new Angle(radians);
-        }
-        /**
-         * Returns a new Angle object from the passed float in degrees.  
-         */
-        public static FromDegrees(degrees: number): Angle {
-            return new Angle(degrees * Math.PI / 180.0);
-        }
-    }
-
-    export class Arc2 {
-        centerPoint: Vector2;
-        radius: number;
-        angle: Angle;
-        startAngle: Angle;
-        orientation: Orientation;
-
-        /**
-         * Creates an Arc object from the three passed points : start, middle and end.  
-         */
-        constructor(public startPoint: Vector2, public midPoint: Vector2, public endPoint: Vector2) {
-
-            var temp = Math.pow(midPoint.x, 2) + Math.pow(midPoint.y, 2);
-            var startToMid = (Math.pow(startPoint.x, 2) + Math.pow(startPoint.y, 2) - temp) / 2.;
-            var midToEnd = (temp - Math.pow(endPoint.x, 2) - Math.pow(endPoint.y, 2)) / 2.;
-            var det = (startPoint.x - midPoint.x) * (midPoint.y - endPoint.y) - (midPoint.x - endPoint.x) * (startPoint.y - midPoint.y);
-
-            this.centerPoint = new Vector2(
-                (startToMid * (midPoint.y - endPoint.y) - midToEnd * (startPoint.y - midPoint.y)) / det,
-                ((startPoint.x - midPoint.x) * midToEnd - (midPoint.x - endPoint.x) * startToMid) / det
-            );
-
-            this.radius = this.centerPoint.subtract(this.startPoint).length();
-
-            this.startAngle = Angle.BetweenTwoPoints(this.centerPoint, this.startPoint);
-
-            var a1 = this.startAngle.degrees();
-            var a2 = Angle.BetweenTwoPoints(this.centerPoint, this.midPoint).degrees();
-            var a3 = Angle.BetweenTwoPoints(this.centerPoint, this.endPoint).degrees();
-
-            // angles correction
-            if (a2 - a1 > +180.0) a2 -= 360.0;
-            if (a2 - a1 < -180.0) a2 += 360.0;
-            if (a3 - a2 > +180.0) a3 -= 360.0;
-            if (a3 - a2 < -180.0) a3 += 360.0;
-
-            this.orientation = (a2 - a1) < 0 ? Orientation.CW : Orientation.CCW;
-            this.angle = Angle.FromDegrees(this.orientation === Orientation.CW ? a1 - a3 : a3 - a1);
-        }
-    }
-
-    export class Path2 {
-        private _points = new Array<Vector2>();
-        private _length = 0.0;
-
-        public closed = false;
-
-        /**
-         * Creates a Path2 object from the starting 2D coordinates x and y.  
-         */
-        constructor(x: number, y: number) {
-            this._points.push(new Vector2(x, y));
-        }
-
-        /**
-         * Adds a new segment until the passed coordinates (x, y) to the current Path2.  
-         * Returns the updated Path2.   
-         */
-        public addLineTo(x: number, y: number): Path2 {
-            if (this.closed) {
-                //Tools.Error("cannot add lines to closed paths");
-                return this;
-            }
-            var newPoint = new Vector2(x, y);
-            var previousPoint = this._points[this._points.length - 1];
-            this._points.push(newPoint);
-            this._length += newPoint.subtract(previousPoint).length();
-            return this;
-        }
-
-        /**
-         * Adds _numberOfSegments_ segments according to the arc definition (middle point coordinates, end point coordinates, the arc start point being the current Path2 last point) to the current Path2.  
-         * Returns the updated Path2.  
-         */
-        public addArcTo(midX: number, midY: number, endX: number, endY: number, numberOfSegments = 36): Path2 {
-            if (this.closed) {
-                //Tools.Error("cannot add arcs to closed paths");
-                return this;
-            }
-            var startPoint = this._points[this._points.length - 1];
-            var midPoint = new Vector2(midX, midY);
-            var endPoint = new Vector2(endX, endY);
-
-            var arc = new Arc2(startPoint, midPoint, endPoint);
-
-            var increment = arc.angle.radians() / numberOfSegments;
-            if (arc.orientation === Orientation.CW) increment *= -1;
-            var currentAngle = arc.startAngle.radians() + increment;
-
-            for (var i = 0; i < numberOfSegments; i++) {
-                var x = Math.cos(currentAngle) * arc.radius + arc.centerPoint.x;
-                var y = Math.sin(currentAngle) * arc.radius + arc.centerPoint.y;
-                this.addLineTo(x, y);
-                currentAngle += increment;
-            }
-            return this;
-        }
-        /**
-         * Closes the Path2.     
-         * Returns the Path2.  
-         */
-        public close(): Path2 {
-            this.closed = true;
-            return this;
-        }
-        /**
-         * Returns the Path2 total length (float).  
-         */
-        public length(): number {
-            var result = this._length;
-
-            if (!this.closed) {
-                var lastPoint = this._points[this._points.length - 1];
-                var firstPoint = this._points[0];
-                result += (firstPoint.subtract(lastPoint).length());
-            }
-            return result;
-        }
-
-        /**
-         * Returns the Path2 internal array of points.  
-         */
-        public getPoints(): Vector2[] {
-            return this._points;
-        }
-
-        /**
-         * Returns a new Vector2 located at a percentage of the Path2 total length on this path.  
-         */
-        public getPointAtLengthPosition(normalizedLengthPosition: number): Vector2 {
-            if (normalizedLengthPosition < 0 || normalizedLengthPosition > 1) {
-                //Tools.Error("normalized length position should be between 0 and 1.");
-                return Vector2.Zero();
-            }
-
-            var lengthPosition = normalizedLengthPosition * this.length();
-
-            var previousOffset = 0;
-            for (var i = 0; i < this._points.length; i++) {
-                var j = (i + 1) % this._points.length;
-
-                var a = this._points[i];
-                var b = this._points[j];
-                var bToA = b.subtract(a);
-
-                var nextOffset = (bToA.length() + previousOffset);
-                if (lengthPosition >= previousOffset && lengthPosition <= nextOffset) {
-                    var dir = bToA.normalize();
-                    var localOffset = lengthPosition - previousOffset;
-
-                    return new Vector2(
-                        a.x + (dir.x * localOffset),
-                        a.y + (dir.y * localOffset)
-                    );
-                }
-                previousOffset = nextOffset;
-            }
-
-            //Tools.Error("internal error");
-            return Vector2.Zero();
-        }
-
-        /**
-         * Returns a new Path2 starting at the coordinates (x, y).  
-         */
-        public static StartingAt(x: number, y: number): Path2 {
-            return new Path2(x, y);
-        }
-    }
-
-    export class Path3D {
-        private _curve = new Array<Vector3>();
-        private _distances = new Array<number>();
-        private _tangents = new Array<Vector3>();
-        private _normals = new Array<Vector3>();
-        private _binormals = new Array<Vector3>();
-        private _raw: boolean;
-
-        /**
-        * new Path3D(path, normal, raw)
-        * Creates a Path3D. A Path3D is a logical math object, so not a mesh.  
-        * please read the description in the tutorial :  http://doc.babylonjs.com/tutorials/How_to_use_Path3D  
-        * path : an array of Vector3, the curve axis of the Path3D
-        * normal (optional) : Vector3, the first wanted normal to the curve. Ex (0, 1, 0) for a vertical normal.
-        * raw (optional, default false) : boolean, if true the returned Path3D isn't normalized. Useful to depict path acceleration or speed.
-        */
-        constructor(public path: Vector3[], firstNormal: Nullable<Vector3> = null, raw?: boolean) {
-            for (var p = 0; p < path.length; p++) {
-                this._curve[p] = path[p].clone(); // hard copy
-            }
-            this._raw = raw || false;
-            this._compute(firstNormal);
-        }
-
-        /**
-         * Returns the Path3D array of successive Vector3 designing its curve.  
-         */
-        public getCurve(): Vector3[] {
-            return this._curve;
-        }
-
-        /**
-         * Returns an array populated with tangent vectors on each Path3D curve point.
-         */
-        public getTangents(): Vector3[] {
-            return this._tangents;
-        }
-
-
-        /**
-         * Returns an array populated with normal vectors on each Path3D curve point.
-         */
-        public getNormals(): Vector3[] {
-            return this._normals;
-        }
-
-
-        /**
-         * Returns an array populated with binormal vectors on each Path3D curve point.
-         */
-        public getBinormals(): Vector3[] {
-            return this._binormals;
-        }
-
-
-        /**
-         * Returns an array populated with distances (float) of the i-th point from the first curve point.
-         */
-        public getDistances(): number[] {
-            return this._distances;
-        }
-
-
-        /**
-         * Forces the Path3D tangent, normal, binormal and distance recomputation.
-         * Returns the same object updated.  
-         */
-        public update(path: Vector3[], firstNormal: Nullable<Vector3> = null): Path3D {
-            for (var p = 0; p < path.length; p++) {
-                this._curve[p].x = path[p].x;
-                this._curve[p].y = path[p].y;
-                this._curve[p].z = path[p].z;
-            }
-            this._compute(firstNormal);
-            return this;
-        }
-
-        // private function compute() : computes tangents, normals and binormals
-        private _compute(firstNormal: Nullable<Vector3>): void {
-            var l = this._curve.length;
-
-            // first and last tangents
-            this._tangents[0] = this._getFirstNonNullVector(0);
-            if (!this._raw) {
-                this._tangents[0].normalize();
-            }
-            this._tangents[l - 1] = this._curve[l - 1].subtract(this._curve[l - 2]);
-            if (!this._raw) {
-                this._tangents[l - 1].normalize();
-            }
-
-            // normals and binormals at first point : arbitrary vector with _normalVector()
-            var tg0 = this._tangents[0];
-            var pp0 = this._normalVector(this._curve[0], tg0, firstNormal);
-            this._normals[0] = pp0;
-            if (!this._raw) {
-                this._normals[0].normalize();
-            }
-            this._binormals[0] = Vector3.Cross(tg0, this._normals[0]);
-            if (!this._raw) {
-                this._binormals[0].normalize();
-            }
-            this._distances[0] = 0.0;
-
-            // normals and binormals : next points
-            var prev: Vector3;        // previous vector (segment)
-            var cur: Vector3;         // current vector (segment)
-            var curTang: Vector3;     // current tangent
-            // previous normal
-            var prevBinor: Vector3;   // previous binormal
-
-            for (var i = 1; i < l; i++) {
-                // tangents
-                prev = this._getLastNonNullVector(i);
-                if (i < l - 1) {
-                    cur = this._getFirstNonNullVector(i);
-                    this._tangents[i] = prev.add(cur);
-                    this._tangents[i].normalize();
-                }
-                this._distances[i] = this._distances[i - 1] + prev.length();
-
-                // normals and binormals
-                // http://www.cs.cmu.edu/afs/andrew/scs/cs/15-462/web/old/asst2camera.html
-                curTang = this._tangents[i];
-                prevBinor = this._binormals[i - 1];
-                this._normals[i] = Vector3.Cross(prevBinor, curTang);
-                if (!this._raw) {
-                    this._normals[i].normalize();
-                }
-                this._binormals[i] = Vector3.Cross(curTang, this._normals[i]);
-                if (!this._raw) {
-                    this._binormals[i].normalize();
-                }
-            }
-        }
-
-        // private function getFirstNonNullVector(index)
-        // returns the first non null vector from index : curve[index + N].subtract(curve[index])
-        private _getFirstNonNullVector(index: number): Vector3 {
-            var i = 1;
-            var nNVector: Vector3 = this._curve[index + i].subtract(this._curve[index]);
-            while (nNVector.length() === 0 && index + i + 1 < this._curve.length) {
-                i++;
-                nNVector = this._curve[index + i].subtract(this._curve[index]);
-            }
-            return nNVector;
-        }
-
-        // private function getLastNonNullVector(index)
-        // returns the last non null vector from index : curve[index].subtract(curve[index - N])
-        private _getLastNonNullVector(index: number): Vector3 {
-            var i = 1;
-            var nLVector: Vector3 = this._curve[index].subtract(this._curve[index - i]);
-            while (nLVector.length() === 0 && index > i + 1) {
-                i++;
-                nLVector = this._curve[index].subtract(this._curve[index - i]);
-            }
-            return nLVector;
-        }
-
-        // private function normalVector(v0, vt, va) :
-        // returns an arbitrary point in the plane defined by the point v0 and the vector vt orthogonal to this plane
-        // if va is passed, it returns the va projection on the plane orthogonal to vt at the point v0
-        private _normalVector(v0: Vector3, vt: Vector3, va: Nullable<Vector3>): Vector3 {
-            var normal0: Vector3;
-            var tgl = vt.length();
-            if (tgl === 0.0) {
-                tgl = 1.0;
-            }
-
-            if (va === undefined || va === null) {
-                var point: Vector3;
-                if (!Scalar.WithinEpsilon(Math.abs(vt.y) / tgl, 1.0, Epsilon)) {     // search for a point in the plane
-                    point = new Vector3(0.0, -1.0, 0.0);
-                }
-                else if (!Scalar.WithinEpsilon(Math.abs(vt.x) / tgl, 1.0, Epsilon)) {
-                    point = new Vector3(1.0, 0.0, 0.0);
-                }
-                else if (!Scalar.WithinEpsilon(Math.abs(vt.z) / tgl, 1.0, Epsilon)) {
-                    point = new Vector3(0.0, 0.0, 1.0);
-                }
-                else {
-                    point = Vector3.Zero();
-                }
-                normal0 = Vector3.Cross(vt, point);
-            }
-            else {
-                normal0 = Vector3.Cross(vt, va);
-                Vector3.CrossToRef(normal0, vt, normal0);
-            }
-            normal0.normalize();
-            return normal0;
-        }
-    }
-
-    export class Curve3 {
-        private _points: Vector3[];
-        private _length: number = 0.0;
-
-        /**
-         * Returns a Curve3 object along a Quadratic Bezier curve : http://doc.babylonjs.com/tutorials/How_to_use_Curve3#quadratic-bezier-curve  
-         * @param v0 (Vector3) the origin point of the Quadratic Bezier
-         * @param v1 (Vector3) the control point
-         * @param v2 (Vector3) the end point of the Quadratic Bezier
-         * @param nbPoints (integer) the wanted number of points in the curve
-         */
-        public static CreateQuadraticBezier(v0: Vector3, v1: Vector3, v2: Vector3, nbPoints: number): Curve3 {
-            nbPoints = nbPoints > 2 ? nbPoints : 3;
-            var bez = new Array<Vector3>();
-            var equation = (t: number, val0: number, val1: number, val2: number) => {
-                var res = (1.0 - t) * (1.0 - t) * val0 + 2.0 * t * (1.0 - t) * val1 + t * t * val2;
-                return res;
-            }
-            for (var i = 0; i <= nbPoints; i++) {
-                bez.push(new Vector3(equation(i / nbPoints, v0.x, v1.x, v2.x), equation(i / nbPoints, v0.y, v1.y, v2.y), equation(i / nbPoints, v0.z, v1.z, v2.z)));
-            }
-            return new Curve3(bez);
-        }
-
-        /**
-         * Returns a Curve3 object along a Cubic Bezier curve : http://doc.babylonjs.com/tutorials/How_to_use_Curve3#cubic-bezier-curve  
-         * @param v0 (Vector3) the origin point of the Cubic Bezier
-         * @param v1 (Vector3) the first control point
-         * @param v2 (Vector3) the second control point
-         * @param v3 (Vector3) the end point of the Cubic Bezier
-         * @param nbPoints (integer) the wanted number of points in the curve
-         */
-        public static CreateCubicBezier(v0: Vector3, v1: Vector3, v2: Vector3, v3: Vector3, nbPoints: number): Curve3 {
-            nbPoints = nbPoints > 3 ? nbPoints : 4;
-            var bez = new Array<Vector3>();
-            var equation = (t: number, val0: number, val1: number, val2: number, val3: number) => {
-                var res = (1.0 - t) * (1.0 - t) * (1.0 - t) * val0 + 3.0 * t * (1.0 - t) * (1.0 - t) * val1 + 3.0 * t * t * (1.0 - t) * val2 + t * t * t * val3;
-                return res;
-            }
-            for (var i = 0; i <= nbPoints; i++) {
-                bez.push(new Vector3(equation(i / nbPoints, v0.x, v1.x, v2.x, v3.x), equation(i / nbPoints, v0.y, v1.y, v2.y, v3.y), equation(i / nbPoints, v0.z, v1.z, v2.z, v3.z)));
-            }
-            return new Curve3(bez);
-        }
-
-        /**
-         * Returns a Curve3 object along a Hermite Spline curve : http://doc.babylonjs.com/tutorials/How_to_use_Curve3#hermite-spline  
-         * @param p1 (Vector3) the origin point of the Hermite Spline
-         * @param t1 (Vector3) the tangent vector at the origin point
-         * @param p2 (Vector3) the end point of the Hermite Spline
-         * @param t2 (Vector3) the tangent vector at the end point
-         * @param nbPoints (integer) the wanted number of points in the curve
-         */
-        public static CreateHermiteSpline(p1: Vector3, t1: Vector3, p2: Vector3, t2: Vector3, nbPoints: number): Curve3 {
-            var hermite = new Array<Vector3>();
-            var step = 1.0 / nbPoints;
-            for (var i = 0; i <= nbPoints; i++) {
-                hermite.push(Vector3.Hermite(p1, t1, p2, t2, i * step));
-            }
-            return new Curve3(hermite);
-        }
-
-        /**
-         * Returns a Curve3 object along a CatmullRom Spline curve : 
-         * @param points (array of Vector3) the points the spline must pass through. At least, four points required.  
-         * @param nbPoints (integer) the wanted number of points between each curve control points.
-         */
-        public static CreateCatmullRomSpline(points: Vector3[], nbPoints: number): Curve3 {
-            var totalPoints = new Array<Vector3>();
-            totalPoints.push(points[0].clone());
-            Array.prototype.push.apply(totalPoints, points);
-            totalPoints.push(points[points.length - 1].clone());
-            var catmullRom = new Array<Vector3>();
-            var step = 1.0 / nbPoints;
-            var amount = 0.0;
-            for (var i = 0; i < totalPoints.length - 3; i++) {
-                amount = 0;
-                for (var c = 0; c < nbPoints; c++) {
-                    catmullRom.push(Vector3.CatmullRom(totalPoints[i], totalPoints[i + 1], totalPoints[i + 2], totalPoints[i + 3], amount));
-                    amount += step
-                }
-            }
-            i--;
-            catmullRom.push(Vector3.CatmullRom(totalPoints[i], totalPoints[i + 1], totalPoints[i + 2], totalPoints[i + 3], amount));
-            return new Curve3(catmullRom);
-        }
-
-        /**
-         * A Curve3 object is a logical object, so not a mesh, to handle curves in the 3D geometric space.  
-         * A Curve3 is designed from a series of successive Vector3.  
-         * Tuto : http://doc.babylonjs.com/tutorials/How_to_use_Curve3#curve3-object
-         */
-        constructor(points: Vector3[]) {
-            this._points = points;
-            this._length = this._computeLength(points);
-        }
-
-        /**
-         * Returns the Curve3 stored array of successive Vector3
-         */
-        public getPoints() {
-            return this._points;
-        }
-
-        /**
-         * Returns the computed length (float) of the curve.
-         */
-        public length() {
-            return this._length;
-        }
-
-        /**
-         * Returns a new instance of Curve3 object : var curve = curveA.continue(curveB);  
-         * This new Curve3 is built by translating and sticking the curveB at the end of the curveA.  
-         * curveA and curveB keep unchanged.  
-         */
-        public continue(curve: Curve3): Curve3 {
-            var lastPoint = this._points[this._points.length - 1];
-            var continuedPoints = this._points.slice();
-            var curvePoints = curve.getPoints();
-            for (var i = 1; i < curvePoints.length; i++) {
-                continuedPoints.push(curvePoints[i].subtract(curvePoints[0]).add(lastPoint));
-            }
-            var continuedCurve = new Curve3(continuedPoints);
-            return continuedCurve;
-        }
-
-        private _computeLength(path: Vector3[]): number {
-            var l = 0;
-            for (var i = 1; i < path.length; i++) {
-                l += (path[i].subtract(path[i - 1])).length();
-            }
-            return l;
-        }
-    }
-
-    // Vertex formats
-    export class PositionNormalVertex {
-        constructor(public position: Vector3 = Vector3.Zero(), public normal: Vector3 = Vector3.Up()) {
-
-        }
-
-        public clone(): PositionNormalVertex {
-            return new PositionNormalVertex(this.position.clone(), this.normal.clone());
-        }
-    }
-
-    export class PositionNormalTextureVertex {
-        constructor(public position: Vector3 = Vector3.Zero(), public normal: Vector3 = Vector3.Up(), public uv: Vector2 = Vector2.Zero()) {
-
-        }
-
-        public clone(): PositionNormalTextureVertex {
-            return new PositionNormalTextureVertex(this.position.clone(), this.normal.clone(), this.uv.clone());
-        }
-    }
-
-    // Temporary pre-allocated objects for engine internal use
-    // usage in any internal function :
-    // var tmp = Tmp.Vector3[0];   <= gets access to the first pre-created Vector3
-    // There's a Tmp array per object type : int, float, Vector2, Vector3, Vector4, Quaternion, Matrix
-    export class Tmp {
-        public static Color3: Color3[] = [Color3.Black(), Color3.Black(), Color3.Black()];
-        public static Vector2: Vector2[] = [Vector2.Zero(), Vector2.Zero(), Vector2.Zero()];  // 3 temp Vector2 at once should be enough
-        public static Vector3: Vector3[] = [Vector3.Zero(), Vector3.Zero(), Vector3.Zero(),
-        Vector3.Zero(), Vector3.Zero(), Vector3.Zero(), Vector3.Zero(), Vector3.Zero(), Vector3.Zero()];    // 9 temp Vector3 at once should be enough
-        public static Vector4: Vector4[] = [Vector4.Zero(), Vector4.Zero(), Vector4.Zero()];  // 3 temp Vector4 at once should be enough
-        public static Quaternion: Quaternion[] = [Quaternion.Zero(), Quaternion.Zero()];                // 2 temp Quaternion at once should be enough
-        public static Matrix: Matrix[] = [Matrix.Zero(), Matrix.Zero(),
-        Matrix.Zero(), Matrix.Zero(),
-        Matrix.Zero(), Matrix.Zero(),
-        Matrix.Zero(), Matrix.Zero()];                      // 6 temp Matrices at once should be enough
-    }
-    // Same as Tmp but not exported to keep it onyl for math functions to avoid conflicts
-    class MathTmp {
-        public static Vector3: Vector3[] = [Vector3.Zero()];
-        public static Matrix: Matrix[] = [Matrix.Zero(), Matrix.Zero()];
-        public static Quaternion: Quaternion[] = [Quaternion.Zero()];
-    }
-}
+﻿module BABYLON {
+    export const ToGammaSpace = 1 / 2.2;
+    export const ToLinearSpace = 2.2;
+    export const Epsilon = 0.001;
+
+    export class Color3 {
+        /**
+         * Creates a new Color3 object from red, green, blue values, all between 0 and 1.  
+         */
+        constructor(public r: number = 0, public g: number = 0, public b: number = 0) {
+        }
+
+        /**
+         * Returns a string with the Color3 current values.  
+         */
+        public toString(): string {
+            return "{R: " + this.r + " G:" + this.g + " B:" + this.b + "}";
+        }
+
+        /**
+         * Returns the string "Color3".
+         */
+        public getClassName(): string {
+            return "Color3";
+        }
+        /**
+         * Returns the Color3 hash code.  
+         */
+        public getHashCode(): number {
+            let hash = this.r || 0;
+            hash = (hash * 397) ^ (this.g || 0);
+            hash = (hash * 397) ^ (this.b || 0);
+            return hash;
+        }
+
+        // Operators
+        /**
+         * Stores in the passed array from the passed starting index the red, green, blue values as successive elements.  
+         * Returns the Color3.  
+         */
+        public toArray(array: FloatArray, index?: number): Color3 {
+            if (index === undefined) {
+                index = 0;
+            }
+
+            array[index] = this.r;
+            array[index + 1] = this.g;
+            array[index + 2] = this.b;
+
+            return this;
+        }
+
+        /**
+         * Returns a new Color4 object from the current Color3 and the passed alpha.  
+         */
+        public toColor4(alpha = 1): Color4 {
+            return new Color4(this.r, this.g, this.b, alpha);
+        }
+
+        /**
+         * Returns a new array populated with 3 numeric elements : red, green and blue values.  
+         */
+        public asArray(): number[] {
+            var result = new Array<number>();
+            this.toArray(result, 0);
+            return result;
+        }
+
+        /**
+         * Returns the luminance value (float).  
+         */
+        public toLuminance(): number {
+            return this.r * 0.3 + this.g * 0.59 + this.b * 0.11;
+        }
+
+        /**
+         * Multiply each Color3 rgb values by the passed Color3 rgb values in a new Color3 object.  
+         * Returns this new object.  
+         */
+        public multiply(otherColor: Color3): Color3 {
+            return new Color3(this.r * otherColor.r, this.g * otherColor.g, this.b * otherColor.b);
+        }
+
+        /**
+         * Multiply the rgb values of the Color3 and the passed Color3 and stores the result in the object "result".  
+         * Returns the current Color3.  
+         */
+        public multiplyToRef(otherColor: Color3, result: Color3): Color3 {
+            result.r = this.r * otherColor.r;
+            result.g = this.g * otherColor.g;
+            result.b = this.b * otherColor.b;
+            return this;
+        }
+
+        /**
+         * Boolean : True if the rgb values are equal to the passed ones.  
+         */
+        public equals(otherColor: Color3): boolean {
+            return otherColor && this.r === otherColor.r && this.g === otherColor.g && this.b === otherColor.b;
+        }
+
+        /**
+         * Boolean : True if the rgb values are equal to the passed ones.  
+         */
+        public equalsFloats(r: number, g: number, b: number): boolean {
+            return this.r === r && this.g === g && this.b === b;
+        }
+
+        /**
+         * Multiplies in place each rgb value by scale.  
+         * Returns the updated Color3.  
+         */
+        public scale(scale: number): Color3 {
+            return new Color3(this.r * scale, this.g * scale, this.b * scale);
+        }
+
+        /**
+         * Multiplies the rgb values by scale and stores the result into "result".  
+         * Returns the unmodified current Color3.  
+         */
+        public scaleToRef(scale: number, result: Color3): Color3 {
+            result.r = this.r * scale;
+            result.g = this.g * scale;
+            result.b = this.b * scale;
+            return this;
+        }
+
+        /**
+         * Returns a new Color3 set with the added values of the current Color3 and of the passed one.  
+         */
+        public add(otherColor: Color3): Color3 {
+            return new Color3(this.r + otherColor.r, this.g + otherColor.g, this.b + otherColor.b);
+        }
+
+        /**
+         * Stores the result of the addition of the current Color3 and passed one rgb values into "result".  
+         * Returns the unmodified current Color3.  
+         */
+        public addToRef(otherColor: Color3, result: Color3): Color3 {
+            result.r = this.r + otherColor.r;
+            result.g = this.g + otherColor.g;
+            result.b = this.b + otherColor.b;
+            return this;
+        }
+
+        /**
+         * Returns a new Color3 set with the subtracted values of the passed one from the current Color3 .  
+         */
+        public subtract(otherColor: Color3): Color3 {
+            return new Color3(this.r - otherColor.r, this.g - otherColor.g, this.b - otherColor.b);
+        }
+
+        /**
+         * Stores the result of the subtraction of passed one from the current Color3 rgb values into "result".  
+         * Returns the unmodified current Color3.  
+         */
+        public subtractToRef(otherColor: Color3, result: Color3): Color3 {
+            result.r = this.r - otherColor.r;
+            result.g = this.g - otherColor.g;
+            result.b = this.b - otherColor.b;
+            return this;
+        }
+
+        /**
+         * Returns a new Color3 copied the current one.  
+         */
+        public clone(): Color3 {
+            return new Color3(this.r, this.g, this.b);
+        }
+
+        /**
+         * Copies the rgb values from the source in the current Color3.  
+         * Returns the updated Color3.  
+         */
+        public copyFrom(source: Color3): Color3 {
+            this.r = source.r;
+            this.g = source.g;
+            this.b = source.b;
+            return this;
+        }
+        /**
+         * Updates the Color3 rgb values from the passed floats.  
+         * Returns the Color3.  
+         */
+        public copyFromFloats(r: number, g: number, b: number): Color3 {
+            this.r = r;
+            this.g = g;
+            this.b = b;
+            return this;
+        }
+
+        /**
+         * Updates the Color3 rgb values from the passed floats.  
+         * Returns the Color3.  
+         */
+        public set(r: number, g: number, b: number): Color3 {
+            return this.copyFromFloats(r, g, b);
+        }
+
+        /**
+         * Returns the Color3 hexadecimal code as a string.  
+         */
+        public toHexString(): string {
+            var intR = (this.r * 255) | 0;
+            var intG = (this.g * 255) | 0;
+            var intB = (this.b * 255) | 0;
+            return "#" + Scalar.ToHex(intR) + Scalar.ToHex(intG) + Scalar.ToHex(intB);
+        }
+
+        /**
+         * Returns a new Color3 converted to linear space.  
+         */
+        public toLinearSpace(): Color3 {
+            var convertedColor = new Color3();
+            this.toLinearSpaceToRef(convertedColor);
+            return convertedColor;
+        }
+
+        /**
+         * Converts the Color3 values to linear space and stores the result in "convertedColor".  
+         * Returns the unmodified Color3.  
+         */
+        public toLinearSpaceToRef(convertedColor: Color3): Color3 {
+            convertedColor.r = Math.pow(this.r, ToLinearSpace);
+            convertedColor.g = Math.pow(this.g, ToLinearSpace);
+            convertedColor.b = Math.pow(this.b, ToLinearSpace);
+            return this;
+        }
+
+        /**
+         * Returns a new Color3 converted to gamma space.  
+         */
+        public toGammaSpace(): Color3 {
+            var convertedColor = new Color3();
+            this.toGammaSpaceToRef(convertedColor);
+            return convertedColor;
+        }
+
+        /**
+         * Converts the Color3 values to gamma space and stores the result in "convertedColor".  
+         * Returns the unmodified Color3.  
+         */
+        public toGammaSpaceToRef(convertedColor: Color3): Color3 {
+            convertedColor.r = Math.pow(this.r, ToGammaSpace);
+            convertedColor.g = Math.pow(this.g, ToGammaSpace);
+            convertedColor.b = Math.pow(this.b, ToGammaSpace);
+            return this;
+        }
+
+        // Statics
+        /**
+         * Creates a new Color3 from the string containing valid hexadecimal values.  
+         */
+        public static FromHexString(hex: string): Color3 {
+            if (hex.substring(0, 1) !== "#" || hex.length !== 7) {
+                //Tools.Warn("Color3.FromHexString must be called with a string like #FFFFFF");
+                return new Color3(0, 0, 0);
+            }
+
+            var r = parseInt(hex.substring(1, 3), 16);
+            var g = parseInt(hex.substring(3, 5), 16);
+            var b = parseInt(hex.substring(5, 7), 16);
+
+            return Color3.FromInts(r, g, b);
+        }
+
+        /**
+         * Creates a new Vector3 from the startind index of the passed array.
+         */
+        public static FromArray(array: ArrayLike<number>, offset: number = 0): Color3 {
+            return new Color3(array[offset], array[offset + 1], array[offset + 2]);
+        }
+
+        /**
+         * Creates a new Color3 from integer values ( < 256).  
+         */
+        public static FromInts(r: number, g: number, b: number): Color3 {
+            return new Color3(r / 255.0, g / 255.0, b / 255.0);
+        }
+
+        /**
+         * Creates a new Color3 with values linearly interpolated of "amount" between the start Color3 and the end Color3.  
+         */
+        public static Lerp(start: Color3, end: Color3, amount: number): Color3 {
+            var r = start.r + ((end.r - start.r) * amount);
+            var g = start.g + ((end.g - start.g) * amount);
+            var b = start.b + ((end.b - start.b) * amount);
+            return new Color3(r, g, b);
+        }
+
+        public static Red(): Color3 { return new Color3(1, 0, 0); }
+        public static Green(): Color3 { return new Color3(0, 1, 0); }
+        public static Blue(): Color3 { return new Color3(0, 0, 1); }
+        public static Black(): Color3 { return new Color3(0, 0, 0); }
+        public static White(): Color3 { return new Color3(1, 1, 1); }
+        public static Purple(): Color3 { return new Color3(0.5, 0, 0.5); }
+        public static Magenta(): Color3 { return new Color3(1, 0, 1); }
+        public static Yellow(): Color3 { return new Color3(1, 1, 0); }
+        public static Gray(): Color3 { return new Color3(0.5, 0.5, 0.5); }
+        public static Teal(): Color3 { return new Color3(0, 1.0, 1.0); }
+        public static Random(): Color3 { return new Color3(Math.random(), Math.random(), Math.random()); }
+    }
+
+    export class Color4 {
+        /**
+         * Creates a new Color4 object from the passed float values ( < 1) : red, green, blue, alpha.  
+         */
+        constructor(public r: number = 0, public g: number = 0, public b: number = 0, public a: number = 1) {
+        }
+
+        // Operators
+        /**
+         * Adds in place the passed Color4 values to the current Color4.  
+         * Returns the updated Color4.  
+         */
+        public addInPlace(right: Color4): Color4 {
+            this.r += right.r;
+            this.g += right.g;
+            this.b += right.b;
+            this.a += right.a;
+            return this;
+        }
+
+        /**
+         * Returns a new array populated with 4 numeric elements : red, green, blue, alpha values.  
+         */
+        public asArray(): number[] {
+            var result = new Array<number>();
+            this.toArray(result, 0);
+            return result;
+        }
+
+        /**
+         * Stores from the starting index in the passed array the Color4 successive values.  
+         * Returns the Color4.  
+         */
+        public toArray(array: number[], index?: number): Color4 {
+            if (index === undefined) {
+                index = 0;
+            }
+            array[index] = this.r;
+            array[index + 1] = this.g;
+            array[index + 2] = this.b;
+            array[index + 3] = this.a;
+            return this;
+        }
+
+        /**
+         * Returns a new Color4 set with the added values of the current Color4 and of the passed one.  
+         */
+        public add(right: Color4): Color4 {
+            return new Color4(this.r + right.r, this.g + right.g, this.b + right.b, this.a + right.a);
+        }
+        /**
+         * Returns a new Color4 set with the subtracted values of the passed one from the current Color4.    
+         */
+        public subtract(right: Color4): Color4 {
+            return new Color4(this.r - right.r, this.g - right.g, this.b - right.b, this.a - right.a);
+        }
+
+        /**
+         * Subtracts the passed ones from the current Color4 values and stores the results in "result".  
+         * Returns the Color4.  
+         */
+        public subtractToRef(right: Color4, result: Color4): Color4 {
+            result.r = this.r - right.r;
+            result.g = this.g - right.g;
+            result.b = this.b - right.b;
+            result.a = this.a - right.a;
+            return this;
+        }
+        /**
+         * Creates a new Color4 with the current Color4 values multiplied by scale.  
+         */
+        public scale(scale: number): Color4 {
+            return new Color4(this.r * scale, this.g * scale, this.b * scale, this.a * scale);
+        }
+
+        /**
+         * Multiplies the current Color4 values by scale and stores the result in "result".  
+         * Returns the Color4.  
+         */
+        public scaleToRef(scale: number, result: Color4): Color4 {
+            result.r = this.r * scale;
+            result.g = this.g * scale;
+            result.b = this.b * scale;
+            result.a = this.a * scale;
+            return this;
+        }
+
+        /**
+          * Multipy an RGBA Color4 value by another and return a new Color4 object
+          * @param color The Color4 (RGBA) value to multiply by
+          * @returns A new Color4.
+          */
+        public multiply(color: Color4): Color4 {
+            return new Color4(this.r * color.r, this.g * color.g, this.b * color.b, this.a * color.a);
+        }
+
+        /**
+         * Multipy an RGBA Color4 value by another and push the result in a reference value
+         * @param color The Color4 (RGBA) value to multiply by
+         * @param result The Color4 (RGBA) to fill the result in 
+         * @returns the result Color4.
+         */
+        public multiplyToRef(color: Color4, result: Color4): Color4 {
+            result.r = this.r * color.r;
+            result.g = this.g * color.g;
+            result.b = this.b * color.b;
+            result.a = this.a * color.a;
+            return result;
+        }
+        /**
+         * Returns a string with the Color4 values.  
+         */
+        public toString(): string {
+            return "{R: " + this.r + " G:" + this.g + " B:" + this.b + " A:" + this.a + "}";
+        }
+        /**
+         * Returns the string "Color4"
+         */
+        public getClassName(): string {
+            return "Color4";
+        }
+        /**
+         * Return the Color4 hash code as a number.  
+         */
+        public getHashCode(): number {
+            let hash = this.r || 0;
+            hash = (hash * 397) ^ (this.g || 0);
+            hash = (hash * 397) ^ (this.b || 0);
+            hash = (hash * 397) ^ (this.a || 0);
+            return hash;
+        }
+        /**
+         * Creates a new Color4 copied from the current one.  
+         */
+        public clone(): Color4 {
+            return new Color4(this.r, this.g, this.b, this.a);
+        }
+        /**
+         * Copies the passed Color4 values into the current one.  
+         * Returns the updated Color4.  
+         */
+        public copyFrom(source: Color4): Color4 {
+            this.r = source.r;
+            this.g = source.g;
+            this.b = source.b;
+            this.a = source.a;
+            return this;
+        }
+
+        /**
+         * Copies the passed float values into the current one.  
+         * Returns the updated Color4.  
+         */
+        public copyFromFloats(r: number, g: number, b: number, a: number): Color4 {
+            this.r = r;
+            this.g = g;
+            this.b = b;
+            this.a = a;
+            return this;
+        }
+
+        /**
+         * Copies the passed float values into the current one.  
+         * Returns the updated Color4.  
+         */
+        public set(r: number, g: number, b: number, a: number): Color4 {
+            return this.copyFromFloats(r, g, b, a);
+        }
+        /**
+         * Returns a string containing the hexadecimal Color4 code.  
+         */
+        public toHexString(): string {
+            var intR = (this.r * 255) | 0;
+            var intG = (this.g * 255) | 0;
+            var intB = (this.b * 255) | 0;
+            var intA = (this.a * 255) | 0;
+            return "#" + Scalar.ToHex(intR) + Scalar.ToHex(intG) + Scalar.ToHex(intB) + Scalar.ToHex(intA);
+        }
+
+        /**
+         * Returns a new Color4 converted to linear space.  
+         */
+        public toLinearSpace(): Color4 {
+            var convertedColor = new Color4();
+            this.toLinearSpaceToRef(convertedColor);
+            return convertedColor;
+        }
+
+        /**
+         * Converts the Color4 values to linear space and stores the result in "convertedColor".  
+         * Returns the unmodified Color4.  
+         */
+        public toLinearSpaceToRef(convertedColor: Color4): Color4 {
+            convertedColor.r = Math.pow(this.r, ToLinearSpace);
+            convertedColor.g = Math.pow(this.g, ToLinearSpace);
+            convertedColor.b = Math.pow(this.b, ToLinearSpace);
+            convertedColor.a = this.a;
+            return this;
+        }
+
+        /**
+         * Returns a new Color4 converted to gamma space.  
+         */
+        public toGammaSpace(): Color4 {
+            var convertedColor = new Color4();
+            this.toGammaSpaceToRef(convertedColor);
+            return convertedColor;
+        }
+
+        /**
+         * Converts the Color4 values to gamma space and stores the result in "convertedColor".  
+         * Returns the unmodified Color4.  
+         */
+        public toGammaSpaceToRef(convertedColor: Color4): Color4 {
+            convertedColor.r = Math.pow(this.r, ToGammaSpace);
+            convertedColor.g = Math.pow(this.g, ToGammaSpace);
+            convertedColor.b = Math.pow(this.b, ToGammaSpace);
+            convertedColor.a = this.a;
+            return this;
+        }
+
+        // Statics
+        /**
+         * Creates a new Color4 from the valid hexadecimal value contained in the passed string.  
+         */
+        public static FromHexString(hex: string): Color4 {
+            if (hex.substring(0, 1) !== "#" || hex.length !== 9) {
+                //Tools.Warn("Color4.FromHexString must be called with a string like #FFFFFFFF");
+                return new Color4(0.0, 0.0, 0.0, 0.0);
+            }
+
+            var r = parseInt(hex.substring(1, 3), 16);
+            var g = parseInt(hex.substring(3, 5), 16);
+            var b = parseInt(hex.substring(5, 7), 16);
+            var a = parseInt(hex.substring(7, 9), 16);
+
+            return Color4.FromInts(r, g, b, a);
+        }
+
+        /**
+         * Creates a new Color4 object set with the linearly interpolated values of "amount" between the left Color4 and the right Color4.  
+         */
+        public static Lerp(left: Color4, right: Color4, amount: number): Color4 {
+            var result = new Color4(0.0, 0.0, 0.0, 0.0);
+            Color4.LerpToRef(left, right, amount, result);
+            return result;
+        }
+        /**
+         * Set the passed "result" with the linearly interpolated values of "amount" between the left Color4 and the right Color4.
+         */
+        public static LerpToRef(left: Color4, right: Color4, amount: number, result: Color4): void {
+            result.r = left.r + (right.r - left.r) * amount;
+            result.g = left.g + (right.g - left.g) * amount;
+            result.b = left.b + (right.b - left.b) * amount;
+            result.a = left.a + (right.a - left.a) * amount;
+        }
+
+        /**
+         * Creates a new Color4 from the starting index element of the passed array.
+         */
+        public static FromArray(array: ArrayLike<number>, offset: number = 0): Color4 {
+            return new Color4(array[offset], array[offset + 1], array[offset + 2], array[offset + 3]);
+        }
+
+        /**
+         * Creates a new Color4 from the passed integers ( < 256 ).
+         */
+        public static FromInts(r: number, g: number, b: number, a: number): Color4 {
+            return new Color4(r / 255.0, g / 255.0, b / 255.0, a / 255.0);
+        }
+
+        public static CheckColors4(colors: number[], count: number): number[] {
+            // Check if color3 was used
+            if (colors.length === count * 3) {
+                var colors4 = [];
+                for (var index = 0; index < colors.length; index += 3) {
+                    var newIndex = (index / 3) * 4;
+                    colors4[newIndex] = colors[index];
+                    colors4[newIndex + 1] = colors[index + 1];
+                    colors4[newIndex + 2] = colors[index + 2];
+                    colors4[newIndex + 3] = 1.0;
+                }
+
+                return colors4;
+            }
+
+            return colors;
+        }
+    }
+
+    export class Vector2 {
+        /**
+         * Creates a new Vector2 from the passed x and y coordinates.  
+         */
+        constructor(public x: number, public y: number) {
+        }
+        /**
+         * Returns a string with the Vector2 coordinates.  
+         */
+        public toString(): string {
+            return "{X: " + this.x + " Y:" + this.y + "}";
+        }
+        /**
+         * Returns the string "Vector2"
+         */
+        public getClassName(): string {
+            return "Vector2";
+        }
+
+        /**
+         * Returns the Vector2 hash code as a number. 
+         */
+        public getHashCode(): number {
+            let hash = this.x || 0;
+            hash = (hash * 397) ^ (this.y || 0);
+            return hash;
+        }
+
+        // Operators
+        /**
+         * Sets the Vector2 coordinates in the passed array or Float32Array from the passed index.  
+         * Returns the Vector2.  
+         */
+        public toArray(array: FloatArray, index: number = 0): Vector2 {
+            array[index] = this.x;
+            array[index + 1] = this.y;
+            return this;
+        }
+        /**
+         * Returns a new array with 2 elements : the Vector2 coordinates.  
+         */
+        public asArray(): number[] {
+            var result = new Array<number>();
+            this.toArray(result, 0);
+            return result;
+        }
+        /**
+         *  Sets the Vector2 coordinates with the passed Vector2 coordinates.  
+         * Returns the updated Vector2.  
+         */
+        public copyFrom(source: Vector2): Vector2 {
+            this.x = source.x;
+            this.y = source.y;
+            return this;
+        }
+        /**
+         * Sets the Vector2 coordinates with the passed floats.  
+         * Returns the updated Vector2.  
+         */
+        public copyFromFloats(x: number, y: number): Vector2 {
+            this.x = x;
+            this.y = y;
+            return this;
+        }
+        /**
+         * Sets the Vector2 coordinates with the passed floats.  
+         * Returns the updated Vector2.  
+         */
+        public set(x: number, y: number): Vector2 {
+            return this.copyFromFloats(x, y);
+        }
+        /**
+         * Returns a new Vector2 set with the addition of the current Vector2 and the passed one coordinates.  
+         */
+        public add(otherVector: Vector2): Vector2 {
+            return new Vector2(this.x + otherVector.x, this.y + otherVector.y);
+        }
+        /**
+         * Sets the "result" coordinates with the addition of the current Vector2 and the passed one coordinates. 
+         * Returns the Vector2.   
+         */
+        public addToRef(otherVector: Vector2, result: Vector2): Vector2 {
+            result.x = this.x + otherVector.x;
+            result.y = this.y + otherVector.y;
+            return this;
+        }
+        /**
+         * Set the Vector2 coordinates by adding the passed Vector2 coordinates.  
+         * Returns the updated Vector2.  
+         */
+        public addInPlace(otherVector: Vector2): Vector2 {
+            this.x += otherVector.x;
+            this.y += otherVector.y;
+            return this;
+        }
+        /**
+         * Returns a new Vector2 by adding the current Vector2 coordinates to the passed Vector3 x, y coordinates.  
+         */
+        public addVector3(otherVector: Vector3): Vector2 {
+            return new Vector2(this.x + otherVector.x, this.y + otherVector.y);
+        }
+
+        /**
+         * Returns a new Vector2 set with the subtracted coordinates of the passed one from the current Vector2.  
+         */
+        public subtract(otherVector: Vector2): Vector2 {
+            return new Vector2(this.x - otherVector.x, this.y - otherVector.y);
+        }
+        /**
+         * Sets the "result" coordinates with the subtraction of the passed one from the current Vector2 coordinates.  
+         * Returns the Vector2.  
+         */
+        public subtractToRef(otherVector: Vector2, result: Vector2): Vector2 {
+            result.x = this.x - otherVector.x;
+            result.y = this.y - otherVector.y;
+            return this;
+        }
+        /**
+         * Sets the current Vector2 coordinates by subtracting from it the passed one coordinates.  
+         * Returns the updated Vector2.  
+         */
+        public subtractInPlace(otherVector: Vector2): Vector2 {
+            this.x -= otherVector.x;
+            this.y -= otherVector.y;
+            return this;
+        }
+        /**
+         * Multiplies in place the current Vector2 coordinates by the passed ones.  
+         * Returns the updated Vector2.  
+         */
+        public multiplyInPlace(otherVector: Vector2): Vector2 {
+            this.x *= otherVector.x;
+            this.y *= otherVector.y;
+            return this;
+        }
+        /**
+         * Returns a new Vector2 set with the multiplication of the current Vector2 and the passed one coordinates.  
+         */
+        public multiply(otherVector: Vector2): Vector2 {
+            return new Vector2(this.x * otherVector.x, this.y * otherVector.y);
+        }
+        /**
+         * Sets "result" coordinates with the multiplication of the current Vector2 and the passed one coordinates.  
+         * Returns the Vector2.  
+         */
+        public multiplyToRef(otherVector: Vector2, result: Vector2): Vector2 {
+            result.x = this.x * otherVector.x;
+            result.y = this.y * otherVector.y;
+            return this;
+        }
+        /**
+         * Returns a new Vector2 set with the Vector2 coordinates multiplied by the passed floats.  
+         */
+        public multiplyByFloats(x: number, y: number): Vector2 {
+            return new Vector2(this.x * x, this.y * y);
+        }
+        /**
+         * Returns a new Vector2 set with the Vector2 coordinates divided by the passed one coordinates.  
+         */
+        public divide(otherVector: Vector2): Vector2 {
+            return new Vector2(this.x / otherVector.x, this.y / otherVector.y);
+        }
+        /**
+         * Sets the "result" coordinates with the Vector2 divided by the passed one coordinates.   
+         * Returns the Vector2.  
+         */
+        public divideToRef(otherVector: Vector2, result: Vector2): Vector2 {
+            result.x = this.x / otherVector.x;
+            result.y = this.y / otherVector.y;
+            return this;
+        }
+
+        /**
+         * Divides the current Vector3 coordinates by the passed ones.  
+         * Returns the updated Vector3.  
+         */
+        public divideInPlace(otherVector: Vector2): Vector2 {
+            return this.divideToRef(otherVector, this);
+        }
+
+        /**
+         * Returns a new Vector2 with current Vector2 negated coordinates.  
+         */
+        public negate(): Vector2 {
+            return new Vector2(-this.x, -this.y);
+        }
+        /**
+         * Multiply the Vector2 coordinates by scale.  
+         * Returns the updated Vector2.  
+         */
+        public scaleInPlace(scale: number): Vector2 {
+            this.x *= scale;
+            this.y *= scale;
+            return this;
+        }
+        /**
+         * Returns a new Vector2 scaled by "scale" from the current Vector2.  
+         */
+        public scale(scale: number): Vector2 {
+            return new Vector2(this.x * scale, this.y * scale);
+        }
+        /**
+         * Boolean : True if the passed vector coordinates strictly equal the current Vector2 ones.  
+         */
+        public equals(otherVector: Vector2): boolean {
+            return otherVector && this.x === otherVector.x && this.y === otherVector.y;
+        }
+        /**
+         * Boolean : True if the passed vector coordinates are close to the current ones by a distance of epsilon.  
+         */
+        public equalsWithEpsilon(otherVector: Vector2, epsilon: number = Epsilon): boolean {
+            return otherVector && Scalar.WithinEpsilon(this.x, otherVector.x, epsilon) && Scalar.WithinEpsilon(this.y, otherVector.y, epsilon);
+        }
+
+        // Properties
+        /**
+         * Returns the vector length (float).  
+         */
+        public length(): number {
+            return Math.sqrt(this.x * this.x + this.y * this.y);
+        }
+        /**
+         * Returns the vector squared length (float);
+         */
+        public lengthSquared(): number {
+            return (this.x * this.x + this.y * this.y);
+        }
+
+        // Methods
+        /**
+         * Normalize the vector.  
+         * Returns the updated Vector2.  
+         */
+        public normalize(): Vector2 {
+            var len = this.length();
+
+            if (len === 0)
+                return this;
+
+            var num = 1.0 / len;
+
+            this.x *= num;
+            this.y *= num;
+
+            return this;
+        }
+        /**
+         * Returns a new Vector2 copied from the Vector2.  
+         */
+        public clone(): Vector2 {
+            return new Vector2(this.x, this.y);
+        }
+
+        // Statics
+        /**
+         * Returns a new Vector2(0, 0)
+         */
+        public static Zero(): Vector2 {
+            return new Vector2(0, 0);
+        }
+        /**
+         * Returns a new Vector2(1, 1)
+         */
+        public static One(): Vector2 {
+            return new Vector2(1, 1);
+        }
+        /**
+         * Returns a new Vector2 set from the passed index element of the passed array.
+         */
+        public static FromArray(array: ArrayLike<number>, offset: number = 0): Vector2 {
+            return new Vector2(array[offset], array[offset + 1]);
+        }
+        /**
+         * Sets "result" from the passed index element of the passed array.
+         */
+        public static FromArrayToRef(array: ArrayLike<number>, offset: number, result: Vector2): void {
+            result.x = array[offset];
+            result.y = array[offset + 1];
+        }
+
+        /**
+         * Retuns a new Vector2 located for "amount" (float) on the CatmullRom  spline defined by the passed four Vector2.  
+         */
+        public static CatmullRom(value1: Vector2, value2: Vector2, value3: Vector2, value4: Vector2, amount: number): Vector2 {
+            var squared = amount * amount;
+            var cubed = amount * squared;
+
+            var x = 0.5 * ((((2.0 * value2.x) + ((-value1.x + value3.x) * amount)) +
+                (((((2.0 * value1.x) - (5.0 * value2.x)) + (4.0 * value3.x)) - value4.x) * squared)) +
+                ((((-value1.x + (3.0 * value2.x)) - (3.0 * value3.x)) + value4.x) * cubed));
+
+            var y = 0.5 * ((((2.0 * value2.y) + ((-value1.y + value3.y) * amount)) +
+                (((((2.0 * value1.y) - (5.0 * value2.y)) + (4.0 * value3.y)) - value4.y) * squared)) +
+                ((((-value1.y + (3.0 * value2.y)) - (3.0 * value3.y)) + value4.y) * cubed));
+
+            return new Vector2(x, y);
+        }
+
+        /**
+         * Returns a new Vector2 set with same the coordinates than "value" ones if the vector "value" is in the square defined by "min" and "max".  
+         * If a coordinate of "value" is lower than "min" coordinates, the returned Vector2 is given this "min" coordinate.  
+         * If a coordinate of "value" is greater than "max" coordinates, the returned Vector2 is given this "max" coordinate.
+         */
+        public static Clamp(value: Vector2, min: Vector2, max: Vector2): Vector2 {
+            var x = value.x;
+            x = (x > max.x) ? max.x : x;
+            x = (x < min.x) ? min.x : x;
+
+            var y = value.y;
+            y = (y > max.y) ? max.y : y;
+            y = (y < min.y) ? min.y : y;
+
+            return new Vector2(x, y);
+        }
+
+        /**
+         * Returns a new Vector2 located for "amount" (float) on the Hermite spline defined by the vectors "value1", "value3", "tangent1", "tangent2".
+         */
+        public static Hermite(value1: Vector2, tangent1: Vector2, value2: Vector2, tangent2: Vector2, amount: number): Vector2 {
+            var squared = amount * amount;
+            var cubed = amount * squared;
+            var part1 = ((2.0 * cubed) - (3.0 * squared)) + 1.0;
+            var part2 = (-2.0 * cubed) + (3.0 * squared);
+            var part3 = (cubed - (2.0 * squared)) + amount;
+            var part4 = cubed - squared;
+
+            var x = (((value1.x * part1) + (value2.x * part2)) + (tangent1.x * part3)) + (tangent2.x * part4);
+            var y = (((value1.y * part1) + (value2.y * part2)) + (tangent1.y * part3)) + (tangent2.y * part4);
+
+            return new Vector2(x, y);
+        }
+
+        /**
+         * Returns a new Vector2 located for "amount" (float) on the linear interpolation between the vector "start" adn the vector "end".          
+         */
+        public static Lerp(start: Vector2, end: Vector2, amount: number): Vector2 {
+            var x = start.x + ((end.x - start.x) * amount);
+            var y = start.y + ((end.y - start.y) * amount);
+            return new Vector2(x, y);
+        }
+
+        /**
+         * Returns the dot product (float) of the vector "left" and the vector "right".  
+         */
+        public static Dot(left: Vector2, right: Vector2): number {
+            return left.x * right.x + left.y * right.y;
+        }
+
+        /**
+         * Returns a new Vector2 equal to the normalized passed vector.  
+         */
+        public static Normalize(vector: Vector2): Vector2 {
+            var newVector = vector.clone();
+            newVector.normalize();
+            return newVector;
+        }
+
+        /**
+         * Returns a new Vecto2 set with the minimal coordinate values from the "left" and "right" vectors.  
+         */
+        public static Minimize(left: Vector2, right: Vector2): Vector2 {
+            var x = (left.x < right.x) ? left.x : right.x;
+            var y = (left.y < right.y) ? left.y : right.y;
+            return new Vector2(x, y);
+        }
+
+        /**
+         * Returns a new Vecto2 set with the maximal coordinate values from the "left" and "right" vectors. 
+         */
+        public static Maximize(left: Vector2, right: Vector2): Vector2 {
+            var x = (left.x > right.x) ? left.x : right.x;
+            var y = (left.y > right.y) ? left.y : right.y;
+            return new Vector2(x, y);
+        }
+
+        /**
+         * Returns a new Vecto2 set with the transformed coordinates of the passed vector by the passed transformation matrix.  
+         */
+        public static Transform(vector: Vector2, transformation: Matrix): Vector2 {
+            let r = Vector2.Zero();
+            Vector2.TransformToRef(vector, transformation, r);
+            return r;
+        }
+
+        /**
+         * Transforms the passed vector coordinates by the passed transformation matrix and stores the result in the vector "result" coordinates.  
+         */
+        public static TransformToRef(vector: Vector2, transformation: Matrix, result: Vector2) {
+            var x = (vector.x * transformation.m[0]) + (vector.y * transformation.m[4]) + transformation.m[12];
+            var y = (vector.x * transformation.m[1]) + (vector.y * transformation.m[5]) + transformation.m[13];
+            result.x = x;
+            result.y = y;
+        }
+
+        /**
+         * Boolean : True if the point "p" is in the triangle defined by the vertors "p0", "p1", "p2"
+         */
+        public static PointInTriangle(p: Vector2, p0: Vector2, p1: Vector2, p2: Vector2) {
+            let a = 1 / 2 * (-p1.y * p2.x + p0.y * (-p1.x + p2.x) + p0.x * (p1.y - p2.y) + p1.x * p2.y);
+            let sign = a < 0 ? -1 : 1;
+            let s = (p0.y * p2.x - p0.x * p2.y + (p2.y - p0.y) * p.x + (p0.x - p2.x) * p.y) * sign;
+            let t = (p0.x * p1.y - p0.y * p1.x + (p0.y - p1.y) * p.x + (p1.x - p0.x) * p.y) * sign;
+
+            return s > 0 && t > 0 && (s + t) < 2 * a * sign;
+        }
+
+        /**
+         * Returns the distance (float) between the vectors "value1" and "value2".  
+         */
+        public static Distance(value1: Vector2, value2: Vector2): number {
+            return Math.sqrt(Vector2.DistanceSquared(value1, value2));
+        }
+
+        /**
+         * Returns the squared distance (float) between the vectors "value1" and "value2".  
+         */
+        public static DistanceSquared(value1: Vector2, value2: Vector2): number {
+            var x = value1.x - value2.x;
+            var y = value1.y - value2.y;
+            return (x * x) + (y * y);
+        }
+
+        /**
+         * Returns a new Vecto2 located at the center of the vectors "value1" and "value2".  
+         */
+        public static Center(value1: Vector2, value2: Vector2): Vector2 {
+            var center = value1.add(value2);
+            center.scaleInPlace(0.5);
+            return center;
+        }
+
+        /**
+         * Returns the shortest distance (float) between the point "p" and the segment defined by the two points "segA" and "segB".  
+         */
+        public static DistanceOfPointFromSegment(p: Vector2, segA: Vector2, segB: Vector2): number {
+            let l2 = Vector2.DistanceSquared(segA, segB);
+            if (l2 === 0.0) {
+                return Vector2.Distance(p, segA);
+            }
+            let v = segB.subtract(segA);
+            let t = Math.max(0, Math.min(1, Vector2.Dot(p.subtract(segA), v) / l2));
+            let proj = segA.add(v.multiplyByFloats(t, t));
+            return Vector2.Distance(p, proj);
+        }
+    }
+
+    export class Vector3 {
+        /**
+         * Creates a new Vector3 object from the passed x, y, z (floats) coordinates.  
+         * A Vector3 is the main object used in 3D geometry.  
+         * It can represent etiher the coordinates of a point the space, either a direction.  
+         */
+        constructor(public x: number, public y: number, public z: number) {
+        }
+
+        /**
+         * Returns a string with the Vector3 coordinates.  
+         */
+        public toString(): string {
+            return "{X: " + this.x + " Y:" + this.y + " Z:" + this.z + "}";
+        }
+
+        /**
+         * Returns the string "Vector3"
+         */
+        public getClassName(): string {
+            return "Vector3";
+        }
+
+        /**
+         * Returns the Vector hash code.  
+         */
+        public getHashCode(): number {
+            let hash = this.x || 0;
+            hash = (hash * 397) ^ (this.y || 0);
+            hash = (hash * 397) ^ (this.z || 0);
+            return hash;
+        }
+
+        // Operators
+        /**
+         * Returns a new array with three elements : the coordinates the Vector3.  
+         */
+        public asArray(): number[] {
+            var result: number[] = [];
+            this.toArray(result, 0);
+            return result;
+        }
+
+        /**
+         * Populates the passed array or Float32Array from the passed index with the successive coordinates of the Vector3.  
+         * Returns the Vector3.  
+         */
+        public toArray(array: FloatArray, index: number = 0): Vector3 {
+            array[index] = this.x;
+            array[index + 1] = this.y;
+            array[index + 2] = this.z;
+            return this;
+        }
+
+        /**
+         * Returns a new Quaternion object, computed from the Vector3 coordinates.  
+         */
+        public toQuaternion(): Quaternion {
+            var result = new Quaternion(0.0, 0.0, 0.0, 1.0);
+
+            var cosxPlusz = Math.cos((this.x + this.z) * 0.5);
+            var sinxPlusz = Math.sin((this.x + this.z) * 0.5);
+            var coszMinusx = Math.cos((this.z - this.x) * 0.5);
+            var sinzMinusx = Math.sin((this.z - this.x) * 0.5);
+            var cosy = Math.cos(this.y * 0.5);
+            var siny = Math.sin(this.y * 0.5);
+
+            result.x = coszMinusx * siny;
+            result.y = -sinzMinusx * siny;
+            result.z = sinxPlusz * cosy;
+            result.w = cosxPlusz * cosy;
+            return result;
+        }
+
+        /**
+         * Adds the passed vector to the current Vector3.  
+         * Returns the updated Vector3.  
+         */
+        public addInPlace(otherVector: Vector3): Vector3 {
+            this.x += otherVector.x;
+            this.y += otherVector.y;
+            this.z += otherVector.z;
+            return this;
+        }
+
+        /**
+         * Returns a new Vector3, result of the addition the current Vector3 and the passed vector.  
+         */
+        public add(otherVector: Vector3): Vector3 {
+            return new Vector3(this.x + otherVector.x, this.y + otherVector.y, this.z + otherVector.z);
+        }
+
+        /**
+         * Adds the current Vector3 to the passed one and stores the result in the vector "result".  
+         * Returns the current Vector3.  
+         */
+        public addToRef(otherVector: Vector3, result: Vector3): Vector3 {
+            result.x = this.x + otherVector.x;
+            result.y = this.y + otherVector.y;
+            result.z = this.z + otherVector.z;
+            return this;
+        }
+
+        /**
+         * Subtract the passed vector from the current Vector3.  
+         * Returns the updated Vector3.  
+         */
+        public subtractInPlace(otherVector: Vector3): Vector3 {
+            this.x -= otherVector.x;
+            this.y -= otherVector.y;
+            this.z -= otherVector.z;
+            return this;
+        }
+
+        /**
+         * Returns a new Vector3, result of the subtraction of the passed vector from the current Vector3.  
+         */
+        public subtract(otherVector: Vector3): Vector3 {
+            return new Vector3(this.x - otherVector.x, this.y - otherVector.y, this.z - otherVector.z);
+        }
+
+        /**
+         * Subtracts the passed vector from the current Vector3 and stores the result in the vector "result".  
+         * Returns the current Vector3.  
+         */
+        public subtractToRef(otherVector: Vector3, result: Vector3): Vector3 {
+            result.x = this.x - otherVector.x;
+            result.y = this.y - otherVector.y;
+            result.z = this.z - otherVector.z;
+            return this;
+        }
+
+        /**
+         * Returns a new Vector3 set with the subtraction of the passed floats from the current Vector3 coordinates.  
+         */
+        public subtractFromFloats(x: number, y: number, z: number): Vector3 {
+            return new Vector3(this.x - x, this.y - y, this.z - z);
+        }
+
+        /**
+         * Subtracts the passed floats from the current Vector3 coordinates and set the passed vector "result" with this result.  
+         * Returns the current Vector3.  
+         */
+        public subtractFromFloatsToRef(x: number, y: number, z: number, result: Vector3): Vector3 {
+            result.x = this.x - x;
+            result.y = this.y - y;
+            result.z = this.z - z;
+            return this;
+        }
+
+        /**
+         * Returns a new Vector3 set with the current Vector3 negated coordinates.  
+         */
+        public negate(): Vector3 {
+            return new Vector3(-this.x, -this.y, -this.z);
+        }
+
+        /**
+         * Multiplies the Vector3 coordinates by the float "scale".  
+         * Returns the updated Vector3.  
+         */
+        public scaleInPlace(scale: number): Vector3 {
+            this.x *= scale;
+            this.y *= scale;
+            this.z *= scale;
+            return this;
+        }
+
+        /**
+         * Returns a new Vector3 set with the current Vector3 coordinates multiplied by the float "scale".  
+         */
+        public scale(scale: number): Vector3 {
+            return new Vector3(this.x * scale, this.y * scale, this.z * scale);
+        }
+
+        /**
+         * Multiplies the current Vector3 coordinates by the float "scale" and stores the result in the passed vector "result" coordinates.  
+         * Returns the current Vector3.  
+         */
+        public scaleToRef(scale: number, result: Vector3): Vector3 {
+            result.x = this.x * scale;
+            result.y = this.y * scale;
+            result.z = this.z * scale;
+            return this;
+        }
+
+        /**
+         * Boolean : True if the current Vector3 and the passed vector coordinates are strictly equal.  
+         */
+        public equals(otherVector: Vector3): boolean {
+            return otherVector && this.x === otherVector.x && this.y === otherVector.y && this.z === otherVector.z;
+        }
+
+        /**
+         * Boolean : True if the current Vector3 and the passed vector coordinates are distant less than epsilon.
+         */
+        public equalsWithEpsilon(otherVector: Vector3, epsilon: number = Epsilon): boolean {
+            return otherVector && Scalar.WithinEpsilon(this.x, otherVector.x, epsilon) && Scalar.WithinEpsilon(this.y, otherVector.y, epsilon) && Scalar.WithinEpsilon(this.z, otherVector.z, epsilon);
+        }
+
+        /**
+         * Boolean : True if the current Vector3 coordinate equal the passed floats.  
+         */
+        public equalsToFloats(x: number, y: number, z: number): boolean {
+            return this.x === x && this.y === y && this.z === z;
+        }
+
+        /**
+         * Muliplies the current Vector3 coordinates by the passed ones.  
+         * Returns the updated Vector3.  
+         */
+        public multiplyInPlace(otherVector: Vector3): Vector3 {
+            this.x *= otherVector.x;
+            this.y *= otherVector.y;
+            this.z *= otherVector.z;
+            return this;
+        }
+
+        /**
+         * Returns a new Vector3, result of the multiplication of the current Vector3 by the passed vector.  
+         */
+        public multiply(otherVector: Vector3): Vector3 {
+            return new Vector3(this.x * otherVector.x, this.y * otherVector.y, this.z * otherVector.z);
+        }
+
+        /**
+         * Multiplies the current Vector3 by the passed one and stores the result in the passed vector "result".  
+         * Returns the current Vector3.  
+         */
+        public multiplyToRef(otherVector: Vector3, result: Vector3): Vector3 {
+            result.x = this.x * otherVector.x;
+            result.y = this.y * otherVector.y;
+            result.z = this.z * otherVector.z;
+            return this;
+        }
+
+        /**
+         * Returns a new Vector3 set witth the result of the mulliplication of the current Vector3 coordinates by the passed floats.  
+         */
+        public multiplyByFloats(x: number, y: number, z: number): Vector3 {
+            return new Vector3(this.x * x, this.y * y, this.z * z);
+        }
+
+        /**
+         * Returns a new Vector3 set witth the result of the division of the current Vector3 coordinates by the passed ones.  
+         */
+        public divide(otherVector: Vector3): Vector3 {
+            return new Vector3(this.x / otherVector.x, this.y / otherVector.y, this.z / otherVector.z);
+        }
+
+        /**
+         * Divides the current Vector3 coordinates by the passed ones and stores the result in the passed vector "result".  
+         * Returns the current Vector3.  
+         */
+        public divideToRef(otherVector: Vector3, result: Vector3): Vector3 {
+            result.x = this.x / otherVector.x;
+            result.y = this.y / otherVector.y;
+            result.z = this.z / otherVector.z;
+            return this;
+        }
+
+        /**
+         * Divides the current Vector3 coordinates by the passed ones.  
+         * Returns the updated Vector3.  
+         */
+        public divideInPlace(otherVector: Vector3): Vector3 {
+            return this.divideToRef(otherVector, this);
+        }
+
+        /**
+         * Updates the current Vector3 with the minimal coordinate values between its and the passed vector ones.  
+         * Returns the updated Vector3.  
+         */
+        public MinimizeInPlace(other: Vector3): Vector3 {
+            if (other.x < this.x) this.x = other.x;
+            if (other.y < this.y) this.y = other.y;
+            if (other.z < this.z) this.z = other.z;
+            return this;
+        }
+
+        /**
+         * Updates the current Vector3 with the maximal coordinate values between its and the passed vector ones.  
+         * Returns the updated Vector3.  
+         */
+        public MaximizeInPlace(other: Vector3): Vector3 {
+            if (other.x > this.x) this.x = other.x;
+            if (other.y > this.y) this.y = other.y;
+            if (other.z > this.z) this.z = other.z;
+            return this;
+        }
+
+        /**
+         * Return true is the vector is non uniform meaning x, y or z are not all the same.
+         */
+        public get isNonUniform(): boolean {
+            let absX = Math.abs(this.x);
+            let absY = Math.abs(this.y);
+            if (absX !== absY) {
+                return true;
+            }
+
+            let absZ = Math.abs(this.z);
+            if (absX !== absZ) {
+                return true;
+            }
+
+            if (absY !== absZ) {
+                return true;
+            }
+
+            return false;
+        }
+
+        // Properties
+        /**
+         * Returns the length of the Vector3 (float).  
+         */
+        public length(): number {
+            return Math.sqrt(this.x * this.x + this.y * this.y + this.z * this.z);
+        }
+
+        /**
+         * Returns the squared length of the Vector3 (float).  
+         */
+        public lengthSquared(): number {
+            return (this.x * this.x + this.y * this.y + this.z * this.z);
+        }
+
+        /**
+         * Normalize the current Vector3.  
+         * Returns the updated Vector3.  
+         * /!\ In place operation.
+         */
+        public normalize(): Vector3 {
+            var len = this.length();
+            if (len === 0 || len === 1.0)
+                return this;
+
+            var num = 1.0 / len;
+            this.x *= num;
+            this.y *= num;
+            this.z *= num;
+            return this;
+        }
+
+        /**
+         * Normalize the current Vector3 to a new vector.
+         * @returns the new Vector3.
+         */
+        public normalizeToNew(): Vector3 {
+            const normalized = new Vector3(0, 0, 0);
+            this.normalizeToRef(normalized);
+            return normalized;
+        }
+
+        /**
+         * Normalize the current Vector3 to the reference.
+         * @param the reference to update.
+         * @returns the updated Vector3.
+         */
+        public normalizeToRef(reference: Vector3): Vector3 {
+            var len = this.length();
+            if (len === 0 || len === 1.0) {
+                reference.set(this.x, this.y, this.z);
+                return reference;
+            }
+
+            const scale = 1.0 / len;
+            this.scaleToRef(scale, reference);
+            return reference;
+        }
+
+        /**
+         * Returns a new Vector3 copied from the current Vector3.  
+         */
+        public clone(): Vector3 {
+            return new Vector3(this.x, this.y, this.z);
+        }
+
+        /**
+         * Copies the passed vector coordinates to the current Vector3 ones.   
+         * Returns the updated Vector3.  
+         */
+        public copyFrom(source: Vector3): Vector3 {
+            this.x = source.x;
+            this.y = source.y;
+            this.z = source.z;
+            return this;
+        }
+
+        /**
+         * Copies the passed floats to the current Vector3 coordinates.  
+         * Returns the updated Vector3.  
+         */
+        public copyFromFloats(x: number, y: number, z: number): Vector3 {
+            this.x = x;
+            this.y = y;
+            this.z = z;
+            return this;
+        }
+
+        /**
+         * Copies the passed floats to the current Vector3 coordinates.  
+         * Returns the updated Vector3.  
+         */
+        public set(x: number, y: number, z: number): Vector3 {
+            return this.copyFromFloats(x, y, z);
+        }
+
+        // Statics
+        /**
+         * 
+         */
+        public static GetClipFactor(vector0: Vector3, vector1: Vector3, axis: Vector3, size: number) {
+            var d0 = Vector3.Dot(vector0, axis) - size;
+            var d1 = Vector3.Dot(vector1, axis) - size;
+
+            var s = d0 / (d0 - d1);
+
+            return s;
+        }
+
+        /**
+         * Get angle between two vectors.
+         * @param vector0 angle between vector0 and vector1
+         * @param vector1 angle between vector0 and vector1
+         * @param normal direction of the normal.
+         * @return the angle between vector0 and vector1.
+         */
+        public static GetAngleBetweenVectors(vector0: Vector3, vector1: Vector3, normal: Vector3):number {
+            var v0:Vector3 = vector0.clone().normalize();
+            var v1:Vector3 = vector1.clone().normalize();
+            var dot:number = Vector3.Dot(v0, v1);
+            var n = Vector3.Cross(v0, v1);
+            if (Vector3.Dot(n, normal) > 0) {
+                return Math.acos(dot);
+            }
+            return -Math.acos(dot);
+        }
+
+        /**
+         * Returns a new Vector3 set from the index "offset" of the passed array.
+         */
+        public static FromArray(array: ArrayLike<number>, offset?: number): Vector3 {
+            if (!offset) {
+                offset = 0;
+            }
+            return new Vector3(array[offset], array[offset + 1], array[offset + 2]);
+        }
+
+        /**
+         * Returns a new Vector3 set from the index "offset" of the passed Float32Array.
+         * This function is deprecated.  Use FromArray instead.
+         */
+        public static FromFloatArray(array: Float32Array, offset?: number): Vector3 {
+            return Vector3.FromArray(array, offset);
+        }
+
+        /**
+         * Sets the passed vector "result" with the element values from the index "offset" of the passed array.
+         */
+        public static FromArrayToRef(array: ArrayLike<number>, offset: number, result: Vector3): void {
+            result.x = array[offset];
+            result.y = array[offset + 1];
+            result.z = array[offset + 2];
+        }
+
+        /**
+         * Sets the passed vector "result" with the element values from the index "offset" of the passed Float32Array.
+         * This function is deprecated.  Use FromArrayToRef instead.
+         */
+        public static FromFloatArrayToRef(array: Float32Array, offset: number, result: Vector3): void {
+            return Vector3.FromArrayToRef(array, offset, result);
+        }
+
+        /**
+         * Sets the passed vector "result" with the passed floats.
+         */
+        public static FromFloatsToRef(x: number, y: number, z: number, result: Vector3): void {
+            result.x = x;
+            result.y = y;
+            result.z = z;
+        }
+
+        /**
+         * Returns a new Vector3 set to (0.0, 0.0, 0.0).
+         */
+        public static Zero(): Vector3 {
+            return new Vector3(0.0, 0.0, 0.0);
+        }
+        /**
+         * Returns a new Vector3 set to (1.0, 1.0, 1.0).
+         */
+        public static One(): Vector3 {
+            return new Vector3(1.0, 1.0, 1.0);
+        }
+        /**
+         * Returns a new Vector3 set to (0.0, 1.0, 0.0)
+         */
+        public static Up(): Vector3 {
+            return new Vector3(0.0, 1.0, 0.0);
+        }
+        /**
+         * Returns a new Vector3 set to (0.0, 0.0, 1.0)
+         */
+        public static Forward(): Vector3 {
+            return new Vector3(0.0, 0.0, 1.0);
+        }
+        /**
+         * Returns a new Vector3 set to (1.0, 0.0, 0.0)
+         */
+        public static Right(): Vector3 {
+            return new Vector3(1.0, 0.0, 0.0);
+        }
+        /**
+         * Returns a new Vector3 set to (-1.0, 0.0, 0.0)
+         */
+        public static Left(): Vector3 {
+            return new Vector3(-1.0, 0.0, 0.0);
+        }
+
+        /**
+         * Returns a new Vector3 set with the result of the transformation by the passed matrix of the passed vector.  
+         * This method computes tranformed coordinates only, not transformed direction vectors. 
+         */
+        public static TransformCoordinates(vector: Vector3, transformation: Matrix): Vector3 {
+            var result = Vector3.Zero();
+            Vector3.TransformCoordinatesToRef(vector, transformation, result);
+            return result;
+        }
+
+        /**
+         * Sets the passed vector "result" coordinates with the result of the transformation by the passed matrix of the passed vector.  
+         * This method computes tranformed coordinates only, not transformed direction vectors. 
+         */
+        public static TransformCoordinatesToRef(vector: Vector3, transformation: Matrix, result: Vector3): void {
+            var x = (vector.x * transformation.m[0]) + (vector.y * transformation.m[4]) + (vector.z * transformation.m[8]) + transformation.m[12];
+            var y = (vector.x * transformation.m[1]) + (vector.y * transformation.m[5]) + (vector.z * transformation.m[9]) + transformation.m[13];
+            var z = (vector.x * transformation.m[2]) + (vector.y * transformation.m[6]) + (vector.z * transformation.m[10]) + transformation.m[14];
+            var w = (vector.x * transformation.m[3]) + (vector.y * transformation.m[7]) + (vector.z * transformation.m[11]) + transformation.m[15];
+
+            result.x = x / w;
+            result.y = y / w;
+            result.z = z / w;
+        }
+
+        /**
+         * Sets the passed vector "result" coordinates with the result of the transformation by the passed matrix of the passed floats (x, y, z).  
+         * This method computes tranformed coordinates only, not transformed direction vectors.  
+         */
+        public static TransformCoordinatesFromFloatsToRef(x: number, y: number, z: number, transformation: Matrix, result: Vector3): void {
+            var rx = (x * transformation.m[0]) + (y * transformation.m[4]) + (z * transformation.m[8]) + transformation.m[12];
+            var ry = (x * transformation.m[1]) + (y * transformation.m[5]) + (z * transformation.m[9]) + transformation.m[13];
+            var rz = (x * transformation.m[2]) + (y * transformation.m[6]) + (z * transformation.m[10]) + transformation.m[14];
+            var rw = (x * transformation.m[3]) + (y * transformation.m[7]) + (z * transformation.m[11]) + transformation.m[15];
+
+            result.x = rx / rw;
+            result.y = ry / rw;
+            result.z = rz / rw;
+        }
+
+        /**
+         * Returns a new Vector3 set with the result of the normal transformation by the passed matrix of the passed vector.  
+         * This methods computes transformed normalized direction vectors only.  
+         */
+        public static TransformNormal(vector: Vector3, transformation: Matrix): Vector3 {
+            var result = Vector3.Zero();
+            Vector3.TransformNormalToRef(vector, transformation, result);
+            return result;
+        }
+
+        /**
+         * Sets the passed vector "result" with the result of the normal transformation by the passed matrix of the passed vector.  
+         * This methods computes transformed normalized direction vectors only. 
+         */
+        public static TransformNormalToRef(vector: Vector3, transformation: Matrix, result: Vector3): void {
+            var x = (vector.x * transformation.m[0]) + (vector.y * transformation.m[4]) + (vector.z * transformation.m[8]);
+            var y = (vector.x * transformation.m[1]) + (vector.y * transformation.m[5]) + (vector.z * transformation.m[9]);
+            var z = (vector.x * transformation.m[2]) + (vector.y * transformation.m[6]) + (vector.z * transformation.m[10]);
+            result.x = x;
+            result.y = y;
+            result.z = z;
+        }
+
+        /**
+         * Sets the passed vector "result" with the result of the normal transformation by the passed matrix of the passed floats (x, y, z).  
+         * This methods computes transformed normalized direction vectors only. 
+         */
+        public static TransformNormalFromFloatsToRef(x: number, y: number, z: number, transformation: Matrix, result: Vector3): void {
+            result.x = (x * transformation.m[0]) + (y * transformation.m[4]) + (z * transformation.m[8]);
+            result.y = (x * transformation.m[1]) + (y * transformation.m[5]) + (z * transformation.m[9]);
+            result.z = (x * transformation.m[2]) + (y * transformation.m[6]) + (z * transformation.m[10]);
+        }
+
+        /**
+         * Returns a new Vector3 located for "amount" on the CatmullRom interpolation spline defined by the vectors "value1", "value2", "value3", "value4".  
+         */
+        public static CatmullRom(value1: Vector3, value2: Vector3, value3: Vector3, value4: Vector3, amount: number): Vector3 {
+            var squared = amount * amount;
+            var cubed = amount * squared;
+
+            var x = 0.5 * ((((2.0 * value2.x) + ((-value1.x + value3.x) * amount)) +
+                (((((2.0 * value1.x) - (5.0 * value2.x)) + (4.0 * value3.x)) - value4.x) * squared)) +
+                ((((-value1.x + (3.0 * value2.x)) - (3.0 * value3.x)) + value4.x) * cubed));
+
+            var y = 0.5 * ((((2.0 * value2.y) + ((-value1.y + value3.y) * amount)) +
+                (((((2.0 * value1.y) - (5.0 * value2.y)) + (4.0 * value3.y)) - value4.y) * squared)) +
+                ((((-value1.y + (3.0 * value2.y)) - (3.0 * value3.y)) + value4.y) * cubed));
+
+            var z = 0.5 * ((((2.0 * value2.z) + ((-value1.z + value3.z) * amount)) +
+                (((((2.0 * value1.z) - (5.0 * value2.z)) + (4.0 * value3.z)) - value4.z) * squared)) +
+                ((((-value1.z + (3.0 * value2.z)) - (3.0 * value3.z)) + value4.z) * cubed));
+
+            return new Vector3(x, y, z);
+        }
+
+        /**
+         * Returns a new Vector3 set with the coordinates of "value", if the vector "value" is in the cube defined by the vectors "min" and "max".  
+         * If a coordinate value of "value" is lower than one of the "min" coordinate, then this "value" coordinate is set with the "min" one.  
+         * If a coordinate value of "value" is greater than one of the "max" coordinate, then this "value" coordinate is set with the "max" one. 
+         */
+        public static Clamp(value: Vector3, min: Vector3, max: Vector3): Vector3 {
+            var x = value.x;
+            x = (x > max.x) ? max.x : x;
+            x = (x < min.x) ? min.x : x;
+
+            var y = value.y;
+            y = (y > max.y) ? max.y : y;
+            y = (y < min.y) ? min.y : y;
+
+            var z = value.z;
+            z = (z > max.z) ? max.z : z;
+            z = (z < min.z) ? min.z : z;
+
+            return new Vector3(x, y, z);
+        }
+
+        /**
+         * Returns a new Vector3 located for "amount" (float) on the Hermite interpolation spline defined by the vectors "value1", "tangent1", "value2", "tangent2".
+         */
+        public static Hermite(value1: Vector3, tangent1: Vector3, value2: Vector3, tangent2: Vector3, amount: number): Vector3 {
+            var squared = amount * amount;
+            var cubed = amount * squared;
+            var part1 = ((2.0 * cubed) - (3.0 * squared)) + 1.0;
+            var part2 = (-2.0 * cubed) + (3.0 * squared);
+            var part3 = (cubed - (2.0 * squared)) + amount;
+            var part4 = cubed - squared;
+
+            var x = (((value1.x * part1) + (value2.x * part2)) + (tangent1.x * part3)) + (tangent2.x * part4);
+            var y = (((value1.y * part1) + (value2.y * part2)) + (tangent1.y * part3)) + (tangent2.y * part4);
+            var z = (((value1.z * part1) + (value2.z * part2)) + (tangent1.z * part3)) + (tangent2.z * part4);
+            return new Vector3(x, y, z);
+        }
+
+        /**
+         * Returns a new Vector3 located for "amount" (float) on the linear interpolation between the vectors "start" and "end".  
+         */
+        public static Lerp(start: Vector3, end: Vector3, amount: number): Vector3 {
+            var result = new Vector3(0, 0, 0);
+            Vector3.LerpToRef(start, end, amount, result);
+            return result;
+        }
+
+        /**
+         * Sets the passed vector "result" with the result of the linear interpolation from the vector "start" for "amount" to the vector "end".
+         */
+        public static LerpToRef(start: Vector3, end: Vector3, amount: number, result: Vector3): void {
+            result.x = start.x + ((end.x - start.x) * amount);
+            result.y = start.y + ((end.y - start.y) * amount);
+            result.z = start.z + ((end.z - start.z) * amount);
+        }
+
+        /**
+         * Returns the dot product (float) between the vectors "left" and "right".  
+         */
+        public static Dot(left: Vector3, right: Vector3): number {
+            return (left.x * right.x + left.y * right.y + left.z * right.z);
+        }
+
+        /**
+         * Returns a new Vector3 as the cross product of the vectors "left" and "right".    
+         * The cross product is then orthogonal to both "left" and "right".  
+         */
+        public static Cross(left: Vector3, right: Vector3): Vector3 {
+            var result = Vector3.Zero();
+            Vector3.CrossToRef(left, right, result);
+            return result;
+        }
+
+        /**
+         * Sets the passed vector "result" with the cross product of "left" and "right".  
+         * The cross product is then orthogonal to both "left" and "right". 
+         */
+        public static CrossToRef(left: Vector3, right: Vector3, result: Vector3): void {
+            MathTmp.Vector3[0].x = left.y * right.z - left.z * right.y;
+            MathTmp.Vector3[0].y = left.z * right.x - left.x * right.z;
+            MathTmp.Vector3[0].z = left.x * right.y - left.y * right.x;
+            result.copyFrom(MathTmp.Vector3[0]);
+        }
+
+        /**
+         * Returns a new Vector3 as the normalization of the passed vector.  
+         */
+        public static Normalize(vector: Vector3): Vector3 {
+            var result = Vector3.Zero();
+            Vector3.NormalizeToRef(vector, result);
+            return result;
+        }
+
+        /**
+         * Sets the passed vector "result" with the normalization of the passed first vector.  
+         */
+        public static NormalizeToRef(vector: Vector3, result: Vector3): void {
+            result.copyFrom(vector);
+            result.normalize();
+        }
+
+        private static _viewportMatrixCache: Matrix;
+        public static Project(vector: Vector3, world: Matrix, transform: Matrix, viewport: Viewport): Vector3 {
+            var cw = viewport.width;
+            var ch = viewport.height;
+            var cx = viewport.x;
+            var cy = viewport.y;
+
+            var viewportMatrix = Vector3._viewportMatrixCache ? Vector3._viewportMatrixCache : (Vector3._viewportMatrixCache = new Matrix());
+
+            Matrix.FromValuesToRef(
+                cw / 2.0, 0, 0, 0,
+                0, -ch / 2.0, 0, 0,
+                0, 0, 0.5, 0,
+                cx + cw / 2.0, ch / 2.0 + cy, 0.5, 1, viewportMatrix);
+
+            var matrix = MathTmp.Matrix[0];
+            world.multiplyToRef(transform, matrix);
+            matrix.multiplyToRef(viewportMatrix, matrix);
+
+            return Vector3.TransformCoordinates(vector, matrix);
+        }
+
+        public static UnprojectFromTransform(source: Vector3, viewportWidth: number, viewportHeight: number, world: Matrix, transform: Matrix): Vector3 {
+            var matrix = MathTmp.Matrix[0];
+            world.multiplyToRef(transform, matrix);
+            matrix.invert();
+            source.x = source.x / viewportWidth * 2 - 1;
+            source.y = -(source.y / viewportHeight * 2 - 1);
+            var vector = Vector3.TransformCoordinates(source, matrix);
+            var num = source.x * matrix.m[3] + source.y * matrix.m[7] + source.z * matrix.m[11] + matrix.m[15];
+
+            if (Scalar.WithinEpsilon(num, 1.0)) {
+                vector = vector.scale(1.0 / num);
+            }
+
+            return vector;
+        }
+
+        public static Unproject(source: Vector3, viewportWidth: number, viewportHeight: number, world: Matrix, view: Matrix, projection: Matrix): Vector3 {
+            let result = Vector3.Zero();
+
+            Vector3.UnprojectToRef(source, viewportWidth, viewportHeight, world, view, projection, result);
+
+            return result;
+        }
+
+        public static UnprojectToRef(source: Vector3, viewportWidth: number, viewportHeight: number, world: Matrix, view: Matrix, projection: Matrix, result: Vector3): void {
+            Vector3.UnprojectFloatsToRef(source.x, source.y, source.z, viewportWidth, viewportHeight, world, view, projection, result);
+        }
+
+        public static UnprojectFloatsToRef(sourceX: float, sourceY: float, sourceZ: float, viewportWidth: number, viewportHeight: number, world: Matrix, view: Matrix, projection: Matrix, result: Vector3): void {
+            var matrix = MathTmp.Matrix[0];
+            world.multiplyToRef(view, matrix)
+            matrix.multiplyToRef(projection, matrix);
+            matrix.invert();
+            var screenSource = MathTmp.Vector3[0];
+            screenSource.x = sourceX / viewportWidth * 2 - 1;
+            screenSource.y = -(sourceY / viewportHeight * 2 - 1);
+            screenSource.z = 2 * sourceZ - 1.0;
+            Vector3.TransformCoordinatesToRef(screenSource, matrix, result);
+            var num = screenSource.x * matrix.m[3] + screenSource.y * matrix.m[7] + screenSource.z * matrix.m[11] + matrix.m[15];
+
+            if (Scalar.WithinEpsilon(num, 1.0)) {
+                result.scaleInPlace(1.0 / num);
+            }
+        }
+
+        public static Minimize(left: Vector3, right: Vector3): Vector3 {
+            var min = left.clone();
+            min.MinimizeInPlace(right);
+            return min;
+        }
+
+        public static Maximize(left: Vector3, right: Vector3): Vector3 {
+            var max = left.clone();
+            max.MaximizeInPlace(right);
+            return max;
+        }
+        /**
+         * Returns the distance (float) between the vectors "value1" and "value2".  
+         */
+        public static Distance(value1: Vector3, value2: Vector3): number {
+            return Math.sqrt(Vector3.DistanceSquared(value1, value2));
+        }
+        /**
+         * Returns the squared distance (float) between the vectors "value1" and "value2".  
+         */
+        public static DistanceSquared(value1: Vector3, value2: Vector3): number {
+            var x = value1.x - value2.x;
+            var y = value1.y - value2.y;
+            var z = value1.z - value2.z;
+
+            return (x * x) + (y * y) + (z * z);
+        }
+
+        /**
+         * Returns a new Vector3 located at the center between "value1" and "value2".  
+         */
+        public static Center(value1: Vector3, value2: Vector3): Vector3 {
+            var center = value1.add(value2);
+            center.scaleInPlace(0.5);
+            return center;
+        }
+
+        /**
+         * Given three orthogonal normalized left-handed oriented Vector3 axis in space (target system),
+         * RotationFromAxis() returns the rotation Euler angles (ex : rotation.x, rotation.y, rotation.z) to apply
+         * to something in order to rotate it from its local system to the given target system.  
+         * Note : axis1, axis2 and axis3 are normalized during this operation.   
+         * Returns a new Vector3.  
+         */
+        public static RotationFromAxis(axis1: Vector3, axis2: Vector3, axis3: Vector3): Vector3 {
+            var rotation = Vector3.Zero();
+            Vector3.RotationFromAxisToRef(axis1, axis2, axis3, rotation);
+            return rotation;
+        }
+
+        /**
+         * The same than RotationFromAxis but updates the passed ref Vector3 parameter instead of returning a new Vector3.  
+         */
+        public static RotationFromAxisToRef(axis1: Vector3, axis2: Vector3, axis3: Vector3, ref: Vector3): void {
+            var quat = MathTmp.Quaternion[0];
+            Quaternion.RotationQuaternionFromAxisToRef(axis1, axis2, axis3, quat);
+            quat.toEulerAnglesToRef(ref);
+        }
+    }
+
+
+    //Vector4 class created for EulerAngle class conversion to Quaternion
+    export class Vector4 {
+        /**
+         * Creates a Vector4 object from the passed floats.  
+         */
+        constructor(public x: number, public y: number, public z: number, public w: number) { }
+
+        /**
+         * Returns the string with the Vector4 coordinates.  
+         */
+        public toString(): string {
+            return "{X: " + this.x + " Y:" + this.y + " Z:" + this.z + " W:" + this.w + "}";
+        }
+
+        /**
+         * Returns the string "Vector4".  
+         */
+        public getClassName(): string {
+            return "Vector4";
+        }
+
+        /**
+         * Returns the Vector4 hash code.  
+         */
+        public getHashCode(): number {
+            let hash = this.x || 0;
+            hash = (hash * 397) ^ (this.y || 0);
+            hash = (hash * 397) ^ (this.z || 0);
+            hash = (hash * 397) ^ (this.w || 0);
+            return hash;
+        }
+
+        // Operators
+        /**
+         * Returns a new array populated with 4 elements : the Vector4 coordinates.  
+         */
+        public asArray(): number[] {
+            var result = new Array<number>();
+
+            this.toArray(result, 0);
+
+            return result;
+        }
+
+        /**
+         * Populates the passed array from the passed index with the Vector4 coordinates.  
+         * Returns the Vector4.  
+         */
+        public toArray(array: FloatArray, index?: number): Vector4 {
+            if (index === undefined) {
+                index = 0;
+            }
+            array[index] = this.x;
+            array[index + 1] = this.y;
+            array[index + 2] = this.z;
+            array[index + 3] = this.w;
+            return this;
+        }
+
+        /**
+         * Adds the passed vector to the current Vector4.   
+         * Returns the updated Vector4.  
+         */
+        public addInPlace(otherVector: Vector4): Vector4 {
+            this.x += otherVector.x;
+            this.y += otherVector.y;
+            this.z += otherVector.z;
+            this.w += otherVector.w;
+            return this;
+        }
+
+        /**
+         * Returns a new Vector4 as the result of the addition of the current Vector4 and the passed one.  
+         */
+        public add(otherVector: Vector4): Vector4 {
+            return new Vector4(this.x + otherVector.x, this.y + otherVector.y, this.z + otherVector.z, this.w + otherVector.w);
+        }
+
+        /**
+         * Updates the passed vector "result" with the result of the addition of the current Vector4 and the passed one.  
+         * Returns the current Vector4.  
+         */
+        public addToRef(otherVector: Vector4, result: Vector4): Vector4 {
+            result.x = this.x + otherVector.x;
+            result.y = this.y + otherVector.y;
+            result.z = this.z + otherVector.z;
+            result.w = this.w + otherVector.w;
+            return this;
+        }
+
+        /**
+         * Subtract in place the passed vector from the current Vector4.  
+         * Returns the updated Vector4.  
+         */
+        public subtractInPlace(otherVector: Vector4): Vector4 {
+            this.x -= otherVector.x;
+            this.y -= otherVector.y;
+            this.z -= otherVector.z;
+            this.w -= otherVector.w;
+            return this;
+        }
+
+        /**
+         * Returns a new Vector4 with the result of the subtraction of the passed vector from the current Vector4.  
+         */
+        public subtract(otherVector: Vector4): Vector4 {
+            return new Vector4(this.x - otherVector.x, this.y - otherVector.y, this.z - otherVector.z, this.w - otherVector.w);
+        }
+
+        /**
+         * Sets the passed vector "result" with the result of the subtraction of the passed vector from the current Vector4. 
+         * Returns the current Vector4.  
+         */
+        public subtractToRef(otherVector: Vector4, result: Vector4): Vector4 {
+            result.x = this.x - otherVector.x;
+            result.y = this.y - otherVector.y;
+            result.z = this.z - otherVector.z;
+            result.w = this.w - otherVector.w;
+            return this;
+        }
+
+        /**
+         * Returns a new Vector4 set with the result of the subtraction of the passed floats from the current Vector4 coordinates.
+         */
+        public subtractFromFloats(x: number, y: number, z: number, w: number): Vector4 {
+            return new Vector4(this.x - x, this.y - y, this.z - z, this.w - w);
+        }
+
+        /**
+         * Sets the passed vector "result" set with the result of the subtraction of the passed floats from the current Vector4 coordinates.  
+         * Returns the current Vector4.  
+         */
+        public subtractFromFloatsToRef(x: number, y: number, z: number, w: number, result: Vector4): Vector4 {
+            result.x = this.x - x;
+            result.y = this.y - y;
+            result.z = this.z - z;
+            result.w = this.w - w;
+            return this;
+        }
+
+        /**
+         * Returns a new Vector4 set with the current Vector4 negated coordinates.  
+         */
+        public negate(): Vector4 {
+            return new Vector4(-this.x, -this.y, -this.z, -this.w);
+        }
+
+        /**
+         * Multiplies the current Vector4 coordinates by scale (float).  
+         * Returns the updated Vector4.  
+         */
+        public scaleInPlace(scale: number): Vector4 {
+            this.x *= scale;
+            this.y *= scale;
+            this.z *= scale;
+            this.w *= scale;
+            return this;
+        }
+
+        /**
+         * Returns a new Vector4 set with the current Vector4 coordinates multiplied by scale (float).  
+         */
+        public scale(scale: number): Vector4 {
+            return new Vector4(this.x * scale, this.y * scale, this.z * scale, this.w * scale);
+        }
+
+        /**
+         * Sets the passed vector "result" with the current Vector4 coordinates multiplied by scale (float).  
+         * Returns the current Vector4.  
+         */
+        public scaleToRef(scale: number, result: Vector4): Vector4 {
+            result.x = this.x * scale;
+            result.y = this.y * scale;
+            result.z = this.z * scale;
+            result.w = this.w * scale;
+            return this;
+        }
+
+        /**
+         * Boolean : True if the current Vector4 coordinates are stricly equal to the passed ones.  
+         */
+        public equals(otherVector: Vector4): boolean {
+            return otherVector && this.x === otherVector.x && this.y === otherVector.y && this.z === otherVector.z && this.w === otherVector.w;
+        }
+
+        /**
+         * Boolean : True if the current Vector4 coordinates are each beneath the distance "epsilon" from the passed vector ones.  
+         */
+        public equalsWithEpsilon(otherVector: Vector4, epsilon: number = Epsilon): boolean {
+            return otherVector
+                && Scalar.WithinEpsilon(this.x, otherVector.x, epsilon)
+                && Scalar.WithinEpsilon(this.y, otherVector.y, epsilon)
+                && Scalar.WithinEpsilon(this.z, otherVector.z, epsilon)
+                && Scalar.WithinEpsilon(this.w, otherVector.w, epsilon);
+        }
+
+        /**
+         * Boolean : True if the passed floats are strictly equal to the current Vector4 coordinates.  
+         */
+        public equalsToFloats(x: number, y: number, z: number, w: number): boolean {
+            return this.x === x && this.y === y && this.z === z && this.w === w;
+        }
+
+        /**
+         * Multiplies in place the current Vector4 by the passed one.  
+         * Returns the updated Vector4.  
+         */
+        public multiplyInPlace(otherVector: Vector4): Vector4 {
+            this.x *= otherVector.x;
+            this.y *= otherVector.y;
+            this.z *= otherVector.z;
+            this.w *= otherVector.w;
+            return this;
+        }
+
+        /**
+         * Returns a new Vector4 set with the multiplication result of the current Vector4 and the passed one.  
+         */
+        public multiply(otherVector: Vector4): Vector4 {
+            return new Vector4(this.x * otherVector.x, this.y * otherVector.y, this.z * otherVector.z, this.w * otherVector.w);
+        }
+        /**
+         * Updates the passed vector "result" with the multiplication result of the current Vector4 and the passed one.  
+         * Returns the current Vector4.  
+         */
+        public multiplyToRef(otherVector: Vector4, result: Vector4): Vector4 {
+            result.x = this.x * otherVector.x;
+            result.y = this.y * otherVector.y;
+            result.z = this.z * otherVector.z;
+            result.w = this.w * otherVector.w;
+            return this;
+        }
+        /**
+         * Returns a new Vector4 set with the multiplication result of the passed floats and the current Vector4 coordinates.  
+         */
+        public multiplyByFloats(x: number, y: number, z: number, w: number): Vector4 {
+            return new Vector4(this.x * x, this.y * y, this.z * z, this.w * w);
+        }
+        /**
+         * Returns a new Vector4 set with the division result of the current Vector4 by the passed one.  
+         */
+        public divide(otherVector: Vector4): Vector4 {
+            return new Vector4(this.x / otherVector.x, this.y / otherVector.y, this.z / otherVector.z, this.w / otherVector.w);
+        }
+        /**
+         * Updates the passed vector "result" with the division result of the current Vector4 by the passed one.  
+         * Returns the current Vector4.  
+         */
+        public divideToRef(otherVector: Vector4, result: Vector4): Vector4 {
+            result.x = this.x / otherVector.x;
+            result.y = this.y / otherVector.y;
+            result.z = this.z / otherVector.z;
+            result.w = this.w / otherVector.w;
+            return this;
+        }
+
+        /**
+         * Divides the current Vector3 coordinates by the passed ones.  
+         * Returns the updated Vector3.  
+         */
+        public divideInPlace(otherVector: Vector4): Vector4 {
+            return this.divideToRef(otherVector, this);
+        }
+
+        /**
+         * Updates the Vector4 coordinates with the minimum values between its own and the passed vector ones.  
+         */
+        public MinimizeInPlace(other: Vector4): Vector4 {
+            if (other.x < this.x) this.x = other.x;
+            if (other.y < this.y) this.y = other.y;
+            if (other.z < this.z) this.z = other.z;
+            if (other.w < this.w) this.w = other.w;
+            return this;
+        }
+        /**
+         * Updates the Vector4 coordinates with the maximum values between its own and the passed vector ones.  
+         */
+        public MaximizeInPlace(other: Vector4): Vector4 {
+            if (other.x > this.x) this.x = other.x;
+            if (other.y > this.y) this.y = other.y;
+            if (other.z > this.z) this.z = other.z;
+            if (other.w > this.w) this.w = other.w;
+            return this;
+        }
+
+        // Properties
+        /**
+         * Returns the Vector4 length (float).  
+         */
+        public length(): number {
+            return Math.sqrt(this.x * this.x + this.y * this.y + this.z * this.z + this.w * this.w);
+        }
+        /**
+         * Returns the Vector4 squared length (float).  
+         */
+        public lengthSquared(): number {
+            return (this.x * this.x + this.y * this.y + this.z * this.z + this.w * this.w);
+        }
+
+        // Methods
+        /**
+         * Normalizes in place the Vector4.  
+         * Returns the updated Vector4.  
+         */
+        public normalize(): Vector4 {
+            var len = this.length();
+
+            if (len === 0)
+                return this;
+
+            var num = 1.0 / len;
+
+            this.x *= num;
+            this.y *= num;
+            this.z *= num;
+            this.w *= num;
+
+            return this;
+        }
+
+        /**
+         * Returns a new Vector3 from the Vector4 (x, y, z) coordinates.  
+         */
+        public toVector3(): Vector3 {
+            return new Vector3(this.x, this.y, this.z);
+        }
+        /**
+         * Returns a new Vector4 copied from the current one.  
+         */
+        public clone(): Vector4 {
+            return new Vector4(this.x, this.y, this.z, this.w);
+        }
+        /**
+         * Updates the current Vector4 with the passed one coordinates.  
+         * Returns the updated Vector4.  
+         */
+        public copyFrom(source: Vector4): Vector4 {
+            this.x = source.x;
+            this.y = source.y;
+            this.z = source.z;
+            this.w = source.w;
+            return this;
+        }
+        /**
+         * Updates the current Vector4 coordinates with the passed floats.  
+         * Returns the updated Vector4.  
+         */
+        public copyFromFloats(x: number, y: number, z: number, w: number): Vector4 {
+            this.x = x;
+            this.y = y;
+            this.z = z;
+            this.w = w;
+            return this;
+        }
+        /**
+         * Updates the current Vector4 coordinates with the passed floats.  
+         * Returns the updated Vector4.  
+         */
+        public set(x: number, y: number, z: number, w: number): Vector4 {
+            return this.copyFromFloats(x, y, z, w);
+        }
+
+        // Statics
+        /**
+         * Returns a new Vector4 set from the starting index of the passed array.
+         */
+        public static FromArray(array: ArrayLike<number>, offset?: number): Vector4 {
+            if (!offset) {
+                offset = 0;
+            }
+            return new Vector4(array[offset], array[offset + 1], array[offset + 2], array[offset + 3]);
+        }
+        /**
+         * Updates the passed vector "result" from the starting index of the passed array.
+         */
+        public static FromArrayToRef(array: ArrayLike<number>, offset: number, result: Vector4): void {
+            result.x = array[offset];
+            result.y = array[offset + 1];
+            result.z = array[offset + 2];
+            result.w = array[offset + 3];
+        }
+        /**
+         * Updates the passed vector "result" from the starting index of the passed Float32Array.
+         */
+        public static FromFloatArrayToRef(array: Float32Array, offset: number, result: Vector4): void {
+            Vector4.FromArrayToRef(array, offset, result);
+        }
+        /**
+         * Updates the passed vector "result" coordinates from the passed floats.  
+         */
+        public static FromFloatsToRef(x: number, y: number, z: number, w: number, result: Vector4): void {
+            result.x = x;
+            result.y = y;
+            result.z = z;
+            result.w = w;
+        }
+        /**
+         * Returns a new Vector4 set to (0.0, 0.0, 0.0, 0.0)
+         */
+        public static Zero(): Vector4 {
+            return new Vector4(0.0, 0.0, 0.0, 0.0);
+        }
+        /**
+         * Returns a new Vector4 set to (1.0, 1.0, 1.0, 1.0)
+         */
+        public static One(): Vector4 {
+            return new Vector4(1.0, 1.0, 1.0, 1.0);
+        }
+        /**
+         * Returns a new normalized Vector4 from the passed one.  
+         */
+        public static Normalize(vector: Vector4): Vector4 {
+            var result = Vector4.Zero();
+            Vector4.NormalizeToRef(vector, result);
+            return result;
+        }
+        /**
+         * Updates the passed vector "result" from the normalization of the passed one.
+         */
+        public static NormalizeToRef(vector: Vector4, result: Vector4): void {
+            result.copyFrom(vector);
+            result.normalize();
+        }
+
+        public static Minimize(left: Vector4, right: Vector4): Vector4 {
+            var min = left.clone();
+            min.MinimizeInPlace(right);
+            return min;
+        }
+
+        public static Maximize(left: Vector4, right: Vector4): Vector4 {
+            var max = left.clone();
+            max.MaximizeInPlace(right);
+            return max;
+        }
+        /**
+         * Returns the distance (float) between the vectors "value1" and "value2".  
+         */
+        public static Distance(value1: Vector4, value2: Vector4): number {
+            return Math.sqrt(Vector4.DistanceSquared(value1, value2));
+        }
+        /**
+         * Returns the squared distance (float) between the vectors "value1" and "value2".  
+         */
+        public static DistanceSquared(value1: Vector4, value2: Vector4): number {
+            var x = value1.x - value2.x;
+            var y = value1.y - value2.y;
+            var z = value1.z - value2.z;
+            var w = value1.w - value2.w;
+
+            return (x * x) + (y * y) + (z * z) + (w * w);
+        }
+        /**
+         * Returns a new Vector4 located at the center between the vectors "value1" and "value2".  
+         */
+        public static Center(value1: Vector4, value2: Vector4): Vector4 {
+            var center = value1.add(value2);
+            center.scaleInPlace(0.5);
+            return center;
+        }
+
+        /**
+         * Returns a new Vector4 set with the result of the normal transformation by the passed matrix of the passed vector.  
+         * This methods computes transformed normalized direction vectors only.  
+         */
+        public static TransformNormal(vector: Vector4, transformation: Matrix): Vector4 {
+            var result = Vector4.Zero();
+            Vector4.TransformNormalToRef(vector, transformation, result);
+            return result;
+        }
+
+        /**
+         * Sets the passed vector "result" with the result of the normal transformation by the passed matrix of the passed vector.  
+         * This methods computes transformed normalized direction vectors only. 
+         */
+        public static TransformNormalToRef(vector: Vector4, transformation: Matrix, result: Vector4): void {
+            var x = (vector.x * transformation.m[0]) + (vector.y * transformation.m[4]) + (vector.z * transformation.m[8]);
+            var y = (vector.x * transformation.m[1]) + (vector.y * transformation.m[5]) + (vector.z * transformation.m[9]);
+            var z = (vector.x * transformation.m[2]) + (vector.y * transformation.m[6]) + (vector.z * transformation.m[10]);
+            result.x = x;
+            result.y = y;
+            result.z = z;
+            result.w = vector.w;
+        }
+
+        /**
+         * Sets the passed vector "result" with the result of the normal transformation by the passed matrix of the passed floats (x, y, z, w).  
+         * This methods computes transformed normalized direction vectors only. 
+         */
+        public static TransformNormalFromFloatsToRef(x: number, y: number, z: number, w: number, transformation: Matrix, result: Vector4): void {
+            result.x = (x * transformation.m[0]) + (y * transformation.m[4]) + (z * transformation.m[8]);
+            result.y = (x * transformation.m[1]) + (y * transformation.m[5]) + (z * transformation.m[9]);
+            result.z = (x * transformation.m[2]) + (y * transformation.m[6]) + (z * transformation.m[10]);
+            result.w = w;
+        }
+    }
+
+    export interface ISize {
+        width: number;
+        height: number;
+    }
+
+    export class Size implements ISize {
+        width: number;
+        height: number;
+        /**
+         * Creates a Size object from the passed width and height (floats).  
+         */
+        public constructor(width: number, height: number) {
+            this.width = width;
+            this.height = height;
+        }
+        // Returns a string with the Size width and height.  
+        public toString(): string {
+            return `{W: ${this.width}, H: ${this.height}}`;
+        }
+        /** 
+         * Returns the string "Size"
+         */
+        public getClassName(): string {
+            return "Size";
+        }
+        /** 
+         * Returns the Size hash code.  
+         */
+        public getHashCode(): number {
+            let hash = this.width || 0;
+            hash = (hash * 397) ^ (this.height || 0);
+            return hash;
+        }
+        /**
+         * Updates the current size from the passed one.  
+         * Returns the updated Size.  
+         */
+        public copyFrom(src: Size) {
+            this.width = src.width;
+            this.height = src.height;
+        }
+        /**
+         * Updates in place the current Size from the passed floats.  
+         * Returns the updated Size.   
+         */
+        public copyFromFloats(width: number, height: number): Size {
+            this.width = width;
+            this.height = height;
+            return this;
+        }
+        /**
+         * Updates in place the current Size from the passed floats.  
+         * Returns the updated Size.   
+         */
+        public set(width: number, height: number): Size {
+            return this.copyFromFloats(width, height);
+        }
+        /**
+         * Returns a new Size set with the multiplication result of the current Size and the passed floats.  
+         */
+        public multiplyByFloats(w: number, h: number): Size {
+            return new Size(this.width * w, this.height * h);
+        }
+        /**
+         * Returns a new Size copied from the passed one.  
+         */
+        public clone(): Size {
+            return new Size(this.width, this.height);
+        }
+        /**
+         * Boolean : True if the current Size and the passed one width and height are strictly equal.  
+         */
+        public equals(other: Size): boolean {
+            if (!other) {
+                return false;
+            }
+            return (this.width === other.width) && (this.height === other.height);
+        }
+        /**
+         * Returns the surface of the Size : width * height (float).  
+         */
+        public get surface(): number {
+            return this.width * this.height;
+        }
+        /**
+         * Returns a new Size set to (0.0, 0.0)
+         */
+        public static Zero(): Size {
+            return new Size(0.0, 0.0);
+        }
+        /**
+         * Returns a new Size set as the addition result of the current Size and the passed one.  
+         */
+        public add(otherSize: Size): Size {
+            let r = new Size(this.width + otherSize.width, this.height + otherSize.height);
+            return r;
+        }
+        /**
+         * Returns a new Size set as the subtraction result of  the passed one from the current Size.
+         */
+        public subtract(otherSize: Size): Size {
+            let r = new Size(this.width - otherSize.width, this.height - otherSize.height);
+            return r;
+        }
+        /**
+         * Returns a new Size set at the linear interpolation "amount" between "start" and "end".  
+         */
+        public static Lerp(start: Size, end: Size, amount: number): Size {
+            var w = start.width + ((end.width - start.width) * amount);
+            var h = start.height + ((end.height - start.height) * amount);
+
+            return new Size(w, h);
+        }
+
+    }
+
+
+    export class Quaternion {
+        /**
+         * Creates a new Quaternion from the passed floats.  
+         */
+        constructor(public x: number = 0.0, public y: number = 0.0, public z: number = 0.0, public w: number = 1.0) {
+        }
+        /**
+         * Returns a string with the Quaternion coordinates.  
+         */
+        public toString(): string {
+            return "{X: " + this.x + " Y:" + this.y + " Z:" + this.z + " W:" + this.w + "}";
+        }
+        /**
+         * Returns the string "Quaternion".  
+         */
+        public getClassName(): string {
+            return "Quaternion";
+        }
+
+        /**
+         * Returns the Quaternion hash code.  
+         */
+        public getHashCode(): number {
+            let hash = this.x || 0;
+            hash = (hash * 397) ^ (this.y || 0);
+            hash = (hash * 397) ^ (this.z || 0);
+            hash = (hash * 397) ^ (this.w || 0);
+            return hash;
+        }
+
+        /**
+         * Returns a new array populated with 4 elements : the Quaternion coordinates.  
+         */
+        public asArray(): number[] {
+            return [this.x, this.y, this.z, this.w];
+        }
+        /**
+         * Boolean : True if the current Quaterion and the passed one coordinates are strictly equal.  
+         */
+        public equals(otherQuaternion: Quaternion): boolean {
+            return otherQuaternion && this.x === otherQuaternion.x && this.y === otherQuaternion.y && this.z === otherQuaternion.z && this.w === otherQuaternion.w;
+        }
+        /**
+         * Returns a new Quaternion copied from the current one.  
+         */
+        public clone(): Quaternion {
+            return new Quaternion(this.x, this.y, this.z, this.w);
+        }
+        /**
+         * Updates the current Quaternion from the passed one coordinates.  
+         * Returns the updated Quaterion.  
+         */
+        public copyFrom(other: Quaternion): Quaternion {
+            this.x = other.x;
+            this.y = other.y;
+            this.z = other.z;
+            this.w = other.w;
+            return this;
+        }
+        /**
+         * Updates the current Quaternion from the passed float coordinates.  
+         * Returns the updated Quaterion.  
+         */
+        public copyFromFloats(x: number, y: number, z: number, w: number): Quaternion {
+            this.x = x;
+            this.y = y;
+            this.z = z;
+            this.w = w;
+            return this;
+        }
+        /**
+         * Updates the current Quaternion from the passed float coordinates.  
+         * Returns the updated Quaterion.  
+         */
+        public set(x: number, y: number, z: number, w: number): Quaternion {
+            return this.copyFromFloats(x, y, z, w);
+        }
+        /**
+         * Returns a new Quaternion as the addition result of the passed one and the current Quaternion.  
+         */
+        public add(other: Quaternion): Quaternion {
+            return new Quaternion(this.x + other.x, this.y + other.y, this.z + other.z, this.w + other.w);
+        }
+        /**
+         * Returns a new Quaternion as the subtraction result of the passed one from the current Quaternion.  
+         */
+        public subtract(other: Quaternion): Quaternion {
+            return new Quaternion(this.x - other.x, this.y - other.y, this.z - other.z, this.w - other.w);
+        }
+        /**
+         * Returns a new Quaternion set by multiplying the current Quaterion coordinates by the float "scale".  
+         */
+        public scale(value: number): Quaternion {
+            return new Quaternion(this.x * value, this.y * value, this.z * value, this.w * value);
+        }
+        /**
+         * Returns a new Quaternion set as the quaternion mulplication result of the current one with the passed one "q1".  
+         */
+        public multiply(q1: Quaternion): Quaternion {
+            var result = new Quaternion(0, 0, 0, 1.0);
+            this.multiplyToRef(q1, result);
+            return result;
+        }
+        /**
+         * Sets the passed "result" as the quaternion mulplication result of the current one with the passed one "q1".  
+         * Returns the current Quaternion.  
+         */
+        public multiplyToRef(q1: Quaternion, result: Quaternion): Quaternion {
+            var x = this.x * q1.w + this.y * q1.z - this.z * q1.y + this.w * q1.x;
+            var y = -this.x * q1.z + this.y * q1.w + this.z * q1.x + this.w * q1.y;
+            var z = this.x * q1.y - this.y * q1.x + this.z * q1.w + this.w * q1.z;
+            var w = -this.x * q1.x - this.y * q1.y - this.z * q1.z + this.w * q1.w;
+            result.copyFromFloats(x, y, z, w);
+            return this;
+        }
+        /**
+         * Updates the current Quaternion with the quaternion mulplication result of itself with the passed one "q1".  
+         * Returns the updated Quaternion.  
+         */
+        public multiplyInPlace(q1: Quaternion): Quaternion {
+            this.multiplyToRef(q1, this);
+            return this;
+        }
+        /**
+         * Sets the passed "ref" with the conjugation of the current Quaternion.  
+         * Returns the current Quaternion.  
+         */
+        public conjugateToRef(ref: Quaternion): Quaternion {
+            ref.copyFromFloats(-this.x, -this.y, -this.z, this.w);
+            return this;
+        }
+        /** 
+         * Conjugates in place the current Quaternion.
+         * Returns the updated Quaternion.  
+         */
+        public conjugateInPlace(): Quaternion {
+            this.x *= -1;
+            this.y *= -1;
+            this.z *= -1;
+            return this;
+        }
+        /**
+         * Returns a new Quaternion as the conjugate of the current Quaternion.   
+         */
+        public conjugate(): Quaternion {
+            var result = new Quaternion(-this.x, -this.y, -this.z, this.w);
+            return result;
+        }
+        /**
+         * Returns the Quaternion length (float).  
+         */
+        public length(): number {
+            return Math.sqrt((this.x * this.x) + (this.y * this.y) + (this.z * this.z) + (this.w * this.w));
+        }
+        /**
+         * Normalize in place the current Quaternion.  
+         * Returns the updated Quaternion.  
+         */
+        public normalize(): Quaternion {
+            var length = 1.0 / this.length();
+            this.x *= length;
+            this.y *= length;
+            this.z *= length;
+            this.w *= length;
+            return this;
+        }
+        /**
+         * Returns a new Vector3 set with the Euler angles translated from the current Quaternion.  
+         */
+        public toEulerAngles(order = "YZX"): Vector3 {
+            var result = Vector3.Zero();
+            this.toEulerAnglesToRef(result, order);
+            return result;
+        }
+
+        /**
+         * Sets the passed vector3 "result" with the Euler angles translated from the current Quaternion.  
+         * Returns the current Quaternion.  
+         */
+        public toEulerAnglesToRef(result: Vector3, order = "YZX"): Quaternion {
+
+            var qz = this.z;
+            var qx = this.x;
+            var qy = this.y;
+            var qw = this.w;
+
+            var sqw = qw * qw;
+            var sqz = qz * qz;
+            var sqx = qx * qx;
+            var sqy = qy * qy;
+
+            var zAxisY = qy * qz - qx * qw;
+            var limit = .4999999;
+
+            if (zAxisY < -limit) {
+                result.y = 2 * Math.atan2(qy, qw);
+                result.x = Math.PI / 2;
+                result.z = 0;
+            } else if (zAxisY > limit) {
+                result.y = 2 * Math.atan2(qy, qw);
+                result.x = -Math.PI / 2;
+                result.z = 0;
+            } else {
+                result.z = Math.atan2(2.0 * (qx * qy + qz * qw), (-sqz - sqx + sqy + sqw));
+                result.x = Math.asin(-2.0 * (qz * qy - qx * qw));
+                result.y = Math.atan2(2.0 * (qz * qx + qy * qw), (sqz - sqx - sqy + sqw));
+            }
+
+            return this;
+
+        }
+        /**
+         * Updates the passed rotation matrix with the current Quaternion values.  
+         * Returns the current Quaternion.  
+         */
+        public toRotationMatrix(result: Matrix): Quaternion {
+            var xx = this.x * this.x;
+            var yy = this.y * this.y;
+            var zz = this.z * this.z;
+            var xy = this.x * this.y;
+            var zw = this.z * this.w;
+            var zx = this.z * this.x;
+            var yw = this.y * this.w;
+            var yz = this.y * this.z;
+            var xw = this.x * this.w;
+
+            result.m[0] = 1.0 - (2.0 * (yy + zz));
+            result.m[1] = 2.0 * (xy + zw);
+            result.m[2] = 2.0 * (zx - yw);
+            result.m[3] = 0;
+            result.m[4] = 2.0 * (xy - zw);
+            result.m[5] = 1.0 - (2.0 * (zz + xx));
+            result.m[6] = 2.0 * (yz + xw);
+            result.m[7] = 0;
+            result.m[8] = 2.0 * (zx + yw);
+            result.m[9] = 2.0 * (yz - xw);
+            result.m[10] = 1.0 - (2.0 * (yy + xx));
+            result.m[11] = 0;
+            result.m[12] = 0;
+            result.m[13] = 0;
+            result.m[14] = 0;
+            result.m[15] = 1.0;
+
+            result._markAsUpdated();
+            return this;
+        }
+        /**
+         * Updates the current Quaternion from the passed rotation matrix values.  
+         * Returns the updated Quaternion.  
+         */
+        public fromRotationMatrix(matrix: Matrix): Quaternion {
+            Quaternion.FromRotationMatrixToRef(matrix, this);
+            return this;
+        }
+
+        // Statics
+        /**
+         * Returns a new Quaternion set from the passed rotation matrix values.  
+         */
+        public static FromRotationMatrix(matrix: Matrix): Quaternion {
+            var result = new Quaternion();
+            Quaternion.FromRotationMatrixToRef(matrix, result);
+            return result;
+        }
+        /**
+         * Updates the passed quaternion "result" with the passed rotation matrix values.  
+         */
+        public static FromRotationMatrixToRef(matrix: Matrix, result: Quaternion): void {
+            var data = matrix.m;
+            var m11 = data[0], m12 = data[4], m13 = data[8];
+            var m21 = data[1], m22 = data[5], m23 = data[9];
+            var m31 = data[2], m32 = data[6], m33 = data[10];
+            var trace = m11 + m22 + m33;
+            var s;
+
+            if (trace > 0) {
+
+                s = 0.5 / Math.sqrt(trace + 1.0);
+
+                result.w = 0.25 / s;
+                result.x = (m32 - m23) * s;
+                result.y = (m13 - m31) * s;
+                result.z = (m21 - m12) * s;
+            } else if (m11 > m22 && m11 > m33) {
+
+                s = 2.0 * Math.sqrt(1.0 + m11 - m22 - m33);
+
+                result.w = (m32 - m23) / s;
+                result.x = 0.25 * s;
+                result.y = (m12 + m21) / s;
+                result.z = (m13 + m31) / s;
+            } else if (m22 > m33) {
+
+                s = 2.0 * Math.sqrt(1.0 + m22 - m11 - m33);
+
+                result.w = (m13 - m31) / s;
+                result.x = (m12 + m21) / s;
+                result.y = 0.25 * s;
+                result.z = (m23 + m32) / s;
+            } else {
+
+                s = 2.0 * Math.sqrt(1.0 + m33 - m11 - m22);
+
+                result.w = (m21 - m12) / s;
+                result.x = (m13 + m31) / s;
+                result.y = (m23 + m32) / s;
+                result.z = 0.25 * s;
+            }
+        }
+        /**
+         * Returns a new Quaternion set to (0.0, 0.0, 0.0).  
+         */
+        public static Zero(): Quaternion {
+            return new Quaternion(0.0, 0.0, 0.0, 0.0);
+        }
+        /**
+         * Returns a new Quaternion as the inverted current Quaternion.  
+         */
+        public static Inverse(q: Quaternion): Quaternion {
+            return new Quaternion(-q.x, -q.y, -q.z, q.w);
+        }
+        /**
+         * Returns the identity Quaternion.  
+         */
+        public static Identity(): Quaternion {
+            return new Quaternion(0.0, 0.0, 0.0, 1.0);
+        }
+
+        public static IsIdentity(quaternion: Quaternion) {
+            return quaternion && quaternion.x === 0 && quaternion.y === 0 && quaternion.z === 0 && quaternion.w === 1;
+        }
+        /**
+         * Returns a new Quaternion set from the passed axis (Vector3) and angle in radians (float). 
+         */
+        public static RotationAxis(axis: Vector3, angle: number): Quaternion {
+            return Quaternion.RotationAxisToRef(axis, angle, new Quaternion());
+        }
+        /**
+         * Sets the passed quaternion "result" from the passed axis (Vector3) and angle in radians (float). 
+         */
+        public static RotationAxisToRef(axis: Vector3, angle: number, result: Quaternion): Quaternion {
+            var sin = Math.sin(angle / 2);
+            axis.normalize();
+            result.w = Math.cos(angle / 2);
+            result.x = axis.x * sin;
+            result.y = axis.y * sin;
+            result.z = axis.z * sin;
+            return result;
+        }
+        /**
+         * Retuns a new Quaternion set from the starting index of the passed array.
+         */
+        public static FromArray(array: ArrayLike<number>, offset?: number): Quaternion {
+            if (!offset) {
+                offset = 0;
+            }
+            return new Quaternion(array[offset], array[offset + 1], array[offset + 2], array[offset + 3]);
+        }
+        /**
+         * Returns a new Quaternion set from the passed Euler float angles (y, x, z).  
+         */
+        public static RotationYawPitchRoll(yaw: number, pitch: number, roll: number): Quaternion {
+            var q = new Quaternion();
+            Quaternion.RotationYawPitchRollToRef(yaw, pitch, roll, q);
+            return q;
+        }
+        /**
+         * Sets the passed quaternion "result" from the passed float Euler angles (y, x, z).  
+         */
+        public static RotationYawPitchRollToRef(yaw: number, pitch: number, roll: number, result: Quaternion): void {
+            // Produces a quaternion from Euler angles in the z-y-x orientation (Tait-Bryan angles)
+            var halfRoll = roll * 0.5;
+            var halfPitch = pitch * 0.5;
+            var halfYaw = yaw * 0.5;
+
+            var sinRoll = Math.sin(halfRoll);
+            var cosRoll = Math.cos(halfRoll);
+            var sinPitch = Math.sin(halfPitch);
+            var cosPitch = Math.cos(halfPitch);
+            var sinYaw = Math.sin(halfYaw);
+            var cosYaw = Math.cos(halfYaw);
+
+            result.x = (cosYaw * sinPitch * cosRoll) + (sinYaw * cosPitch * sinRoll);
+            result.y = (sinYaw * cosPitch * cosRoll) - (cosYaw * sinPitch * sinRoll);
+            result.z = (cosYaw * cosPitch * sinRoll) - (sinYaw * sinPitch * cosRoll);
+            result.w = (cosYaw * cosPitch * cosRoll) + (sinYaw * sinPitch * sinRoll);
+        }
+        /**
+         * Returns a new Quaternion from the passed float Euler angles expressed in z-x-z orientation
+         */
+        public static RotationAlphaBetaGamma(alpha: number, beta: number, gamma: number): Quaternion {
+            var result = new Quaternion();
+            Quaternion.RotationAlphaBetaGammaToRef(alpha, beta, gamma, result);
+            return result;
+        }
+        /**
+         * Sets the passed quaternion "result" from the passed float Euler angles expressed in z-x-z orientation
+         */
+        public static RotationAlphaBetaGammaToRef(alpha: number, beta: number, gamma: number, result: Quaternion): void {
+            // Produces a quaternion from Euler angles in the z-x-z orientation
+            var halfGammaPlusAlpha = (gamma + alpha) * 0.5;
+            var halfGammaMinusAlpha = (gamma - alpha) * 0.5;
+            var halfBeta = beta * 0.5;
+
+            result.x = Math.cos(halfGammaMinusAlpha) * Math.sin(halfBeta);
+            result.y = Math.sin(halfGammaMinusAlpha) * Math.sin(halfBeta);
+            result.z = Math.sin(halfGammaPlusAlpha) * Math.cos(halfBeta);
+            result.w = Math.cos(halfGammaPlusAlpha) * Math.cos(halfBeta);
+        }
+
+        /**
+         * Returns a new Quaternion as the quaternion rotation value to reach the target (axis1, axis2, axis3) orientation as a rotated XYZ system.   
+         * cf to Vector3.RotationFromAxis() documentation.  
+         * Note : axis1, axis2 and axis3 are normalized during this operation.   
+         */
+        public static RotationQuaternionFromAxis(axis1: Vector3, axis2: Vector3, axis3: Vector3, ref: Quaternion): Quaternion {
+            var quat = new Quaternion(0.0, 0.0, 0.0, 0.0);
+            Quaternion.RotationQuaternionFromAxisToRef(axis1, axis2, axis3, quat);
+            return quat;
+        }
+        /**
+         * Sets the passed quaternion "ref" with the quaternion rotation value to reach the target (axis1, axis2, axis3) orientation as a rotated XYZ system.   
+         * cf to Vector3.RotationFromAxis() documentation.  
+         * Note : axis1, axis2 and axis3 are normalized during this operation.   
+         */
+        public static RotationQuaternionFromAxisToRef(axis1: Vector3, axis2: Vector3, axis3: Vector3, ref: Quaternion): void {
+            var rotMat = MathTmp.Matrix[0];
+            Matrix.FromXYZAxesToRef(axis1.normalize(), axis2.normalize(), axis3.normalize(), rotMat);
+            Quaternion.FromRotationMatrixToRef(rotMat, ref);
+        }
+
+        public static Slerp(left: Quaternion, right: Quaternion, amount: number): Quaternion {
+            var result = Quaternion.Identity();
+
+            Quaternion.SlerpToRef(left, right, amount, result);
+
+            return result;
+        }
+
+        public static SlerpToRef(left: Quaternion, right: Quaternion, amount: number, result: Quaternion): void {
+            var num2;
+            var num3;
+            var num = amount;
+            var num4 = (((left.x * right.x) + (left.y * right.y)) + (left.z * right.z)) + (left.w * right.w);
+            var flag = false;
+
+            if (num4 < 0) {
+                flag = true;
+                num4 = -num4;
+            }
+
+            if (num4 > 0.999999) {
+                num3 = 1 - num;
+                num2 = flag ? -num : num;
+            }
+            else {
+                var num5 = Math.acos(num4);
+                var num6 = (1.0 / Math.sin(num5));
+                num3 = (Math.sin((1.0 - num) * num5)) * num6;
+                num2 = flag ? ((-Math.sin(num * num5)) * num6) : ((Math.sin(num * num5)) * num6);
+            }
+
+            result.x = (num3 * left.x) + (num2 * right.x);
+            result.y = (num3 * left.y) + (num2 * right.y);
+            result.z = (num3 * left.z) + (num2 * right.z);
+            result.w = (num3 * left.w) + (num2 * right.w);
+        }
+
+        /**
+         * Returns a new Quaternion located for "amount" (float) on the Hermite interpolation spline defined by the vectors "value1", "tangent1", "value2", "tangent2".
+         */
+        public static Hermite(value1: Quaternion, tangent1: Quaternion, value2: Quaternion, tangent2: Quaternion, amount: number): Quaternion {
+            var squared = amount * amount;
+            var cubed = amount * squared;
+            var part1 = ((2.0 * cubed) - (3.0 * squared)) + 1.0;
+            var part2 = (-2.0 * cubed) + (3.0 * squared);
+            var part3 = (cubed - (2.0 * squared)) + amount;
+            var part4 = cubed - squared;
+
+            var x = (((value1.x * part1) + (value2.x * part2)) + (tangent1.x * part3)) + (tangent2.x * part4);
+            var y = (((value1.y * part1) + (value2.y * part2)) + (tangent1.y * part3)) + (tangent2.y * part4);
+            var z = (((value1.z * part1) + (value2.z * part2)) + (tangent1.z * part3)) + (tangent2.z * part4);
+            var w = (((value1.w * part1) + (value2.w * part2)) + (tangent1.w * part3)) + (tangent2.w * part4);
+            return new Quaternion(x, y, z, w);
+        }
+    }
+
+    export class Matrix {
+        private static _tempQuaternion: Quaternion = new Quaternion();
+        private static _xAxis: Vector3 = Vector3.Zero();
+        private static _yAxis: Vector3 = Vector3.Zero();
+        private static _zAxis: Vector3 = Vector3.Zero();
+        private static _updateFlagSeed = 0;
+        private static _identityReadOnly = Matrix.Identity();
+
+        private _isIdentity = false;
+        private _isIdentityDirty = true;
+        public updateFlag: number;
+        public m: Float32Array = new Float32Array(16);
+
+        public _markAsUpdated() {
+            this.updateFlag = Matrix._updateFlagSeed++;
+            this._isIdentityDirty = true;
+        }
+
+        public constructor() {
+            this._markAsUpdated();
+        }
+
+        // Properties
+        /**
+         * Boolean : True is the matrix is the identity matrix
+         */
+        public isIdentity(considerAsTextureMatrix = false): boolean {
+            if (this._isIdentityDirty) {
+                this._isIdentityDirty = false;
+                if (this.m[0] !== 1.0 || this.m[5] !== 1.0 || this.m[15] !== 1.0) {
+                    this._isIdentity = false;
+                } else if (this.m[1] !== 0.0 || this.m[2] !== 0.0 || this.m[3] !== 0.0 ||
+                    this.m[4] !== 0.0 || this.m[6] !== 0.0 || this.m[7] !== 0.0 ||
+                    this.m[8] !== 0.0 || this.m[9] !== 0.0 || this.m[11] !== 0.0 ||
+                    this.m[12] !== 0.0 || this.m[13] !== 0.0 || this.m[14] !== 0.0) {
+                    this._isIdentity = false;
+                } else {
+                    this._isIdentity = true;
+                }
+
+                if (!considerAsTextureMatrix && this.m[10] !== 1.0) {
+                    this._isIdentity = false;
+                }
+            }
+
+            return this._isIdentity;
+        }
+        /**
+         * Returns the matrix determinant (float).  
+         */
+        public determinant(): number {
+            var temp1 = (this.m[10] * this.m[15]) - (this.m[11] * this.m[14]);
+            var temp2 = (this.m[9] * this.m[15]) - (this.m[11] * this.m[13]);
+            var temp3 = (this.m[9] * this.m[14]) - (this.m[10] * this.m[13]);
+            var temp4 = (this.m[8] * this.m[15]) - (this.m[11] * this.m[12]);
+            var temp5 = (this.m[8] * this.m[14]) - (this.m[10] * this.m[12]);
+            var temp6 = (this.m[8] * this.m[13]) - (this.m[9] * this.m[12]);
+
+            return ((((this.m[0] * (((this.m[5] * temp1) - (this.m[6] * temp2)) + (this.m[7] * temp3))) - (this.m[1] * (((this.m[4] * temp1) -
+                (this.m[6] * temp4)) + (this.m[7] * temp5)))) + (this.m[2] * (((this.m[4] * temp2) - (this.m[5] * temp4)) + (this.m[7] * temp6)))) -
+                (this.m[3] * (((this.m[4] * temp3) - (this.m[5] * temp5)) + (this.m[6] * temp6))));
+        }
+
+        // Methods
+        /**
+         * Returns the matrix underlying array.  
+         */
+        public toArray(): Float32Array {
+            return this.m;
+        }
+        /**
+        * Returns the matrix underlying array.  
+        */
+        public asArray(): Float32Array {
+            return this.toArray();
+        }
+        /**
+         * Inverts in place the Matrix.  
+         * Returns the Matrix inverted.  
+         */
+        public invert(): Matrix {
+            this.invertToRef(this);
+            return this;
+        }
+        /**
+         * Sets all the matrix elements to zero.  
+         * Returns the Matrix.  
+         */
+        public reset(): Matrix {
+            for (var index = 0; index < 16; index++) {
+                this.m[index] = 0.0;
+            }
+
+            this._markAsUpdated();
+            return this;
+        }
+        /**
+         * Returns a new Matrix as the addition result of the current Matrix and the passed one.  
+         */
+        public add(other: Matrix): Matrix {
+            var result = new Matrix();
+            this.addToRef(other, result);
+            return result;
+        }
+        /**
+         * Sets the passed matrix "result" with the ddition result of the current Matrix and the passed one.  
+         * Returns the Matrix.  
+         */
+        public addToRef(other: Matrix, result: Matrix): Matrix {
+            for (var index = 0; index < 16; index++) {
+                result.m[index] = this.m[index] + other.m[index];
+            }
+            result._markAsUpdated();
+            return this;
+        }
+        /**
+         * Adds in place the passed matrix to the current Matrix.  
+         * Returns the updated Matrix.  
+         */
+        public addToSelf(other: Matrix): Matrix {
+            for (var index = 0; index < 16; index++) {
+                this.m[index] += other.m[index];
+            }
+            this._markAsUpdated();
+            return this;
+        }
+        /**
+         * Sets the passed matrix with the current inverted Matrix.  
+         * Returns the unmodified current Matrix.  
+         */
+        public invertToRef(other: Matrix): Matrix {
+            var l1 = this.m[0];
+            var l2 = this.m[1];
+            var l3 = this.m[2];
+            var l4 = this.m[3];
+            var l5 = this.m[4];
+            var l6 = this.m[5];
+            var l7 = this.m[6];
+            var l8 = this.m[7];
+            var l9 = this.m[8];
+            var l10 = this.m[9];
+            var l11 = this.m[10];
+            var l12 = this.m[11];
+            var l13 = this.m[12];
+            var l14 = this.m[13];
+            var l15 = this.m[14];
+            var l16 = this.m[15];
+            var l17 = (l11 * l16) - (l12 * l15);
+            var l18 = (l10 * l16) - (l12 * l14);
+            var l19 = (l10 * l15) - (l11 * l14);
+            var l20 = (l9 * l16) - (l12 * l13);
+            var l21 = (l9 * l15) - (l11 * l13);
+            var l22 = (l9 * l14) - (l10 * l13);
+            var l23 = ((l6 * l17) - (l7 * l18)) + (l8 * l19);
+            var l24 = -(((l5 * l17) - (l7 * l20)) + (l8 * l21));
+            var l25 = ((l5 * l18) - (l6 * l20)) + (l8 * l22);
+            var l26 = -(((l5 * l19) - (l6 * l21)) + (l7 * l22));
+            var l27 = 1.0 / ((((l1 * l23) + (l2 * l24)) + (l3 * l25)) + (l4 * l26));
+            var l28 = (l7 * l16) - (l8 * l15);
+            var l29 = (l6 * l16) - (l8 * l14);
+            var l30 = (l6 * l15) - (l7 * l14);
+            var l31 = (l5 * l16) - (l8 * l13);
+            var l32 = (l5 * l15) - (l7 * l13);
+            var l33 = (l5 * l14) - (l6 * l13);
+            var l34 = (l7 * l12) - (l8 * l11);
+            var l35 = (l6 * l12) - (l8 * l10);
+            var l36 = (l6 * l11) - (l7 * l10);
+            var l37 = (l5 * l12) - (l8 * l9);
+            var l38 = (l5 * l11) - (l7 * l9);
+            var l39 = (l5 * l10) - (l6 * l9);
+
+            other.m[0] = l23 * l27;
+            other.m[4] = l24 * l27;
+            other.m[8] = l25 * l27;
+            other.m[12] = l26 * l27;
+            other.m[1] = -(((l2 * l17) - (l3 * l18)) + (l4 * l19)) * l27;
+            other.m[5] = (((l1 * l17) - (l3 * l20)) + (l4 * l21)) * l27;
+            other.m[9] = -(((l1 * l18) - (l2 * l20)) + (l4 * l22)) * l27;
+            other.m[13] = (((l1 * l19) - (l2 * l21)) + (l3 * l22)) * l27;
+            other.m[2] = (((l2 * l28) - (l3 * l29)) + (l4 * l30)) * l27;
+            other.m[6] = -(((l1 * l28) - (l3 * l31)) + (l4 * l32)) * l27;
+            other.m[10] = (((l1 * l29) - (l2 * l31)) + (l4 * l33)) * l27;
+            other.m[14] = -(((l1 * l30) - (l2 * l32)) + (l3 * l33)) * l27;
+            other.m[3] = -(((l2 * l34) - (l3 * l35)) + (l4 * l36)) * l27;
+            other.m[7] = (((l1 * l34) - (l3 * l37)) + (l4 * l38)) * l27;
+            other.m[11] = -(((l1 * l35) - (l2 * l37)) + (l4 * l39)) * l27;
+            other.m[15] = (((l1 * l36) - (l2 * l38)) + (l3 * l39)) * l27;
+
+            other._markAsUpdated();
+            return this;
+        }
+        /**
+         * Inserts the translation vector (using 3 x floats) in the current Matrix.  
+         * Returns the updated Matrix.  
+         */
+        public setTranslationFromFloats(x: number, y: number, z: number): Matrix {
+            this.m[12] = x;
+            this.m[13] = y;
+            this.m[14] = z;
+
+            this._markAsUpdated();
+            return this;
+        }
+        /**
+ * Inserts the translation vector in the current Matrix.  
+ * Returns the updated Matrix.  
+ */
+        public setTranslation(vector3: Vector3): Matrix {
+            this.m[12] = vector3.x;
+            this.m[13] = vector3.y;
+            this.m[14] = vector3.z;
+
+            this._markAsUpdated();
+            return this;
+        }
+        /**
+         * Returns a new Vector3 as the extracted translation from the Matrix.  
+         */
+        public getTranslation(): Vector3 {
+            return new Vector3(this.m[12], this.m[13], this.m[14]);
+        }
+        /**
+         * Fill a Vector3 with the extracted translation from the Matrix.  
+         */
+        public getTranslationToRef(result: Vector3): Matrix {
+            result.x = this.m[12];
+            result.y = this.m[13];
+            result.z = this.m[14];
+
+            return this;
+        }
+        /**
+         * Remove rotation and scaling part from the Matrix. 
+         * Returns the updated Matrix. 
+         */
+        public removeRotationAndScaling(): Matrix {
+            this.setRowFromFloats(0, 1, 0, 0, 0);
+            this.setRowFromFloats(1, 0, 1, 0, 0);
+            this.setRowFromFloats(2, 0, 0, 1, 0);
+            return this;
+        }
+        /**
+         * Returns a new Matrix set with the multiplication result of the current Matrix and the passed one.  
+         */
+        public multiply(other: Matrix): Matrix {
+            var result = new Matrix();
+            this.multiplyToRef(other, result);
+            return result;
+        }
+        /**
+         * Updates the current Matrix from the passed one values.  
+         * Returns the updated Matrix.  
+         */
+        public copyFrom(other: Matrix): Matrix {
+            for (var index = 0; index < 16; index++) {
+                this.m[index] = other.m[index];
+            }
+
+            this._markAsUpdated();
+            return this;
+        }
+        /**
+         * Populates the passed array from the starting index with the Matrix values.  
+         * Returns the Matrix.  
+         */
+        public copyToArray(array: Float32Array, offset: number = 0): Matrix {
+            for (var index = 0; index < 16; index++) {
+                array[offset + index] = this.m[index];
+            }
+            return this;
+        }
+        /**
+         * Sets the passed matrix "result" with the multiplication result of the current Matrix and the passed one.  
+         */
+        public multiplyToRef(other: Matrix, result: Matrix): Matrix {
+            this.multiplyToArray(other, result.m, 0);
+
+            result._markAsUpdated();
+            return this;
+        }
+        /**
+         * Sets the Float32Array "result" from the passed index "offset" with the multiplication result of the current Matrix and the passed one.  
+         */
+        public multiplyToArray(other: Matrix, result: Float32Array, offset: number): Matrix {
+            var tm0 = this.m[0];
+            var tm1 = this.m[1];
+            var tm2 = this.m[2];
+            var tm3 = this.m[3];
+            var tm4 = this.m[4];
+            var tm5 = this.m[5];
+            var tm6 = this.m[6];
+            var tm7 = this.m[7];
+            var tm8 = this.m[8];
+            var tm9 = this.m[9];
+            var tm10 = this.m[10];
+            var tm11 = this.m[11];
+            var tm12 = this.m[12];
+            var tm13 = this.m[13];
+            var tm14 = this.m[14];
+            var tm15 = this.m[15];
+
+            var om0 = other.m[0];
+            var om1 = other.m[1];
+            var om2 = other.m[2];
+            var om3 = other.m[3];
+            var om4 = other.m[4];
+            var om5 = other.m[5];
+            var om6 = other.m[6];
+            var om7 = other.m[7];
+            var om8 = other.m[8];
+            var om9 = other.m[9];
+            var om10 = other.m[10];
+            var om11 = other.m[11];
+            var om12 = other.m[12];
+            var om13 = other.m[13];
+            var om14 = other.m[14];
+            var om15 = other.m[15];
+
+            result[offset] = tm0 * om0 + tm1 * om4 + tm2 * om8 + tm3 * om12;
+            result[offset + 1] = tm0 * om1 + tm1 * om5 + tm2 * om9 + tm3 * om13;
+            result[offset + 2] = tm0 * om2 + tm1 * om6 + tm2 * om10 + tm3 * om14;
+            result[offset + 3] = tm0 * om3 + tm1 * om7 + tm2 * om11 + tm3 * om15;
+
+            result[offset + 4] = tm4 * om0 + tm5 * om4 + tm6 * om8 + tm7 * om12;
+            result[offset + 5] = tm4 * om1 + tm5 * om5 + tm6 * om9 + tm7 * om13;
+            result[offset + 6] = tm4 * om2 + tm5 * om6 + tm6 * om10 + tm7 * om14;
+            result[offset + 7] = tm4 * om3 + tm5 * om7 + tm6 * om11 + tm7 * om15;
+
+            result[offset + 8] = tm8 * om0 + tm9 * om4 + tm10 * om8 + tm11 * om12;
+            result[offset + 9] = tm8 * om1 + tm9 * om5 + tm10 * om9 + tm11 * om13;
+            result[offset + 10] = tm8 * om2 + tm9 * om6 + tm10 * om10 + tm11 * om14;
+            result[offset + 11] = tm8 * om3 + tm9 * om7 + tm10 * om11 + tm11 * om15;
+
+            result[offset + 12] = tm12 * om0 + tm13 * om4 + tm14 * om8 + tm15 * om12;
+            result[offset + 13] = tm12 * om1 + tm13 * om5 + tm14 * om9 + tm15 * om13;
+            result[offset + 14] = tm12 * om2 + tm13 * om6 + tm14 * om10 + tm15 * om14;
+            result[offset + 15] = tm12 * om3 + tm13 * om7 + tm14 * om11 + tm15 * om15;
+            return this;
+        }
+        /**
+         * Boolean : True is the current Matrix and the passed one values are strictly equal.  
+         */
+        public equals(value: Matrix): boolean {
+            return value &&
+                (this.m[0] === value.m[0] && this.m[1] === value.m[1] && this.m[2] === value.m[2] && this.m[3] === value.m[3] &&
+                    this.m[4] === value.m[4] && this.m[5] === value.m[5] && this.m[6] === value.m[6] && this.m[7] === value.m[7] &&
+                    this.m[8] === value.m[8] && this.m[9] === value.m[9] && this.m[10] === value.m[10] && this.m[11] === value.m[11] &&
+                    this.m[12] === value.m[12] && this.m[13] === value.m[13] && this.m[14] === value.m[14] && this.m[15] === value.m[15]);
+        }
+        /**
+         * Returns a new Matrix from the current Matrix.  
+         */
+        public clone(): Matrix {
+            return Matrix.FromValues(this.m[0], this.m[1], this.m[2], this.m[3],
+                this.m[4], this.m[5], this.m[6], this.m[7],
+                this.m[8], this.m[9], this.m[10], this.m[11],
+                this.m[12], this.m[13], this.m[14], this.m[15]);
+        }
+        /**
+         * Returns the string "Matrix"
+         */
+        public getClassName(): string {
+            return "Matrix";
+        }
+        /**
+         * Returns the Matrix hash code.  
+         */
+        public getHashCode(): number {
+            let hash = this.m[0] || 0;
+            for (let i = 1; i < 16; i++) {
+                hash = (hash * 397) ^ (this.m[i] || 0);
+            }
+            return hash;
+        }
+        /**
+         * Decomposes the current Matrix into : 
+         * - a scale vector3 passed as a reference to update, 
+         * - a rotation quaternion passed as a reference to update,
+         * - a translation vector3 passed as a reference to update.  
+         * Returns the boolean `true`.  
+         */
+        public decompose(scale: Vector3, rotation: Quaternion, translation: Vector3): boolean {
+            translation.x = this.m[12];
+            translation.y = this.m[13];
+            translation.z = this.m[14];
+
+            scale.x = Math.sqrt(this.m[0] * this.m[0] + this.m[1] * this.m[1] + this.m[2] * this.m[2]);
+            scale.y = Math.sqrt(this.m[4] * this.m[4] + this.m[5] * this.m[5] + this.m[6] * this.m[6]);
+            scale.z = Math.sqrt(this.m[8] * this.m[8] + this.m[9] * this.m[9] + this.m[10] * this.m[10]);
+
+            if (this.determinant() <= 0) {
+                scale.y *= -1;
+            }
+
+            if (scale.x === 0 || scale.y === 0 || scale.z === 0) {
+                rotation.x = 0;
+                rotation.y = 0;
+                rotation.z = 0;
+                rotation.w = 1;
+                return false;
+            }
+
+            Matrix.FromValuesToRef(
+                this.m[0] / scale.x, this.m[1] / scale.x, this.m[2] / scale.x, 0,
+                this.m[4] / scale.y, this.m[5] / scale.y, this.m[6] / scale.y, 0,
+                this.m[8] / scale.z, this.m[9] / scale.z, this.m[10] / scale.z, 0,
+                0, 0, 0, 1, MathTmp.Matrix[0]);
+
+            Quaternion.FromRotationMatrixToRef(MathTmp.Matrix[0], rotation);
+
+            return true;
+        }
+        /**
+         * Returns a new Matrix as the extracted rotation matrix from the current one.  
+         */
+        public getRotationMatrix(): Matrix {
+            var result = Matrix.Identity();
+            this.getRotationMatrixToRef(result);
+            return result;
+        }
+        /**
+         * Extracts the rotation matrix from the current one and sets it as the passed "result".  
+         * Returns the current Matrix.  
+         */
+        public getRotationMatrixToRef(result: Matrix): Matrix {
+            var m = this.m;
+
+            var xs = m[0] * m[1] * m[2] * m[3] < 0 ? -1 : 1;
+            var ys = m[4] * m[5] * m[6] * m[7] < 0 ? -1 : 1;
+            var zs = m[8] * m[9] * m[10] * m[11] < 0 ? -1 : 1;
+
+            var sx = xs * Math.sqrt(m[0] * m[0] + m[1] * m[1] + m[2] * m[2]);
+            var sy = ys * Math.sqrt(m[4] * m[4] + m[5] * m[5] + m[6] * m[6]);
+            var sz = zs * Math.sqrt(m[8] * m[8] + m[9] * m[9] + m[10] * m[10]);
+
+            Matrix.FromValuesToRef(
+                m[0] / sx, m[1] / sx, m[2] / sx, 0,
+                m[4] / sy, m[5] / sy, m[6] / sy, 0,
+                m[8] / sz, m[9] / sz, m[10] / sz, 0,
+                0, 0, 0, 1, result);
+
+            return this;
+        }
+
+        // Statics
+        /**
+         * Returns a new Matrix set from the starting index of the passed array.
+         */
+        public static FromArray(array: ArrayLike<number>, offset?: number): Matrix {
+            var result = new Matrix();
+
+            if (!offset) {
+                offset = 0;
+            }
+            Matrix.FromArrayToRef(array, offset, result);
+            return result;
+        }
+        /**
+         * Sets the passed "result" matrix from the starting index of the passed array.
+         */
+        public static FromArrayToRef(array: ArrayLike<number>, offset: number, result: Matrix) {
+            for (var index = 0; index < 16; index++) {
+                result.m[index] = array[index + offset];
+            }
+            result._markAsUpdated();
+        }
+        /**
+         * Sets the passed "result" matrix from the starting index of the passed Float32Array by multiplying each element by the float "scale".  
+         */
+        public static FromFloat32ArrayToRefScaled(array: Float32Array, offset: number, scale: number, result: Matrix) {
+            for (var index = 0; index < 16; index++) {
+                result.m[index] = array[index + offset] * scale;
+            }
+
+            result._markAsUpdated();
+        }
+        /**
+         * Sets the passed matrix "result" with the 16 passed floats.  
+         */
+        public static FromValuesToRef(initialM11: number, initialM12: number, initialM13: number, initialM14: number,
+            initialM21: number, initialM22: number, initialM23: number, initialM24: number,
+            initialM31: number, initialM32: number, initialM33: number, initialM34: number,
+            initialM41: number, initialM42: number, initialM43: number, initialM44: number, result: Matrix): void {
+
+            result.m[0] = initialM11;
+            result.m[1] = initialM12;
+            result.m[2] = initialM13;
+            result.m[3] = initialM14;
+            result.m[4] = initialM21;
+            result.m[5] = initialM22;
+            result.m[6] = initialM23;
+            result.m[7] = initialM24;
+            result.m[8] = initialM31;
+            result.m[9] = initialM32;
+            result.m[10] = initialM33;
+            result.m[11] = initialM34;
+            result.m[12] = initialM41;
+            result.m[13] = initialM42;
+            result.m[14] = initialM43;
+            result.m[15] = initialM44;
+
+            result._markAsUpdated();
+        }
+        /**
+         * Returns the index-th row of the current matrix as a new Vector4.  
+         */
+        public getRow(index: number): Nullable<Vector4> {
+            if (index < 0 || index > 3) {
+                return null;
+            }
+            var i = index * 4;
+            return new Vector4(this.m[i + 0], this.m[i + 1], this.m[i + 2], this.m[i + 3]);
+        }
+        /**
+         * Sets the index-th row of the current matrix with the passed Vector4 values.
+         * Returns the updated Matrix.    
+         */
+        public setRow(index: number, row: Vector4): Matrix {
+            if (index < 0 || index > 3) {
+                return this;
+            }
+            var i = index * 4;
+            this.m[i + 0] = row.x;
+            this.m[i + 1] = row.y;
+            this.m[i + 2] = row.z;
+            this.m[i + 3] = row.w;
+
+            this._markAsUpdated();
+
+            return this;
+        }
+
+        /**
+         * Compute the transpose of the matrix.  
+         * Returns a new Matrix.  
+         */
+        public transpose(): Matrix {
+            return Matrix.Transpose(this);
+        }
+
+        /**
+         * Compute the transpose of the matrix.  
+         * Returns the current matrix.  
+         */
+        public transposeToRef(result: Matrix): Matrix {
+            Matrix.TransposeToRef(this, result);
+
+            return this;
+        }
+
+        /**
+         * Sets the index-th row of the current matrix with the passed 4 x float values.
+         * Returns the updated Matrix.    
+         */
+        public setRowFromFloats(index: number, x: number, y: number, z: number, w: number): Matrix {
+            if (index < 0 || index > 3) {
+                return this;
+            }
+            var i = index * 4;
+            this.m[i + 0] = x;
+            this.m[i + 1] = y;
+            this.m[i + 2] = z;
+            this.m[i + 3] = w;
+
+            this._markAsUpdated();
+            return this;
+        }
+
+        /**
+         * Static identity matrix to be used as readonly matrix
+         * Must not be updated.
+         */
+        public static get IdentityReadOnly(): Matrix {
+            return Matrix._identityReadOnly;
+        }
+
+        /**
+         * Returns a new Matrix set from the 16 passed floats.  
+         */
+        public static FromValues(initialM11: number, initialM12: number, initialM13: number, initialM14: number,
+            initialM21: number, initialM22: number, initialM23: number, initialM24: number,
+            initialM31: number, initialM32: number, initialM33: number, initialM34: number,
+            initialM41: number, initialM42: number, initialM43: number, initialM44: number): Matrix {
+
+            var result = new Matrix();
+
+            result.m[0] = initialM11;
+            result.m[1] = initialM12;
+            result.m[2] = initialM13;
+            result.m[3] = initialM14;
+            result.m[4] = initialM21;
+            result.m[5] = initialM22;
+            result.m[6] = initialM23;
+            result.m[7] = initialM24;
+            result.m[8] = initialM31;
+            result.m[9] = initialM32;
+            result.m[10] = initialM33;
+            result.m[11] = initialM34;
+            result.m[12] = initialM41;
+            result.m[13] = initialM42;
+            result.m[14] = initialM43;
+            result.m[15] = initialM44;
+
+            return result;
+        }
+
+        /**
+         * Returns a new Matrix composed by the passed scale (vector3), rotation (quaternion) and translation (vector3).  
+         */
+        public static Compose(scale: Vector3, rotation: Quaternion, translation: Vector3): Matrix {
+            var result = Matrix.Identity();
+            Matrix.ComposeToRef(scale, rotation, translation, result);
+            return result;
+        }
+
+        /**
+       * Update a Matrix with values composed by the passed scale (vector3), rotation (quaternion) and translation (vector3).  
+       */
+        public static ComposeToRef(scale: Vector3, rotation: Quaternion, translation: Vector3, result: Matrix): void {
+            Matrix.FromValuesToRef(scale.x, 0, 0, 0,
+                0, scale.y, 0, 0,
+                0, 0, scale.z, 0,
+                0, 0, 0, 1, MathTmp.Matrix[1]);
+
+            rotation.toRotationMatrix(MathTmp.Matrix[0]);
+            MathTmp.Matrix[1].multiplyToRef(MathTmp.Matrix[0], result);
+
+            result.setTranslation(translation);
+        }
+        /**
+         * Returns a new indentity Matrix.  
+         */
+        public static Identity(): Matrix {
+            return Matrix.FromValues(1.0, 0.0, 0.0, 0.0,
+                0.0, 1.0, 0.0, 0.0,
+                0.0, 0.0, 1.0, 0.0,
+                0.0, 0.0, 0.0, 1.0);
+        }
+        /**
+         * Sets the passed "result" as an identity matrix.  
+         */
+        public static IdentityToRef(result: Matrix): void {
+            Matrix.FromValuesToRef(1.0, 0.0, 0.0, 0.0,
+                0.0, 1.0, 0.0, 0.0,
+                0.0, 0.0, 1.0, 0.0,
+                0.0, 0.0, 0.0, 1.0, result);
+        }
+        /**
+         * Returns a new zero Matrix.  
+         */
+        public static Zero(): Matrix {
+            return Matrix.FromValues(0.0, 0.0, 0.0, 0.0,
+                0.0, 0.0, 0.0, 0.0,
+                0.0, 0.0, 0.0, 0.0,
+                0.0, 0.0, 0.0, 0.0);
+        }
+        /**
+         * Returns a new rotation matrix for "angle" radians around the X axis.  
+         */
+        public static RotationX(angle: number): Matrix {
+            var result = new Matrix();
+            Matrix.RotationXToRef(angle, result);
+            return result;
+        }
+        /**
+         * Returns a new Matrix as the passed inverted one.  
+         */
+        public static Invert(source: Matrix): Matrix {
+            var result = new Matrix();
+            source.invertToRef(result);
+            return result;
+        }
+        /**
+         * Sets the passed matrix "result" as a rotation matrix for "angle" radians around the X axis. 
+         */
+        public static RotationXToRef(angle: number, result: Matrix): void {
+            var s = Math.sin(angle);
+            var c = Math.cos(angle);
+
+            result.m[0] = 1.0;
+            result.m[15] = 1.0;
+
+            result.m[5] = c;
+            result.m[10] = c;
+            result.m[9] = -s;
+            result.m[6] = s;
+
+            result.m[1] = 0.0;
+            result.m[2] = 0.0;
+            result.m[3] = 0.0;
+            result.m[4] = 0.0;
+            result.m[7] = 0.0;
+            result.m[8] = 0.0;
+            result.m[11] = 0.0;
+            result.m[12] = 0.0;
+            result.m[13] = 0.0;
+            result.m[14] = 0.0;
+
+            result._markAsUpdated();
+        }
+        /**
+         * Returns a new rotation matrix for "angle" radians around the Y axis.  
+         */
+        public static RotationY(angle: number): Matrix {
+            var result = new Matrix();
+            Matrix.RotationYToRef(angle, result);
+            return result;
+        }
+        /**
+         * Sets the passed matrix "result" as a rotation matrix for "angle" radians around the Y axis. 
+         */
+        public static RotationYToRef(angle: number, result: Matrix): void {
+            var s = Math.sin(angle);
+            var c = Math.cos(angle);
+
+            result.m[5] = 1.0;
+            result.m[15] = 1.0;
+
+            result.m[0] = c;
+            result.m[2] = -s;
+            result.m[8] = s;
+            result.m[10] = c;
+
+            result.m[1] = 0.0;
+            result.m[3] = 0.0;
+            result.m[4] = 0.0;
+            result.m[6] = 0.0;
+            result.m[7] = 0.0;
+            result.m[9] = 0.0;
+            result.m[11] = 0.0;
+            result.m[12] = 0.0;
+            result.m[13] = 0.0;
+            result.m[14] = 0.0;
+
+            result._markAsUpdated();
+        }
+        /**
+         * Returns a new rotation matrix for "angle" radians around the Z axis.  
+         */
+        public static RotationZ(angle: number): Matrix {
+            var result = new Matrix();
+            Matrix.RotationZToRef(angle, result);
+            return result;
+        }
+        /**
+         * Sets the passed matrix "result" as a rotation matrix for "angle" radians around the Z axis. 
+         */
+        public static RotationZToRef(angle: number, result: Matrix): void {
+            var s = Math.sin(angle);
+            var c = Math.cos(angle);
+
+            result.m[10] = 1.0;
+            result.m[15] = 1.0;
+
+            result.m[0] = c;
+            result.m[1] = s;
+            result.m[4] = -s;
+            result.m[5] = c;
+
+            result.m[2] = 0.0;
+            result.m[3] = 0.0;
+            result.m[6] = 0.0;
+            result.m[7] = 0.0;
+            result.m[8] = 0.0;
+            result.m[9] = 0.0;
+            result.m[11] = 0.0;
+            result.m[12] = 0.0;
+            result.m[13] = 0.0;
+            result.m[14] = 0.0;
+
+            result._markAsUpdated();
+        }
+        /**
+         * Returns a new rotation matrix for "angle" radians around the passed axis.  
+         */
+        public static RotationAxis(axis: Vector3, angle: number): Matrix {
+            var result = Matrix.Zero();
+            Matrix.RotationAxisToRef(axis, angle, result);
+            return result;
+        }
+        /**
+         * Sets the passed matrix "result" as a rotation matrix for "angle" radians around the passed axis. 
+         */
+        public static RotationAxisToRef(axis: Vector3, angle: number, result: Matrix): void {
+            var s = Math.sin(-angle);
+            var c = Math.cos(-angle);
+            var c1 = 1 - c;
+
+            axis.normalize();
+
+            result.m[0] = (axis.x * axis.x) * c1 + c;
+            result.m[1] = (axis.x * axis.y) * c1 - (axis.z * s);
+            result.m[2] = (axis.x * axis.z) * c1 + (axis.y * s);
+            result.m[3] = 0.0;
+
+            result.m[4] = (axis.y * axis.x) * c1 + (axis.z * s);
+            result.m[5] = (axis.y * axis.y) * c1 + c;
+            result.m[6] = (axis.y * axis.z) * c1 - (axis.x * s);
+            result.m[7] = 0.0;
+
+            result.m[8] = (axis.z * axis.x) * c1 - (axis.y * s);
+            result.m[9] = (axis.z * axis.y) * c1 + (axis.x * s);
+            result.m[10] = (axis.z * axis.z) * c1 + c;
+            result.m[11] = 0.0;
+
+            result.m[15] = 1.0;
+
+            result._markAsUpdated();
+        }
+        /**
+         * Returns a new Matrix as a rotation matrix from the Euler angles (y, x, z). 
+         */
+        public static RotationYawPitchRoll(yaw: number, pitch: number, roll: number): Matrix {
+            var result = new Matrix();
+            Matrix.RotationYawPitchRollToRef(yaw, pitch, roll, result);
+            return result;
+        }
+        /**
+         * Sets the passed matrix "result" as a rotation matrix from the Euler angles (y, x, z). 
+         */
+        public static RotationYawPitchRollToRef(yaw: number, pitch: number, roll: number, result: Matrix): void {
+            Quaternion.RotationYawPitchRollToRef(yaw, pitch, roll, this._tempQuaternion);
+            this._tempQuaternion.toRotationMatrix(result);
+        }
+        /**
+         * Returns a new Matrix as a scaling matrix from the passed floats (x, y, z). 
+         */
+        public static Scaling(x: number, y: number, z: number): Matrix {
+            var result = Matrix.Zero();
+            Matrix.ScalingToRef(x, y, z, result);
+            return result;
+        }
+        /**
+         * Sets the passed matrix "result" as a scaling matrix from the passed floats (x, y, z). 
+         */
+        public static ScalingToRef(x: number, y: number, z: number, result: Matrix): void {
+            result.m[0] = x;
+            result.m[1] = 0.0;
+            result.m[2] = 0.0;
+            result.m[3] = 0.0;
+            result.m[4] = 0.0;
+            result.m[5] = y;
+            result.m[6] = 0.0;
+            result.m[7] = 0.0;
+            result.m[8] = 0.0;
+            result.m[9] = 0.0;
+            result.m[10] = z;
+            result.m[11] = 0.0;
+            result.m[12] = 0.0;
+            result.m[13] = 0.0;
+            result.m[14] = 0.0;
+            result.m[15] = 1.0;
+
+            result._markAsUpdated();
+        }
+        /**
+         * Returns a new Matrix as a translation matrix from the passed floats (x, y, z). 
+         */
+        public static Translation(x: number, y: number, z: number): Matrix {
+            var result = Matrix.Identity();
+            Matrix.TranslationToRef(x, y, z, result);
+            return result;
+        }
+        /**
+         * Sets the passed matrix "result" as a translation matrix from the passed floats (x, y, z). 
+         */
+        public static TranslationToRef(x: number, y: number, z: number, result: Matrix): void {
+            Matrix.FromValuesToRef(1.0, 0.0, 0.0, 0.0,
+                0.0, 1.0, 0.0, 0.0,
+                0.0, 0.0, 1.0, 0.0,
+                x, y, z, 1.0, result);
+        }
+        /**
+         * Returns a new Matrix whose values are the interpolated values for "gradien" (float) between the ones of the matrices "startValue" and "endValue".
+         */
+        public static Lerp(startValue: Matrix, endValue: Matrix, gradient: number): Matrix {
+            var result = Matrix.Zero();
+            for (var index = 0; index < 16; index++) {
+                result.m[index] = startValue.m[index] * (1.0 - gradient) + endValue.m[index] * gradient;
+            }
+            result._markAsUpdated();
+            return result;
+        }
+
+        /**
+         * Returns a new Matrix whose values are computed by : 
+         * - decomposing the the "startValue" and "endValue" matrices into their respective scale, rotation and translation matrices,
+         * - interpolating for "gradient" (float) the values between each of these decomposed matrices between the start and the end,
+         * - recomposing a new matrix from these 3 interpolated scale, rotation and translation matrices.  
+         */
+        public static DecomposeLerp(startValue: Matrix, endValue: Matrix, gradient: number): Matrix {
+            var startScale = new Vector3(0, 0, 0);
+            var startRotation = new Quaternion();
+            var startTranslation = new Vector3(0, 0, 0);
+            startValue.decompose(startScale, startRotation, startTranslation);
+
+            var endScale = new Vector3(0, 0, 0);
+            var endRotation = new Quaternion();
+            var endTranslation = new Vector3(0, 0, 0);
+            endValue.decompose(endScale, endRotation, endTranslation);
+
+            var resultScale = Vector3.Lerp(startScale, endScale, gradient);
+            var resultRotation = Quaternion.Slerp(startRotation, endRotation, gradient);
+            var resultTranslation = Vector3.Lerp(startTranslation, endTranslation, gradient);
+
+            return Matrix.Compose(resultScale, resultRotation, resultTranslation);
+        }
+
+        /**
+         * Returns a new rotation Matrix used to rotate a mesh so as it looks at the target Vector3, from the eye Vector3, the UP vector3 being orientated like "up".  
+         * This methods works for a Left-Handed system.  
+         */
+        public static LookAtLH(eye: Vector3, target: Vector3, up: Vector3): Matrix {
+            var result = Matrix.Zero();
+            Matrix.LookAtLHToRef(eye, target, up, result);
+            return result;
+        }
+
+        /**
+         * Sets the passed "result" Matrix as a rotation matrix used to rotate a mesh so as it looks at the target Vector3, from the eye Vector3, the UP vector3 being orientated like "up".  
+         * This methods works for a Left-Handed system.  
+         */
+        public static LookAtLHToRef(eye: Vector3, target: Vector3, up: Vector3, result: Matrix): void {
+            // Z axis
+            target.subtractToRef(eye, this._zAxis);
+            this._zAxis.normalize();
+
+            // X axis
+            Vector3.CrossToRef(up, this._zAxis, this._xAxis);
+
+            if (this._xAxis.lengthSquared() === 0) {
+                this._xAxis.x = 1.0;
+            } else {
+                this._xAxis.normalize();
+            }
+
+            // Y axis
+            Vector3.CrossToRef(this._zAxis, this._xAxis, this._yAxis);
+            this._yAxis.normalize();
+
+            // Eye angles
+            var ex = -Vector3.Dot(this._xAxis, eye);
+            var ey = -Vector3.Dot(this._yAxis, eye);
+            var ez = -Vector3.Dot(this._zAxis, eye);
+
+            return Matrix.FromValuesToRef(this._xAxis.x, this._yAxis.x, this._zAxis.x, 0,
+                this._xAxis.y, this._yAxis.y, this._zAxis.y, 0,
+                this._xAxis.z, this._yAxis.z, this._zAxis.z, 0,
+                ex, ey, ez, 1, result);
+        }
+
+        /**
+         * Returns a new rotation Matrix used to rotate a mesh so as it looks at the target Vector3, from the eye Vector3, the UP vector3 being orientated like "up".  
+         * This methods works for a Right-Handed system.  
+         */
+        public static LookAtRH(eye: Vector3, target: Vector3, up: Vector3): Matrix {
+            var result = Matrix.Zero();
+            Matrix.LookAtRHToRef(eye, target, up, result);
+            return result;
+        }
+
+        /**
+         * Sets the passed "result" Matrix as a rotation matrix used to rotate a mesh so as it looks at the target Vector3, from the eye Vector3, the UP vector3 being orientated like "up".  
+         * This methods works for a Left-Handed system.  
+         */
+        public static LookAtRHToRef(eye: Vector3, target: Vector3, up: Vector3, result: Matrix): void {
+            // Z axis
+            eye.subtractToRef(target, this._zAxis);
+            this._zAxis.normalize();
+
+            // X axis
+            Vector3.CrossToRef(up, this._zAxis, this._xAxis);
+
+            if (this._xAxis.lengthSquared() === 0) {
+                this._xAxis.x = 1.0;
+            } else {
+                this._xAxis.normalize();
+            }
+
+            // Y axis
+            Vector3.CrossToRef(this._zAxis, this._xAxis, this._yAxis);
+            this._yAxis.normalize();
+
+            // Eye angles
+            var ex = -Vector3.Dot(this._xAxis, eye);
+            var ey = -Vector3.Dot(this._yAxis, eye);
+            var ez = -Vector3.Dot(this._zAxis, eye);
+
+            return Matrix.FromValuesToRef(this._xAxis.x, this._yAxis.x, this._zAxis.x, 0,
+                this._xAxis.y, this._yAxis.y, this._zAxis.y, 0,
+                this._xAxis.z, this._yAxis.z, this._zAxis.z, 0,
+                ex, ey, ez, 1, result);
+        }
+
+        /**
+         * Returns a new Matrix as a left-handed orthographic projection matrix computed from the passed floats : width and height of the projection plane, z near and far limits.  
+         */
+        public static OrthoLH(width: number, height: number, znear: number, zfar: number): Matrix {
+            var matrix = Matrix.Zero();
+            Matrix.OrthoLHToRef(width, height, znear, zfar, matrix);
+            return matrix;
+        }
+        /**
+         * Sets the passed matrix "result" as a left-handed orthographic projection matrix computed from the passed floats : width and height of the projection plane, z near and far limits.  
+         */
+        public static OrthoLHToRef(width: number, height: number, znear: number, zfar: number, result: Matrix): void {
+            let n = znear;
+            let f = zfar;
+
+            let a = 2.0 / width;
+            let b = 2.0 / height;
+            let c = 2.0 / (f - n);
+            let d = -(f + n) / (f - n);
+
+            Matrix.FromValuesToRef(
+                a, 0.0, 0.0, 0.0,
+                0.0, b, 0.0, 0.0,
+                0.0, 0.0, c, 0.0,
+                0.0, 0.0, d, 1.0,
+                result
+            );
+        }
+        /**
+         * Returns a new Matrix as a left-handed orthographic projection matrix computed from the passed floats : left, right, top and bottom being the coordinates of the projection plane, z near and far limits.  
+         */
+        public static OrthoOffCenterLH(left: number, right: number, bottom: number, top: number, znear: number, zfar: number): Matrix {
+            var matrix = Matrix.Zero();
+
+            Matrix.OrthoOffCenterLHToRef(left, right, bottom, top, znear, zfar, matrix);
+
+            return matrix;
+        }
+        /**
+         * Sets the passed matrix "result" as a left-handed orthographic projection matrix computed from the passed floats : left, right, top and bottom being the coordinates of the projection plane, z near and far limits.  
+         */
+        public static OrthoOffCenterLHToRef(left: number, right: number, bottom: number, top: number, znear: number, zfar: number, result: Matrix): void {
+            let n = znear;
+            let f = zfar;
+
+            let a = 2.0 / (right - left);
+            let b = 2.0 / (top - bottom);
+            let c = 2.0 / (f - n);
+            let d = -(f + n) / (f - n);
+            let i0 = (left + right) / (left - right);
+            let i1 = (top + bottom) / (bottom - top);
+
+            Matrix.FromValuesToRef(
+                a, 0.0, 0.0, 0.0,
+                0.0, b, 0.0, 0.0,
+                0.0, 0.0, c, 0.0,
+                i0, i1, d, 1.0,
+                result
+            );
+        }
+        /**
+         * Returns a new Matrix as a right-handed orthographic projection matrix computed from the passed floats : left, right, top and bottom being the coordinates of the projection plane, z near and far limits.  
+         */
+        public static OrthoOffCenterRH(left: number, right: number, bottom: number, top: number, znear: number, zfar: number): Matrix {
+            var matrix = Matrix.Zero();
+            Matrix.OrthoOffCenterRHToRef(left, right, bottom, top, znear, zfar, matrix);
+            return matrix;
+        }
+        /**
+         * Sets the passed matrix "result" as a right-handed orthographic projection matrix computed from the passed floats : left, right, top and bottom being the coordinates of the projection plane, z near and far limits.  
+         */
+        public static OrthoOffCenterRHToRef(left: number, right: number, bottom: number, top: number, znear: number, zfar: number, result: Matrix): void {
+            Matrix.OrthoOffCenterLHToRef(left, right, bottom, top, znear, zfar, result);
+            result.m[10] *= -1.0;
+        }
+        /**
+         * Returns a new Matrix as a left-handed perspective projection matrix computed from the passed floats : width and height of the projection plane, z near and far limits.  
+         */
+        public static PerspectiveLH(width: number, height: number, znear: number, zfar: number): Matrix {
+            var matrix = Matrix.Zero();
+
+            let n = znear;
+            let f = zfar;
+
+            let a = 2.0 * n / width;
+            let b = 2.0 * n / height;
+            let c = (f + n) / (f - n);
+            let d = -2.0 * f * n / (f - n);
+
+            Matrix.FromValuesToRef(
+                a, 0.0, 0.0, 0.0,
+                0.0, b, 0.0, 0.0,
+                0.0, 0.0, c, 1.0,
+                0.0, 0.0, d, 0.0,
+                matrix
+            );
+
+            return matrix;
+        }
+        /**
+         * Returns a new Matrix as a left-handed perspective projection matrix computed from the passed floats : vertical angle of view (fov), width/height ratio (aspect), z near and far limits.  
+         */
+        public static PerspectiveFovLH(fov: number, aspect: number, znear: number, zfar: number): Matrix {
+            var matrix = Matrix.Zero();
+            Matrix.PerspectiveFovLHToRef(fov, aspect, znear, zfar, matrix);
+            return matrix;
+        }
+        /**
+         * Sets the passed matrix "result" as a left-handed perspective projection matrix computed from the passed floats : vertical angle of view (fov), width/height ratio (aspect), z near and far limits.  
+         */
+        public static PerspectiveFovLHToRef(fov: number, aspect: number, znear: number, zfar: number, result: Matrix, isVerticalFovFixed = true): void {
+            let n = znear;
+            let f = zfar;
+
+            let t = 1.0 / (Math.tan(fov * 0.5));
+            let a = isVerticalFovFixed ? (t / aspect) : t;
+            let b = isVerticalFovFixed ? t : (t * aspect);
+            let c = (f + n) / (f - n);
+            let d = -2.0 * f * n / (f - n);
+
+            Matrix.FromValuesToRef(
+                a, 0.0, 0.0, 0.0,
+                0.0, b, 0.0, 0.0,
+                0.0, 0.0, c, 1.0,
+                0.0, 0.0, d, 0.0,
+                result
+            );
+        }
+        /**
+         * Returns a new Matrix as a right-handed perspective projection matrix computed from the passed floats : vertical angle of view (fov), width/height ratio (aspect), z near and far limits.  
+         */
+        public static PerspectiveFovRH(fov: number, aspect: number, znear: number, zfar: number): Matrix {
+            var matrix = Matrix.Zero();
+            Matrix.PerspectiveFovRHToRef(fov, aspect, znear, zfar, matrix);
+            return matrix;
+        }
+        /**
+         * Sets the passed matrix "result" as a right-handed perspective projection matrix computed from the passed floats : vertical angle of view (fov), width/height ratio (aspect), z near and far limits.  
+         */
+        public static PerspectiveFovRHToRef(fov: number, aspect: number, znear: number, zfar: number, result: Matrix, isVerticalFovFixed = true): void {
+            //alternatively this could be expressed as:
+            //    m = PerspectiveFovLHToRef
+            //    m[10] *= -1.0;
+            //    m[11] *= -1.0;
+
+            let n = znear;
+            let f = zfar;
+
+            let t = 1.0 / (Math.tan(fov * 0.5));
+            let a = isVerticalFovFixed ? (t / aspect) : t;
+            let b = isVerticalFovFixed ? t : (t * aspect);
+            let c = -(f + n) / (f - n);
+            let d = -2 * f * n / (f - n);
+
+            Matrix.FromValuesToRef(
+                a, 0.0, 0.0, 0.0,
+                0.0, b, 0.0, 0.0,
+                0.0, 0.0, c, -1.0,
+                0.0, 0.0, d, 0.0,
+                result
+            );
+        }
+        /**
+         * Sets the passed matrix "result" as a left-handed perspective projection matrix  for WebVR computed from the passed floats : vertical angle of view (fov), width/height ratio (aspect), z near and far limits.  
+         */
+        public static PerspectiveFovWebVRToRef(fov: { upDegrees: number, downDegrees: number, leftDegrees: number, rightDegrees: number }, znear: number, zfar: number, result: Matrix, rightHanded = false): void {
+
+            var rightHandedFactor = rightHanded ? -1 : 1;
+
+            var upTan = Math.tan(fov.upDegrees * Math.PI / 180.0);
+            var downTan = Math.tan(fov.downDegrees * Math.PI / 180.0);
+            var leftTan = Math.tan(fov.leftDegrees * Math.PI / 180.0);
+            var rightTan = Math.tan(fov.rightDegrees * Math.PI / 180.0);
+            var xScale = 2.0 / (leftTan + rightTan);
+            var yScale = 2.0 / (upTan + downTan);
+            result.m[0] = xScale;
+            result.m[1] = result.m[2] = result.m[3] = result.m[4] = 0.0;
+            result.m[5] = yScale;
+            result.m[6] = result.m[7] = 0.0;
+            result.m[8] = ((leftTan - rightTan) * xScale * 0.5)// * rightHandedFactor;
+            result.m[9] = -((upTan - downTan) * yScale * 0.5)// * rightHandedFactor;
+            //result.m[10] = -(znear + zfar) / (zfar - znear) * rightHandedFactor;
+            result.m[10] = -zfar / (znear - zfar);
+            result.m[11] = 1.0 * rightHandedFactor;
+            result.m[12] = result.m[13] = result.m[15] = 0.0;
+            result.m[14] = -(2.0 * zfar * znear) / (zfar - znear);
+            // result.m[14] = (znear * zfar) / (znear - zfar);
+
+            result._markAsUpdated();
+        }
+
+        /**
+         * Returns the final transformation matrix : world * view * projection * viewport
+         */
+        public static GetFinalMatrix(viewport: Viewport, world: Matrix, view: Matrix, projection: Matrix, zmin: number, zmax: number): Matrix {
+            var cw = viewport.width;
+            var ch = viewport.height;
+            var cx = viewport.x;
+            var cy = viewport.y;
+
+            var viewportMatrix = Matrix.FromValues(cw / 2.0, 0.0, 0.0, 0.0,
+                0.0, -ch / 2.0, 0.0, 0.0,
+                0.0, 0.0, zmax - zmin, 0.0,
+                cx + cw / 2.0, ch / 2.0 + cy, zmin, 1);
+
+            return world.multiply(view).multiply(projection).multiply(viewportMatrix);
+        }
+
+        /**
+         * Returns a new Float32Array array with 4 elements : the 2x2 matrix extracted from the passed Matrix.  
+         */
+        public static GetAsMatrix2x2(matrix: Matrix): Float32Array {
+            return new Float32Array([
+                matrix.m[0], matrix.m[1],
+                matrix.m[4], matrix.m[5]
+            ]);
+        }
+        /**
+         * Returns a new Float32Array array with 9 elements : the 3x3 matrix extracted from the passed Matrix.  
+         */
+        public static GetAsMatrix3x3(matrix: Matrix): Float32Array {
+            return new Float32Array([
+                matrix.m[0], matrix.m[1], matrix.m[2],
+                matrix.m[4], matrix.m[5], matrix.m[6],
+                matrix.m[8], matrix.m[9], matrix.m[10]
+            ]);
+        }
+
+        /**
+         * Compute the transpose of the passed Matrix.  
+         * Returns a new Matrix.  
+         */
+        public static Transpose(matrix: Matrix): Matrix {
+            var result = new Matrix();
+
+            Matrix.TransposeToRef(matrix, result);
+
+            return result;
+        }
+
+        /**
+         * Compute the transpose of the passed Matrix and store it in the result matrix.  
+         */
+        public static TransposeToRef(matrix: Matrix, result: Matrix): void {
+            result.m[0] = matrix.m[0];
+            result.m[1] = matrix.m[4];
+            result.m[2] = matrix.m[8];
+            result.m[3] = matrix.m[12];
+
+            result.m[4] = matrix.m[1];
+            result.m[5] = matrix.m[5];
+            result.m[6] = matrix.m[9];
+            result.m[7] = matrix.m[13];
+
+            result.m[8] = matrix.m[2];
+            result.m[9] = matrix.m[6];
+            result.m[10] = matrix.m[10];
+            result.m[11] = matrix.m[14];
+
+            result.m[12] = matrix.m[3];
+            result.m[13] = matrix.m[7];
+            result.m[14] = matrix.m[11];
+            result.m[15] = matrix.m[15];
+        }
+
+        /**
+         * Returns a new Matrix as the reflection  matrix across the passed plane.  
+         */
+        public static Reflection(plane: Plane): Matrix {
+            var matrix = new Matrix();
+            Matrix.ReflectionToRef(plane, matrix);
+            return matrix;
+        }
+
+        /**
+         * Sets the passed matrix "result" as the reflection matrix across the passed plane. 
+         */
+        public static ReflectionToRef(plane: Plane, result: Matrix): void {
+            plane.normalize();
+            var x = plane.normal.x;
+            var y = plane.normal.y;
+            var z = plane.normal.z;
+            var temp = -2 * x;
+            var temp2 = -2 * y;
+            var temp3 = -2 * z;
+            result.m[0] = (temp * x) + 1;
+            result.m[1] = temp2 * x;
+            result.m[2] = temp3 * x;
+            result.m[3] = 0.0;
+            result.m[4] = temp * y;
+            result.m[5] = (temp2 * y) + 1;
+            result.m[6] = temp3 * y;
+            result.m[7] = 0.0;
+            result.m[8] = temp * z;
+            result.m[9] = temp2 * z;
+            result.m[10] = (temp3 * z) + 1;
+            result.m[11] = 0.0;
+            result.m[12] = temp * plane.d;
+            result.m[13] = temp2 * plane.d;
+            result.m[14] = temp3 * plane.d;
+            result.m[15] = 1.0;
+
+            result._markAsUpdated();
+        }
+
+        /**
+         * Sets the passed matrix "mat" as a rotation matrix composed from the 3 passed  left handed axis.  
+         */
+        public static FromXYZAxesToRef(xaxis: Vector3, yaxis: Vector3, zaxis: Vector3, result: Matrix) {
+
+            result.m[0] = xaxis.x;
+            result.m[1] = xaxis.y;
+            result.m[2] = xaxis.z;
+
+            result.m[3] = 0.0;
+
+            result.m[4] = yaxis.x;
+            result.m[5] = yaxis.y;
+            result.m[6] = yaxis.z;
+
+            result.m[7] = 0.0;
+
+            result.m[8] = zaxis.x;
+            result.m[9] = zaxis.y;
+            result.m[10] = zaxis.z;
+
+            result.m[11] = 0.0;
+
+            result.m[12] = 0.0;
+            result.m[13] = 0.0;
+            result.m[14] = 0.0;
+
+            result.m[15] = 1.0;
+
+            result._markAsUpdated();
+        }
+
+        /**
+         * Sets the passed matrix "result" as a rotation matrix according to the passed quaternion.  
+         */
+        public static FromQuaternionToRef(quat: Quaternion, result: Matrix) {
+
+            var xx = quat.x * quat.x;
+            var yy = quat.y * quat.y;
+            var zz = quat.z * quat.z;
+            var xy = quat.x * quat.y;
+            var zw = quat.z * quat.w;
+            var zx = quat.z * quat.x;
+            var yw = quat.y * quat.w;
+            var yz = quat.y * quat.z;
+            var xw = quat.x * quat.w;
+
+            result.m[0] = 1.0 - (2.0 * (yy + zz));
+            result.m[1] = 2.0 * (xy + zw);
+            result.m[2] = 2.0 * (zx - yw);
+            result.m[3] = 0.0;
+            result.m[4] = 2.0 * (xy - zw);
+            result.m[5] = 1.0 - (2.0 * (zz + xx));
+            result.m[6] = 2.0 * (yz + xw);
+            result.m[7] = 0.0;
+            result.m[8] = 2.0 * (zx + yw);
+            result.m[9] = 2.0 * (yz - xw);
+            result.m[10] = 1.0 - (2.0 * (yy + xx));
+            result.m[11] = 0.0;
+
+            result.m[12] = 0.0;
+            result.m[13] = 0.0;
+            result.m[14] = 0.0;
+
+            result.m[15] = 1.0;
+
+            result._markAsUpdated();
+        }
+    }
+
+    export class Plane {
+        public normal: Vector3;
+        public d: number;
+        /**
+         * Creates a Plane object according to the passed floats a, b, c, d and the plane equation : ax + by + cz + d = 0
+         */
+        constructor(a: number, b: number, c: number, d: number) {
+            this.normal = new Vector3(a, b, c);
+            this.d = d;
+        }
+
+        /**
+         * Returns the plane coordinates as a new array of 4 elements [a, b, c, d].  
+         */
+        public asArray(): number[] {
+            return [this.normal.x, this.normal.y, this.normal.z, this.d];
+        }
+
+        // Methods
+        /**
+         * Returns a new plane copied from the current Plane.  
+         */
+        public clone(): Plane {
+            return new Plane(this.normal.x, this.normal.y, this.normal.z, this.d);
+        }
+        /**
+         * Returns the string "Plane".  
+         */
+        public getClassName(): string {
+            return "Plane";
+        }
+        /**
+         * Returns the Plane hash code.  
+         */
+        public getHashCode(): number {
+            let hash = this.normal.getHashCode();
+            hash = (hash * 397) ^ (this.d || 0);
+            return hash;
+        }
+        /**
+         * Normalize the current Plane in place.  
+         * Returns the updated Plane.  
+         */
+        public normalize(): Plane {
+            var norm = (Math.sqrt((this.normal.x * this.normal.x) + (this.normal.y * this.normal.y) + (this.normal.z * this.normal.z)));
+            var magnitude = 0.0;
+
+            if (norm !== 0) {
+                magnitude = 1.0 / norm;
+            }
+            this.normal.x *= magnitude;
+            this.normal.y *= magnitude;
+            this.normal.z *= magnitude;
+            this.d *= magnitude;
+            return this;
+        }
+        /**
+         * Returns a new Plane as the result of the transformation of the current Plane by the passed matrix.  
+         */
+        public transform(transformation: Matrix): Plane {
+            var transposedMatrix = Matrix.Transpose(transformation);
+            var x = this.normal.x;
+            var y = this.normal.y;
+            var z = this.normal.z;
+            var d = this.d;
+
+            var normalX = (((x * transposedMatrix.m[0]) + (y * transposedMatrix.m[1])) + (z * transposedMatrix.m[2])) + (d * transposedMatrix.m[3]);
+            var normalY = (((x * transposedMatrix.m[4]) + (y * transposedMatrix.m[5])) + (z * transposedMatrix.m[6])) + (d * transposedMatrix.m[7]);
+            var normalZ = (((x * transposedMatrix.m[8]) + (y * transposedMatrix.m[9])) + (z * transposedMatrix.m[10])) + (d * transposedMatrix.m[11]);
+            var finalD = (((x * transposedMatrix.m[12]) + (y * transposedMatrix.m[13])) + (z * transposedMatrix.m[14])) + (d * transposedMatrix.m[15]);
+
+            return new Plane(normalX, normalY, normalZ, finalD);
+        }
+
+        /**
+         * Returns the dot product (float) of the point coordinates and the plane normal.  
+         */
+        public dotCoordinate(point: Vector3): number {
+            return ((((this.normal.x * point.x) + (this.normal.y * point.y)) + (this.normal.z * point.z)) + this.d);
+        }
+
+        /**
+         * Updates the current Plane from the plane defined by the three passed points.  
+         * Returns the updated Plane.  
+         */
+        public copyFromPoints(point1: Vector3, point2: Vector3, point3: Vector3): Plane {
+            var x1 = point2.x - point1.x;
+            var y1 = point2.y - point1.y;
+            var z1 = point2.z - point1.z;
+            var x2 = point3.x - point1.x;
+            var y2 = point3.y - point1.y;
+            var z2 = point3.z - point1.z;
+            var yz = (y1 * z2) - (z1 * y2);
+            var xz = (z1 * x2) - (x1 * z2);
+            var xy = (x1 * y2) - (y1 * x2);
+            var pyth = (Math.sqrt((yz * yz) + (xz * xz) + (xy * xy)));
+            var invPyth;
+
+            if (pyth !== 0) {
+                invPyth = 1.0 / pyth;
+            }
+            else {
+                invPyth = 0.0;
+            }
+
+            this.normal.x = yz * invPyth;
+            this.normal.y = xz * invPyth;
+            this.normal.z = xy * invPyth;
+            this.d = -((this.normal.x * point1.x) + (this.normal.y * point1.y) + (this.normal.z * point1.z));
+
+            return this;
+        }
+
+        /**
+         * Boolean : True is the vector "direction"  is the same side than the plane normal.  
+         */
+        public isFrontFacingTo(direction: Vector3, epsilon: number): boolean {
+            var dot = Vector3.Dot(this.normal, direction);
+            return (dot <= epsilon);
+        }
+
+        /** 
+         * Returns the signed distance (float) from the passed point to the Plane.  
+         */
+        public signedDistanceTo(point: Vector3): number {
+            return Vector3.Dot(point, this.normal) + this.d;
+        }
+
+        // Statics
+        /**
+         * Returns a new Plane from the passed array.  
+         */
+        static FromArray(array: ArrayLike<number>): Plane {
+            return new Plane(array[0], array[1], array[2], array[3]);
+        }
+        /**
+         * Returns a new Plane defined by the three passed points.  
+         */
+        static FromPoints(point1: Vector3, point2: Vector3, point3: Vector3): Plane {
+            var result = new Plane(0.0, 0.0, 0.0, 0.0);
+            result.copyFromPoints(point1, point2, point3);
+            return result;
+        }
+        /**
+         * Returns a new Plane the normal vector to this plane at the passed origin point.  
+         * Note : the vector "normal" is updated because normalized.  
+         */
+        static FromPositionAndNormal(origin: Vector3, normal: Vector3): Plane {
+            var result = new Plane(0.0, 0.0, 0.0, 0.0);
+            normal.normalize();
+            result.normal = normal;
+            result.d = -(normal.x * origin.x + normal.y * origin.y + normal.z * origin.z);
+            return result;
+        }
+
+        /**
+         * Returns the signed distance between the plane defined by the normal vector at the "origin"" point and the passed other point.  
+         */
+        static SignedDistanceToPlaneFromPositionAndNormal(origin: Vector3, normal: Vector3, point: Vector3): number {
+            var d = -(normal.x * origin.x + normal.y * origin.y + normal.z * origin.z);
+            return Vector3.Dot(point, normal) + d;
+        }
+    }
+
+    export class Viewport {
+        /**
+         * Creates a Viewport object located at (x, y) and sized (width, height).  
+         */
+        constructor(public x: number, public y: number, public width: number, public height: number) {
+        }
+
+        public toGlobal(renderWidthOrEngine: number | Engine, renderHeight: number): Viewport {
+            if ((<Engine>renderWidthOrEngine).getRenderWidth) {
+                var engine = (<Engine>renderWidthOrEngine);
+                return this.toGlobal(engine.getRenderWidth(), engine.getRenderHeight());
+            }
+            let renderWidth = <number>renderWidthOrEngine;
+            return new Viewport(this.x * renderWidth, this.y * renderHeight, this.width * renderWidth, this.height * renderHeight);
+        }
+        /**
+         * Returns a new Viewport copied from the current one.  
+         */
+        public clone(): Viewport {
+            return new Viewport(this.x, this.y, this.width, this.height);
+        }
+    }
+
+    export class Frustum {
+        /**
+         * Returns a new array of 6 Frustum planes computed by the passed transformation matrix.  
+         */
+        public static GetPlanes(transform: Matrix): Plane[] {
+            var frustumPlanes = [];
+            for (var index = 0; index < 6; index++) {
+                frustumPlanes.push(new Plane(0.0, 0.0, 0.0, 0.0));
+            }
+            Frustum.GetPlanesToRef(transform, frustumPlanes);
+            return frustumPlanes;
+        }
+
+        public static GetNearPlaneToRef(transform: Matrix, frustumPlane: Plane): void {
+            frustumPlane.normal.x = transform.m[3] + transform.m[2];
+            frustumPlane.normal.y = transform.m[7] + transform.m[6];
+            frustumPlane.normal.z = transform.m[11] + transform.m[10];
+            frustumPlane.d = transform.m[15] + transform.m[14];
+            frustumPlane.normalize();
+        }
+
+        public static GetFarPlaneToRef(transform: Matrix, frustumPlane: Plane): void {
+            frustumPlane.normal.x = transform.m[3] - transform.m[2];
+            frustumPlane.normal.y = transform.m[7] - transform.m[6];
+            frustumPlane.normal.z = transform.m[11] - transform.m[10];
+            frustumPlane.d = transform.m[15] - transform.m[14];
+            frustumPlane.normalize();
+        }
+
+        public static GetLeftPlaneToRef(transform: Matrix, frustumPlane: Plane): void {
+            frustumPlane.normal.x = transform.m[3] + transform.m[0];
+            frustumPlane.normal.y = transform.m[7] + transform.m[4];
+            frustumPlane.normal.z = transform.m[11] + transform.m[8];
+            frustumPlane.d = transform.m[15] + transform.m[12];
+            frustumPlane.normalize();
+        }
+
+        public static GetRightPlaneToRef(transform: Matrix, frustumPlane: Plane): void {
+            frustumPlane.normal.x = transform.m[3] - transform.m[0];
+            frustumPlane.normal.y = transform.m[7] - transform.m[4];
+            frustumPlane.normal.z = transform.m[11] - transform.m[8];
+            frustumPlane.d = transform.m[15] - transform.m[12];
+            frustumPlane.normalize();
+        }
+
+        public static GetTopPlaneToRef(transform: Matrix, frustumPlane: Plane): void {
+            frustumPlane.normal.x = transform.m[3] - transform.m[1];
+            frustumPlane.normal.y = transform.m[7] - transform.m[5];
+            frustumPlane.normal.z = transform.m[11] - transform.m[9];
+            frustumPlane.d = transform.m[15] - transform.m[13];
+            frustumPlane.normalize();
+        }
+
+        public static GetBottomPlaneToRef(transform: Matrix, frustumPlane: Plane): void {
+            frustumPlane.normal.x = transform.m[3] + transform.m[1];
+            frustumPlane.normal.y = transform.m[7] + transform.m[5];
+            frustumPlane.normal.z = transform.m[11] + transform.m[9];
+            frustumPlane.d = transform.m[15] + transform.m[13];
+            frustumPlane.normalize();
+        }
+
+        /**
+         * Sets the passed array "frustumPlanes" with the 6 Frustum planes computed by the passed transformation matrix.  
+         */
+        public static GetPlanesToRef(transform: Matrix, frustumPlanes: Plane[]): void {
+            // Near
+            Frustum.GetNearPlaneToRef(transform, frustumPlanes[0]);
+
+            // Far
+            Frustum.GetFarPlaneToRef(transform, frustumPlanes[1]);
+
+            // Left
+            Frustum.GetLeftPlaneToRef(transform, frustumPlanes[2]);
+
+            // Right
+            Frustum.GetRightPlaneToRef(transform, frustumPlanes[3]);
+
+            // Top
+            Frustum.GetTopPlaneToRef(transform, frustumPlanes[4]);
+
+            // Bottom
+            Frustum.GetBottomPlaneToRef(transform, frustumPlanes[5]);
+        }
+    }
+
+    export enum Space {
+        LOCAL = 0,
+        WORLD = 1,
+        BONE = 2
+    }
+
+    export class Axis {
+        public static X: Vector3 = new Vector3(1.0, 0.0, 0.0);
+        public static Y: Vector3 = new Vector3(0.0, 1.0, 0.0);
+        public static Z: Vector3 = new Vector3(0.0, 0.0, 1.0);
+    };
+
+    export class BezierCurve {
+        /**
+         * Returns the cubic Bezier interpolated value (float) at "t" (float) from the passed x1, y1, x2, y2 floats.  
+         */
+        public static interpolate(t: number, x1: number, y1: number, x2: number, y2: number): number {
+
+            // Extract X (which is equal to time here)
+            var f0 = 1 - 3 * x2 + 3 * x1;
+            var f1 = 3 * x2 - 6 * x1;
+            var f2 = 3 * x1;
+
+            var refinedT = t;
+            for (var i = 0; i < 5; i++) {
+                var refinedT2 = refinedT * refinedT;
+                var refinedT3 = refinedT2 * refinedT;
+
+                var x = f0 * refinedT3 + f1 * refinedT2 + f2 * refinedT;
+                var slope = 1.0 / (3.0 * f0 * refinedT2 + 2.0 * f1 * refinedT + f2);
+                refinedT -= (x - t) * slope;
+                refinedT = Math.min(1, Math.max(0, refinedT));
+
+            }
+
+            // Resolve cubic bezier for the given x
+            return 3 * Math.pow(1 - refinedT, 2) * refinedT * y1 +
+                3 * (1 - refinedT) * Math.pow(refinedT, 2) * y2 +
+                Math.pow(refinedT, 3);
+        }
+    }
+
+    export enum Orientation {
+        CW = 0,
+        CCW = 1
+    }
+
+    export class Angle {
+        private _radians: number;
+
+        /**
+         * Creates an Angle object of "radians" radians (float).  
+         */
+        constructor(radians: number) {
+            this._radians = radians;
+            if (this._radians < 0.0) this._radians += (2.0 * Math.PI);
+        }
+
+        /**
+         * Returns the Angle value in degrees (float).  
+         */
+        public degrees = () => this._radians * 180.0 / Math.PI;
+        /**
+         * Returns the Angle value in radians (float).  
+         */
+        public radians = () => this._radians;
+
+        /**
+         * Returns a new Angle object valued with the angle value in radians between the two passed vectors.  
+         */
+        public static BetweenTwoPoints(a: Vector2, b: Vector2): Angle {
+            var delta = b.subtract(a);
+            var theta = Math.atan2(delta.y, delta.x);
+            return new Angle(theta);
+        }
+
+        /**
+         * Returns a new Angle object from the passed float in radians.  
+         */
+        public static FromRadians(radians: number): Angle {
+            return new Angle(radians);
+        }
+        /**
+         * Returns a new Angle object from the passed float in degrees.  
+         */
+        public static FromDegrees(degrees: number): Angle {
+            return new Angle(degrees * Math.PI / 180.0);
+        }
+    }
+
+    export class Arc2 {
+        centerPoint: Vector2;
+        radius: number;
+        angle: Angle;
+        startAngle: Angle;
+        orientation: Orientation;
+
+        /**
+         * Creates an Arc object from the three passed points : start, middle and end.  
+         */
+        constructor(public startPoint: Vector2, public midPoint: Vector2, public endPoint: Vector2) {
+
+            var temp = Math.pow(midPoint.x, 2) + Math.pow(midPoint.y, 2);
+            var startToMid = (Math.pow(startPoint.x, 2) + Math.pow(startPoint.y, 2) - temp) / 2.;
+            var midToEnd = (temp - Math.pow(endPoint.x, 2) - Math.pow(endPoint.y, 2)) / 2.;
+            var det = (startPoint.x - midPoint.x) * (midPoint.y - endPoint.y) - (midPoint.x - endPoint.x) * (startPoint.y - midPoint.y);
+
+            this.centerPoint = new Vector2(
+                (startToMid * (midPoint.y - endPoint.y) - midToEnd * (startPoint.y - midPoint.y)) / det,
+                ((startPoint.x - midPoint.x) * midToEnd - (midPoint.x - endPoint.x) * startToMid) / det
+            );
+
+            this.radius = this.centerPoint.subtract(this.startPoint).length();
+
+            this.startAngle = Angle.BetweenTwoPoints(this.centerPoint, this.startPoint);
+
+            var a1 = this.startAngle.degrees();
+            var a2 = Angle.BetweenTwoPoints(this.centerPoint, this.midPoint).degrees();
+            var a3 = Angle.BetweenTwoPoints(this.centerPoint, this.endPoint).degrees();
+
+            // angles correction
+            if (a2 - a1 > +180.0) a2 -= 360.0;
+            if (a2 - a1 < -180.0) a2 += 360.0;
+            if (a3 - a2 > +180.0) a3 -= 360.0;
+            if (a3 - a2 < -180.0) a3 += 360.0;
+
+            this.orientation = (a2 - a1) < 0 ? Orientation.CW : Orientation.CCW;
+            this.angle = Angle.FromDegrees(this.orientation === Orientation.CW ? a1 - a3 : a3 - a1);
+        }
+    }
+
+    export class Path2 {
+        private _points = new Array<Vector2>();
+        private _length = 0.0;
+
+        public closed = false;
+
+        /**
+         * Creates a Path2 object from the starting 2D coordinates x and y.  
+         */
+        constructor(x: number, y: number) {
+            this._points.push(new Vector2(x, y));
+        }
+
+        /**
+         * Adds a new segment until the passed coordinates (x, y) to the current Path2.  
+         * Returns the updated Path2.   
+         */
+        public addLineTo(x: number, y: number): Path2 {
+            if (this.closed) {
+                //Tools.Error("cannot add lines to closed paths");
+                return this;
+            }
+            var newPoint = new Vector2(x, y);
+            var previousPoint = this._points[this._points.length - 1];
+            this._points.push(newPoint);
+            this._length += newPoint.subtract(previousPoint).length();
+            return this;
+        }
+
+        /**
+         * Adds _numberOfSegments_ segments according to the arc definition (middle point coordinates, end point coordinates, the arc start point being the current Path2 last point) to the current Path2.  
+         * Returns the updated Path2.  
+         */
+        public addArcTo(midX: number, midY: number, endX: number, endY: number, numberOfSegments = 36): Path2 {
+            if (this.closed) {
+                //Tools.Error("cannot add arcs to closed paths");
+                return this;
+            }
+            var startPoint = this._points[this._points.length - 1];
+            var midPoint = new Vector2(midX, midY);
+            var endPoint = new Vector2(endX, endY);
+
+            var arc = new Arc2(startPoint, midPoint, endPoint);
+
+            var increment = arc.angle.radians() / numberOfSegments;
+            if (arc.orientation === Orientation.CW) increment *= -1;
+            var currentAngle = arc.startAngle.radians() + increment;
+
+            for (var i = 0; i < numberOfSegments; i++) {
+                var x = Math.cos(currentAngle) * arc.radius + arc.centerPoint.x;
+                var y = Math.sin(currentAngle) * arc.radius + arc.centerPoint.y;
+                this.addLineTo(x, y);
+                currentAngle += increment;
+            }
+            return this;
+        }
+        /**
+         * Closes the Path2.     
+         * Returns the Path2.  
+         */
+        public close(): Path2 {
+            this.closed = true;
+            return this;
+        }
+        /**
+         * Returns the Path2 total length (float).  
+         */
+        public length(): number {
+            var result = this._length;
+
+            if (!this.closed) {
+                var lastPoint = this._points[this._points.length - 1];
+                var firstPoint = this._points[0];
+                result += (firstPoint.subtract(lastPoint).length());
+            }
+            return result;
+        }
+
+        /**
+         * Returns the Path2 internal array of points.  
+         */
+        public getPoints(): Vector2[] {
+            return this._points;
+        }
+
+        /**
+         * Returns a new Vector2 located at a percentage of the Path2 total length on this path.  
+         */
+        public getPointAtLengthPosition(normalizedLengthPosition: number): Vector2 {
+            if (normalizedLengthPosition < 0 || normalizedLengthPosition > 1) {
+                //Tools.Error("normalized length position should be between 0 and 1.");
+                return Vector2.Zero();
+            }
+
+            var lengthPosition = normalizedLengthPosition * this.length();
+
+            var previousOffset = 0;
+            for (var i = 0; i < this._points.length; i++) {
+                var j = (i + 1) % this._points.length;
+
+                var a = this._points[i];
+                var b = this._points[j];
+                var bToA = b.subtract(a);
+
+                var nextOffset = (bToA.length() + previousOffset);
+                if (lengthPosition >= previousOffset && lengthPosition <= nextOffset) {
+                    var dir = bToA.normalize();
+                    var localOffset = lengthPosition - previousOffset;
+
+                    return new Vector2(
+                        a.x + (dir.x * localOffset),
+                        a.y + (dir.y * localOffset)
+                    );
+                }
+                previousOffset = nextOffset;
+            }
+
+            //Tools.Error("internal error");
+            return Vector2.Zero();
+        }
+
+        /**
+         * Returns a new Path2 starting at the coordinates (x, y).  
+         */
+        public static StartingAt(x: number, y: number): Path2 {
+            return new Path2(x, y);
+        }
+    }
+
+    export class Path3D {
+        private _curve = new Array<Vector3>();
+        private _distances = new Array<number>();
+        private _tangents = new Array<Vector3>();
+        private _normals = new Array<Vector3>();
+        private _binormals = new Array<Vector3>();
+        private _raw: boolean;
+
+        /**
+        * new Path3D(path, normal, raw)
+        * Creates a Path3D. A Path3D is a logical math object, so not a mesh.  
+        * please read the description in the tutorial :  http://doc.babylonjs.com/tutorials/How_to_use_Path3D  
+        * path : an array of Vector3, the curve axis of the Path3D
+        * normal (optional) : Vector3, the first wanted normal to the curve. Ex (0, 1, 0) for a vertical normal.
+        * raw (optional, default false) : boolean, if true the returned Path3D isn't normalized. Useful to depict path acceleration or speed.
+        */
+        constructor(public path: Vector3[], firstNormal: Nullable<Vector3> = null, raw?: boolean) {
+            for (var p = 0; p < path.length; p++) {
+                this._curve[p] = path[p].clone(); // hard copy
+            }
+            this._raw = raw || false;
+            this._compute(firstNormal);
+        }
+
+        /**
+         * Returns the Path3D array of successive Vector3 designing its curve.  
+         */
+        public getCurve(): Vector3[] {
+            return this._curve;
+        }
+
+        /**
+         * Returns an array populated with tangent vectors on each Path3D curve point.
+         */
+        public getTangents(): Vector3[] {
+            return this._tangents;
+        }
+
+
+        /**
+         * Returns an array populated with normal vectors on each Path3D curve point.
+         */
+        public getNormals(): Vector3[] {
+            return this._normals;
+        }
+
+
+        /**
+         * Returns an array populated with binormal vectors on each Path3D curve point.
+         */
+        public getBinormals(): Vector3[] {
+            return this._binormals;
+        }
+
+
+        /**
+         * Returns an array populated with distances (float) of the i-th point from the first curve point.
+         */
+        public getDistances(): number[] {
+            return this._distances;
+        }
+
+
+        /**
+         * Forces the Path3D tangent, normal, binormal and distance recomputation.
+         * Returns the same object updated.  
+         */
+        public update(path: Vector3[], firstNormal: Nullable<Vector3> = null): Path3D {
+            for (var p = 0; p < path.length; p++) {
+                this._curve[p].x = path[p].x;
+                this._curve[p].y = path[p].y;
+                this._curve[p].z = path[p].z;
+            }
+            this._compute(firstNormal);
+            return this;
+        }
+
+        // private function compute() : computes tangents, normals and binormals
+        private _compute(firstNormal: Nullable<Vector3>): void {
+            var l = this._curve.length;
+
+            // first and last tangents
+            this._tangents[0] = this._getFirstNonNullVector(0);
+            if (!this._raw) {
+                this._tangents[0].normalize();
+            }
+            this._tangents[l - 1] = this._curve[l - 1].subtract(this._curve[l - 2]);
+            if (!this._raw) {
+                this._tangents[l - 1].normalize();
+            }
+
+            // normals and binormals at first point : arbitrary vector with _normalVector()
+            var tg0 = this._tangents[0];
+            var pp0 = this._normalVector(this._curve[0], tg0, firstNormal);
+            this._normals[0] = pp0;
+            if (!this._raw) {
+                this._normals[0].normalize();
+            }
+            this._binormals[0] = Vector3.Cross(tg0, this._normals[0]);
+            if (!this._raw) {
+                this._binormals[0].normalize();
+            }
+            this._distances[0] = 0.0;
+
+            // normals and binormals : next points
+            var prev: Vector3;        // previous vector (segment)
+            var cur: Vector3;         // current vector (segment)
+            var curTang: Vector3;     // current tangent
+            // previous normal
+            var prevBinor: Vector3;   // previous binormal
+
+            for (var i = 1; i < l; i++) {
+                // tangents
+                prev = this._getLastNonNullVector(i);
+                if (i < l - 1) {
+                    cur = this._getFirstNonNullVector(i);
+                    this._tangents[i] = prev.add(cur);
+                    this._tangents[i].normalize();
+                }
+                this._distances[i] = this._distances[i - 1] + prev.length();
+
+                // normals and binormals
+                // http://www.cs.cmu.edu/afs/andrew/scs/cs/15-462/web/old/asst2camera.html
+                curTang = this._tangents[i];
+                prevBinor = this._binormals[i - 1];
+                this._normals[i] = Vector3.Cross(prevBinor, curTang);
+                if (!this._raw) {
+                    this._normals[i].normalize();
+                }
+                this._binormals[i] = Vector3.Cross(curTang, this._normals[i]);
+                if (!this._raw) {
+                    this._binormals[i].normalize();
+                }
+            }
+        }
+
+        // private function getFirstNonNullVector(index)
+        // returns the first non null vector from index : curve[index + N].subtract(curve[index])
+        private _getFirstNonNullVector(index: number): Vector3 {
+            var i = 1;
+            var nNVector: Vector3 = this._curve[index + i].subtract(this._curve[index]);
+            while (nNVector.length() === 0 && index + i + 1 < this._curve.length) {
+                i++;
+                nNVector = this._curve[index + i].subtract(this._curve[index]);
+            }
+            return nNVector;
+        }
+
+        // private function getLastNonNullVector(index)
+        // returns the last non null vector from index : curve[index].subtract(curve[index - N])
+        private _getLastNonNullVector(index: number): Vector3 {
+            var i = 1;
+            var nLVector: Vector3 = this._curve[index].subtract(this._curve[index - i]);
+            while (nLVector.length() === 0 && index > i + 1) {
+                i++;
+                nLVector = this._curve[index].subtract(this._curve[index - i]);
+            }
+            return nLVector;
+        }
+
+        // private function normalVector(v0, vt, va) :
+        // returns an arbitrary point in the plane defined by the point v0 and the vector vt orthogonal to this plane
+        // if va is passed, it returns the va projection on the plane orthogonal to vt at the point v0
+        private _normalVector(v0: Vector3, vt: Vector3, va: Nullable<Vector3>): Vector3 {
+            var normal0: Vector3;
+            var tgl = vt.length();
+            if (tgl === 0.0) {
+                tgl = 1.0;
+            }
+
+            if (va === undefined || va === null) {
+                var point: Vector3;
+                if (!Scalar.WithinEpsilon(Math.abs(vt.y) / tgl, 1.0, Epsilon)) {     // search for a point in the plane
+                    point = new Vector3(0.0, -1.0, 0.0);
+                }
+                else if (!Scalar.WithinEpsilon(Math.abs(vt.x) / tgl, 1.0, Epsilon)) {
+                    point = new Vector3(1.0, 0.0, 0.0);
+                }
+                else if (!Scalar.WithinEpsilon(Math.abs(vt.z) / tgl, 1.0, Epsilon)) {
+                    point = new Vector3(0.0, 0.0, 1.0);
+                }
+                else {
+                    point = Vector3.Zero();
+                }
+                normal0 = Vector3.Cross(vt, point);
+            }
+            else {
+                normal0 = Vector3.Cross(vt, va);
+                Vector3.CrossToRef(normal0, vt, normal0);
+            }
+            normal0.normalize();
+            return normal0;
+        }
+    }
+
+    export class Curve3 {
+        private _points: Vector3[];
+        private _length: number = 0.0;
+
+        /**
+         * Returns a Curve3 object along a Quadratic Bezier curve : http://doc.babylonjs.com/tutorials/How_to_use_Curve3#quadratic-bezier-curve  
+         * @param v0 (Vector3) the origin point of the Quadratic Bezier
+         * @param v1 (Vector3) the control point
+         * @param v2 (Vector3) the end point of the Quadratic Bezier
+         * @param nbPoints (integer) the wanted number of points in the curve
+         */
+        public static CreateQuadraticBezier(v0: Vector3, v1: Vector3, v2: Vector3, nbPoints: number): Curve3 {
+            nbPoints = nbPoints > 2 ? nbPoints : 3;
+            var bez = new Array<Vector3>();
+            var equation = (t: number, val0: number, val1: number, val2: number) => {
+                var res = (1.0 - t) * (1.0 - t) * val0 + 2.0 * t * (1.0 - t) * val1 + t * t * val2;
+                return res;
+            }
+            for (var i = 0; i <= nbPoints; i++) {
+                bez.push(new Vector3(equation(i / nbPoints, v0.x, v1.x, v2.x), equation(i / nbPoints, v0.y, v1.y, v2.y), equation(i / nbPoints, v0.z, v1.z, v2.z)));
+            }
+            return new Curve3(bez);
+        }
+
+        /**
+         * Returns a Curve3 object along a Cubic Bezier curve : http://doc.babylonjs.com/tutorials/How_to_use_Curve3#cubic-bezier-curve  
+         * @param v0 (Vector3) the origin point of the Cubic Bezier
+         * @param v1 (Vector3) the first control point
+         * @param v2 (Vector3) the second control point
+         * @param v3 (Vector3) the end point of the Cubic Bezier
+         * @param nbPoints (integer) the wanted number of points in the curve
+         */
+        public static CreateCubicBezier(v0: Vector3, v1: Vector3, v2: Vector3, v3: Vector3, nbPoints: number): Curve3 {
+            nbPoints = nbPoints > 3 ? nbPoints : 4;
+            var bez = new Array<Vector3>();
+            var equation = (t: number, val0: number, val1: number, val2: number, val3: number) => {
+                var res = (1.0 - t) * (1.0 - t) * (1.0 - t) * val0 + 3.0 * t * (1.0 - t) * (1.0 - t) * val1 + 3.0 * t * t * (1.0 - t) * val2 + t * t * t * val3;
+                return res;
+            }
+            for (var i = 0; i <= nbPoints; i++) {
+                bez.push(new Vector3(equation(i / nbPoints, v0.x, v1.x, v2.x, v3.x), equation(i / nbPoints, v0.y, v1.y, v2.y, v3.y), equation(i / nbPoints, v0.z, v1.z, v2.z, v3.z)));
+            }
+            return new Curve3(bez);
+        }
+
+        /**
+         * Returns a Curve3 object along a Hermite Spline curve : http://doc.babylonjs.com/tutorials/How_to_use_Curve3#hermite-spline  
+         * @param p1 (Vector3) the origin point of the Hermite Spline
+         * @param t1 (Vector3) the tangent vector at the origin point
+         * @param p2 (Vector3) the end point of the Hermite Spline
+         * @param t2 (Vector3) the tangent vector at the end point
+         * @param nbPoints (integer) the wanted number of points in the curve
+         */
+        public static CreateHermiteSpline(p1: Vector3, t1: Vector3, p2: Vector3, t2: Vector3, nbPoints: number): Curve3 {
+            var hermite = new Array<Vector3>();
+            var step = 1.0 / nbPoints;
+            for (var i = 0; i <= nbPoints; i++) {
+                hermite.push(Vector3.Hermite(p1, t1, p2, t2, i * step));
+            }
+            return new Curve3(hermite);
+        }
+
+        /**
+         * Returns a Curve3 object along a CatmullRom Spline curve : 
+         * @param points (array of Vector3) the points the spline must pass through. At least, four points required.  
+         * @param nbPoints (integer) the wanted number of points between each curve control points.
+         */
+        public static CreateCatmullRomSpline(points: Vector3[], nbPoints: number): Curve3 {
+            var totalPoints = new Array<Vector3>();
+            totalPoints.push(points[0].clone());
+            Array.prototype.push.apply(totalPoints, points);
+            totalPoints.push(points[points.length - 1].clone());
+            var catmullRom = new Array<Vector3>();
+            var step = 1.0 / nbPoints;
+            var amount = 0.0;
+            for (var i = 0; i < totalPoints.length - 3; i++) {
+                amount = 0;
+                for (var c = 0; c < nbPoints; c++) {
+                    catmullRom.push(Vector3.CatmullRom(totalPoints[i], totalPoints[i + 1], totalPoints[i + 2], totalPoints[i + 3], amount));
+                    amount += step
+                }
+            }
+            i--;
+            catmullRom.push(Vector3.CatmullRom(totalPoints[i], totalPoints[i + 1], totalPoints[i + 2], totalPoints[i + 3], amount));
+            return new Curve3(catmullRom);
+        }
+
+        /**
+         * A Curve3 object is a logical object, so not a mesh, to handle curves in the 3D geometric space.  
+         * A Curve3 is designed from a series of successive Vector3.  
+         * Tuto : http://doc.babylonjs.com/tutorials/How_to_use_Curve3#curve3-object
+         */
+        constructor(points: Vector3[]) {
+            this._points = points;
+            this._length = this._computeLength(points);
+        }
+
+        /**
+         * Returns the Curve3 stored array of successive Vector3
+         */
+        public getPoints() {
+            return this._points;
+        }
+
+        /**
+         * Returns the computed length (float) of the curve.
+         */
+        public length() {
+            return this._length;
+        }
+
+        /**
+         * Returns a new instance of Curve3 object : var curve = curveA.continue(curveB);  
+         * This new Curve3 is built by translating and sticking the curveB at the end of the curveA.  
+         * curveA and curveB keep unchanged.  
+         */
+        public continue(curve: Curve3): Curve3 {
+            var lastPoint = this._points[this._points.length - 1];
+            var continuedPoints = this._points.slice();
+            var curvePoints = curve.getPoints();
+            for (var i = 1; i < curvePoints.length; i++) {
+                continuedPoints.push(curvePoints[i].subtract(curvePoints[0]).add(lastPoint));
+            }
+            var continuedCurve = new Curve3(continuedPoints);
+            return continuedCurve;
+        }
+
+        private _computeLength(path: Vector3[]): number {
+            var l = 0;
+            for (var i = 1; i < path.length; i++) {
+                l += (path[i].subtract(path[i - 1])).length();
+            }
+            return l;
+        }
+    }
+
+    // Vertex formats
+    export class PositionNormalVertex {
+        constructor(public position: Vector3 = Vector3.Zero(), public normal: Vector3 = Vector3.Up()) {
+
+        }
+
+        public clone(): PositionNormalVertex {
+            return new PositionNormalVertex(this.position.clone(), this.normal.clone());
+        }
+    }
+
+    export class PositionNormalTextureVertex {
+        constructor(public position: Vector3 = Vector3.Zero(), public normal: Vector3 = Vector3.Up(), public uv: Vector2 = Vector2.Zero()) {
+
+        }
+
+        public clone(): PositionNormalTextureVertex {
+            return new PositionNormalTextureVertex(this.position.clone(), this.normal.clone(), this.uv.clone());
+        }
+    }
+
+    // Temporary pre-allocated objects for engine internal use
+    // usage in any internal function :
+    // var tmp = Tmp.Vector3[0];   <= gets access to the first pre-created Vector3
+    // There's a Tmp array per object type : int, float, Vector2, Vector3, Vector4, Quaternion, Matrix
+    export class Tmp {
+        public static Color3: Color3[] = [Color3.Black(), Color3.Black(), Color3.Black()];
+        public static Vector2: Vector2[] = [Vector2.Zero(), Vector2.Zero(), Vector2.Zero()];  // 3 temp Vector2 at once should be enough
+        public static Vector3: Vector3[] = [Vector3.Zero(), Vector3.Zero(), Vector3.Zero(),
+        Vector3.Zero(), Vector3.Zero(), Vector3.Zero(), Vector3.Zero(), Vector3.Zero(), Vector3.Zero()];    // 9 temp Vector3 at once should be enough
+        public static Vector4: Vector4[] = [Vector4.Zero(), Vector4.Zero(), Vector4.Zero()];  // 3 temp Vector4 at once should be enough
+        public static Quaternion: Quaternion[] = [Quaternion.Zero(), Quaternion.Zero()];                // 2 temp Quaternion at once should be enough
+        public static Matrix: Matrix[] = [Matrix.Zero(), Matrix.Zero(),
+        Matrix.Zero(), Matrix.Zero(),
+        Matrix.Zero(), Matrix.Zero(),
+        Matrix.Zero(), Matrix.Zero()];                      // 6 temp Matrices at once should be enough
+    }
+    // Same as Tmp but not exported to keep it onyl for math functions to avoid conflicts
+    class MathTmp {
+        public static Vector3: Vector3[] = [Vector3.Zero()];
+        public static Matrix: Matrix[] = [Matrix.Zero(), Matrix.Zero()];
+        public static Quaternion: Quaternion[] = [Quaternion.Zero()];
+    }
+}
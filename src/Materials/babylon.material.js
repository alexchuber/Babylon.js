--- conflicted
+++ resolved
@@ -1,323 +1,3 @@
-<<<<<<< HEAD
-var __decorate = (this && this.__decorate) || function (decorators, target, key, desc) {
-    var c = arguments.length, r = c < 3 ? target : desc === null ? desc = Object.getOwnPropertyDescriptor(target, key) : desc, d;
-    if (typeof Reflect === "object" && typeof Reflect.decorate === "function") r = Reflect.decorate(decorators, target, key, desc);
-    else for (var i = decorators.length - 1; i >= 0; i--) if (d = decorators[i]) r = (c < 3 ? d(r) : c > 3 ? d(target, key, r) : d(target, key)) || r;
-    return c > 3 && r && Object.defineProperty(target, key, r), r;
-};
-var BABYLON;
-(function (BABYLON) {
-    var MaterialDefines = (function () {
-        function MaterialDefines() {
-        }
-        MaterialDefines.prototype.isEqual = function (other) {
-            for (var index = 0; index < this._keys.length; index++) {
-                var prop = this._keys[index];
-                if (this[prop] !== other[prop]) {
-                    return false;
-                }
-            }
-            return true;
-        };
-        MaterialDefines.prototype.cloneTo = function (other) {
-            for (var index = 0; index < this._keys.length; index++) {
-                var prop = this._keys[index];
-                other[prop] = this[prop];
-            }
-        };
-        MaterialDefines.prototype.reset = function () {
-            for (var index = 0; index < this._keys.length; index++) {
-                var prop = this._keys[index];
-                if (typeof (this[prop]) === "number") {
-                    this[prop] = 0;
-                }
-                else {
-                    this[prop] = false;
-                }
-            }
-        };
-        MaterialDefines.prototype.toString = function () {
-            var result = "";
-            for (var index = 0; index < this._keys.length; index++) {
-                var prop = this._keys[index];
-                if (typeof (this[prop]) === "number") {
-                    result += "#define " + prop + " " + this[prop] + "\n";
-                }
-                else if (this[prop]) {
-                    result += "#define " + prop + "\n";
-                }
-            }
-            return result;
-        };
-        return MaterialDefines;
-    }());
-    BABYLON.MaterialDefines = MaterialDefines;
-    var Material = (function () {
-        function Material(name, scene, doNotAdd) {
-            this.name = name;
-            this.checkReadyOnEveryCall = false;
-            this.checkReadyOnlyOnce = false;
-            this.state = "";
-            this.alpha = 1.0;
-            this.backFaceCulling = true;
-            this.sideOrientation = Material.CounterClockWiseSideOrientation;
-            this.alphaMode = BABYLON.Engine.ALPHA_COMBINE;
-            this.disableDepthWrite = false;
-            this.fogEnabled = true;
-            this.pointSize = 1.0;
-            this.zOffset = 0;
-            this._wasPreviouslyReady = false;
-            this._fillMode = Material.TriangleFillMode;
-            this.id = name;
-            this._scene = scene;
-            if (!doNotAdd) {
-                scene.materials.push(this);
-            }
-        }
-        Object.defineProperty(Material, "TriangleFillMode", {
-            get: function () {
-                return Material._TriangleFillMode;
-            },
-            enumerable: true,
-            configurable: true
-        });
-        Object.defineProperty(Material, "WireFrameFillMode", {
-            get: function () {
-                return Material._WireFrameFillMode;
-            },
-            enumerable: true,
-            configurable: true
-        });
-        Object.defineProperty(Material, "PointFillMode", {
-            get: function () {
-                return Material._PointFillMode;
-            },
-            enumerable: true,
-            configurable: true
-        });
-        Object.defineProperty(Material, "ClockWiseSideOrientation", {
-            get: function () {
-                return Material._ClockWiseSideOrientation;
-            },
-            enumerable: true,
-            configurable: true
-        });
-        Object.defineProperty(Material, "CounterClockWiseSideOrientation", {
-            get: function () {
-                return Material._CounterClockWiseSideOrientation;
-            },
-            enumerable: true,
-            configurable: true
-        });
-        Object.defineProperty(Material.prototype, "wireframe", {
-            get: function () {
-                return this._fillMode === Material.WireFrameFillMode;
-            },
-            set: function (value) {
-                this._fillMode = (value ? Material.WireFrameFillMode : Material.TriangleFillMode);
-            },
-            enumerable: true,
-            configurable: true
-        });
-        Object.defineProperty(Material.prototype, "pointsCloud", {
-            get: function () {
-                return this._fillMode === Material.PointFillMode;
-            },
-            set: function (value) {
-                this._fillMode = (value ? Material.PointFillMode : Material.TriangleFillMode);
-            },
-            enumerable: true,
-            configurable: true
-        });
-        Object.defineProperty(Material.prototype, "fillMode", {
-            get: function () {
-                return this._fillMode;
-            },
-            set: function (value) {
-                this._fillMode = value;
-            },
-            enumerable: true,
-            configurable: true
-        });
-        Object.defineProperty(Material.prototype, "isFrozen", {
-            get: function () {
-                return this.checkReadyOnlyOnce;
-            },
-            enumerable: true,
-            configurable: true
-        });
-        Material.prototype.freeze = function () {
-            this.checkReadyOnlyOnce = true;
-        };
-        Material.prototype.unfreeze = function () {
-            this.checkReadyOnlyOnce = false;
-        };
-        Material.prototype.isReady = function (mesh, useInstances) {
-            return true;
-        };
-        Material.prototype.getEffect = function () {
-            return this._effect;
-        };
-        Material.prototype.getScene = function () {
-            return this._scene;
-        };
-        Material.prototype.needAlphaBlending = function () {
-            return (this.alpha < 1.0);
-        };
-        Material.prototype.needAlphaTesting = function () {
-            return false;
-        };
-        Material.prototype.getAlphaTestTexture = function () {
-            return null;
-        };
-        Material.prototype.trackCreation = function (onCompiled, onError) {
-        };
-        Material.prototype.markDirty = function () {
-            this._wasPreviouslyReady = false;
-        };
-        Material.prototype._preBind = function () {
-            var engine = this._scene.getEngine();
-            engine.enableEffect(this._effect);
-            engine.setState(this.backFaceCulling, this.zOffset, false, this.sideOrientation === Material.ClockWiseSideOrientation);
-        };
-        Material.prototype.bind = function (world, mesh) {
-            this._scene._cachedMaterial = this;
-            if (this.onBind) {
-                this.onBind(this, mesh);
-            }
-            if (this.disableDepthWrite) {
-                var engine = this._scene.getEngine();
-                this._cachedDepthWriteState = engine.getDepthWrite();
-                engine.setDepthWrite(false);
-            }
-        };
-        Material.prototype.bindOnlyWorldMatrix = function (world) {
-        };
-        Material.prototype.unbind = function () {
-            if (this.disableDepthWrite) {
-                var engine = this._scene.getEngine();
-                engine.setDepthWrite(this._cachedDepthWriteState);
-            }
-        };
-        Material.prototype.clone = function (name) {
-            return null;
-        };
-        Material.prototype.getBindedMeshes = function () {
-            var result = new Array();
-            for (var index = 0; index < this._scene.meshes.length; index++) {
-                var mesh = this._scene.meshes[index];
-                if (mesh.material === this) {
-                    result.push(mesh);
-                }
-            }
-            return result;
-        };
-        Material.prototype.dispose = function (forceDisposeEffect) {
-            // Animations
-            this.getScene().stopAnimation(this);
-            // Remove from scene
-            var index = this._scene.materials.indexOf(this);
-            if (index >= 0) {
-                this._scene.materials.splice(index, 1);
-            }
-            // Shader are kept in cache for further use but we can get rid of this by using forceDisposeEffect
-            if (forceDisposeEffect && this._effect) {
-                this._scene.getEngine()._releaseEffect(this._effect);
-                this._effect = null;
-            }
-            // Remove from meshes
-            for (index = 0; index < this._scene.meshes.length; index++) {
-                var mesh = this._scene.meshes[index];
-                if (mesh.material === this) {
-                    mesh.material = null;
-                }
-            }
-            // Callback
-            if (this.onDispose) {
-                this.onDispose();
-            }
-        };
-        Material.prototype.serialize = function () {
-            return BABYLON.SerializationHelper.Serialize(this);
-        };
-        Material.ParseMultiMaterial = function (parsedMultiMaterial, scene) {
-            var multiMaterial = new BABYLON.MultiMaterial(parsedMultiMaterial.name, scene);
-            multiMaterial.id = parsedMultiMaterial.id;
-            BABYLON.Tags.AddTagsTo(multiMaterial, parsedMultiMaterial.tags);
-            for (var matIndex = 0; matIndex < parsedMultiMaterial.materials.length; matIndex++) {
-                var subMatId = parsedMultiMaterial.materials[matIndex];
-                if (subMatId) {
-                    multiMaterial.subMaterials.push(scene.getMaterialByID(subMatId));
-                }
-                else {
-                    multiMaterial.subMaterials.push(null);
-                }
-            }
-            return multiMaterial;
-        };
-        Material.Parse = function (parsedMaterial, scene, rootUrl) {
-            if (!parsedMaterial.customType) {
-                return BABYLON.StandardMaterial.Parse(parsedMaterial, scene, rootUrl);
-            }
-            var materialType = BABYLON.Tools.Instantiate(parsedMaterial.customType);
-            return materialType.Parse(parsedMaterial, scene, rootUrl);
-            ;
-        };
-        Material._TriangleFillMode = 0;
-        Material._WireFrameFillMode = 1;
-        Material._PointFillMode = 2;
-        Material._ClockWiseSideOrientation = 0;
-        Material._CounterClockWiseSideOrientation = 1;
-        __decorate([
-            BABYLON.serialize()
-        ], Material.prototype, "id", void 0);
-        __decorate([
-            BABYLON.serialize()
-        ], Material.prototype, "checkReadyOnEveryCall", void 0);
-        __decorate([
-            BABYLON.serialize()
-        ], Material.prototype, "checkReadyOnlyOnce", void 0);
-        __decorate([
-            BABYLON.serialize()
-        ], Material.prototype, "state", void 0);
-        __decorate([
-            BABYLON.serialize()
-        ], Material.prototype, "alpha", void 0);
-        __decorate([
-            BABYLON.serialize()
-        ], Material.prototype, "backFaceCulling", void 0);
-        __decorate([
-            BABYLON.serialize()
-        ], Material.prototype, "sideOrientation", void 0);
-        __decorate([
-            BABYLON.serialize()
-        ], Material.prototype, "alphaMode", void 0);
-        __decorate([
-            BABYLON.serialize()
-        ], Material.prototype, "disableDepthWrite", void 0);
-        __decorate([
-            BABYLON.serialize()
-        ], Material.prototype, "fogEnabled", void 0);
-        __decorate([
-            BABYLON.serialize()
-        ], Material.prototype, "pointSize", void 0);
-        __decorate([
-            BABYLON.serialize()
-        ], Material.prototype, "zOffset", void 0);
-        __decorate([
-            BABYLON.serialize()
-        ], Material.prototype, "wireframe", null);
-        __decorate([
-            BABYLON.serialize()
-        ], Material.prototype, "pointsCloud", null);
-        __decorate([
-            BABYLON.serialize()
-        ], Material.prototype, "fillMode", null);
-        return Material;
-    }());
-    BABYLON.Material = Material;
-})(BABYLON || (BABYLON = {}));
-=======
 var __decorate = (this && this.__decorate) || function (decorators, target, key, desc) {
     var c = arguments.length, r = c < 3 ? target : desc === null ? desc = Object.getOwnPropertyDescriptor(target, key) : desc, d;
     if (typeof Reflect === "object" && typeof Reflect.decorate === "function") r = Reflect.decorate(decorators, target, key, desc);
@@ -645,5 +325,4 @@
         return Material;
     })();
     BABYLON.Material = Material;
-})(BABYLON || (BABYLON = {}));
->>>>>>> 92a3b662
+})(BABYLON || (BABYLON = {}));
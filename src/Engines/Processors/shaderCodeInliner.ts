--- conflicted
+++ resolved
@@ -1,428 +1,423 @@
-interface IInlineFunctionDescr {
-    name: string;
-    type: string;
-    parameters: string[];
-    body: string;
-    callIndex: number;
-}
-
-/**
- * Class used to inline functions in shader code
-*/
-export class ShaderCodeInliner {
-
-<<<<<<< HEAD
-    static readonly RegexpFindFunctionNameAndType = /(?<=\s+?(\w+)\s+(\w+)\s*?)$/;
-=======
-    static readonly InlineToken = "#define inline";
-    static readonly RegexpFindFunctionNameAndType = /((\s+?)(\w+)\s+(\w+)\s*?)$/;
->>>>>>> 52afd011
-
-    private _sourceCode: string;
-    private _functionDescr: IInlineFunctionDescr[];
-    private _numMaxIterations: number;
-
-    /** Gets or sets the token used to mark the functions to inline */
-    public inlineToken: string;
-
-    /** Gets or sets the debug mode */
-    public debug: boolean = false;
-
-    /** Gets the code after the inlining process */
-    public get code(): string {
-        return this._sourceCode;
-    }
-
-    /**
-     * Initializes the inliner
-     * @param sourceCode shader code source to inline
-     * @param numMaxIterations maximum number of iterations (used to detect recursive calls)
-     */
-    constructor(sourceCode: string, numMaxIterations = 20) {
-        this._sourceCode = sourceCode;
-        this._numMaxIterations = numMaxIterations;
-        this._functionDescr = [];
-        this.inlineToken = "#define inline";
-    }
-
-    /**
-     * Start the processing of the shader code
-     */
-    public processCode() {
-        if (this.debug) {
-            console.log(`Start inlining process (code size=${this._sourceCode.length})...`);
-        }
-        this._collectFunctions();
-        this._processInlining(this._numMaxIterations);
-        if (this.debug) {
-            console.log("End of inlining process.");
-        }
-    }
-
-    private _collectFunctions() {
-        let startIndex = 0;
-
-        while (startIndex < this._sourceCode.length) {
-            // locate the function to inline and extract its name
-            const inlineTokenIndex = this._sourceCode.indexOf(this.inlineToken, startIndex);
-            if (inlineTokenIndex < 0) {
-                break;
-            }
-
-            const funcParamsStartIndex = this._sourceCode.indexOf("(", inlineTokenIndex + this.inlineToken.length);
-            if (funcParamsStartIndex < 0) {
-                if (this.debug) {
-                    console.warn(`Could not find the opening parenthesis after the token. startIndex=${startIndex}`);
-                }
-                startIndex = inlineTokenIndex + this.inlineToken.length;
-                continue;
-            }
-
-            const funcNameMatch = ShaderCodeInliner.RegexpFindFunctionNameAndType.exec(this._sourceCode.substring(inlineTokenIndex + this.inlineToken.length, funcParamsStartIndex));
-            if (!funcNameMatch) {
-                if (this.debug) {
-                    console.warn(`Could not extract the name/type of the function from: ${this._sourceCode.substring(inlineTokenIndex + this.inlineToken.length, funcParamsStartIndex)}`);
-                }
-                startIndex = inlineTokenIndex + this.inlineToken.length;
-                continue;
-            }
-            const [funcType, funcName] = [funcNameMatch[3], funcNameMatch[4]];
-
-            // extract the parameters of the function as a whole string (without the leading / trailing parenthesis)
-            const funcParamsEndIndex = this._extractBetweenMarkers('(', ')', this._sourceCode, funcParamsStartIndex);
-            if (funcParamsEndIndex < 0) {
-                if (this.debug) {
-                    console.warn(`Could not extract the parameters the function '${funcName}' (type=${funcType}). funcParamsStartIndex=${funcParamsStartIndex}`);
-                }
-                startIndex = inlineTokenIndex + this.inlineToken.length;
-                continue;
-            }
-            const funcParams = this._sourceCode.substring(funcParamsStartIndex + 1, funcParamsEndIndex);
-
-            // extract the body of the function (with the curly brackets)
-            const funcBodyStartIndex = this._skipWhitespaces(this._sourceCode, funcParamsEndIndex + 1);
-            if (funcBodyStartIndex === this._sourceCode.length) {
-                if (this.debug) {
-                    console.warn(`Could not extract the body of the function '${funcName}' (type=${funcType}). funcParamsEndIndex=${funcParamsEndIndex}`);
-                }
-                startIndex = inlineTokenIndex + this.inlineToken.length;
-                continue;
-            }
-
-            const funcBodyEndIndex = this._extractBetweenMarkers('{', '}', this._sourceCode, funcBodyStartIndex);
-            if (funcBodyEndIndex < 0) {
-                if (this.debug) {
-                    console.warn(`Could not extract the body of the function '${funcName}' (type=${funcType}). funcBodyStartIndex=${funcBodyStartIndex}`);
-                }
-                startIndex = inlineTokenIndex + this.inlineToken.length;
-                continue;
-            }
-            const funcBody = this._sourceCode.substring(funcBodyStartIndex, funcBodyEndIndex + 1);
-
-            // process the parameters: extract each names
-            const params = this._removeComments(funcParams).split(",");
-            const paramNames = [];
-
-            for (let p = 0; p < params.length; ++p) {
-                const param = params[p].trim();
-                const idx = param.lastIndexOf(" ");
-
-                if (idx >= 0) {
-                    paramNames.push(param.substring(idx + 1));
-                }
-            }
-
-            if (funcType !== 'void') {
-                // for functions that return a value, we will replace "return" by "tempvarname = ", tempvarname being a unique generated name
-                paramNames.push('return');
-            }
-
-            // collect the function
-            this._functionDescr.push({
-                "name": funcName,
-                "type": funcType,
-                "parameters": paramNames,
-                "body": funcBody,
-                "callIndex": 0,
-            });
-
-            startIndex = funcBodyEndIndex + 1;
-
-            // remove the function from the source code
-            const partBefore = inlineTokenIndex > 0 ? this._sourceCode.substring(0, inlineTokenIndex) : "";
-            const partAfter = funcBodyEndIndex + 1 < this._sourceCode.length - 1 ? this._sourceCode.substring(funcBodyEndIndex + 1) : "";
-
-            this._sourceCode = partBefore + partAfter;
-
-            startIndex -= funcBodyEndIndex + 1 - inlineTokenIndex;
-        }
-
-        if (this.debug) {
-            console.log(`Collect functions: ${this._functionDescr.length} functions found. functionDescr=`, this._functionDescr);
-        }
-    }
-
-    private _processInlining(numMaxIterations: number = 20): boolean {
-        while (numMaxIterations-- >= 0) {
-            if (!this._replaceFunctionCallsByCode()) {
-                break;
-            }
-        }
-
-        if (this.debug) {
-            console.log(`numMaxIterations is ${numMaxIterations} after inlining process`);
-        }
-
-        return numMaxIterations >= 0;
-    }
-
-    private _extractBetweenMarkers(markerOpen: string, markerClose: string, block: string, startIndex: number): number {
-        let currPos = startIndex,
-            openMarkers = 0,
-            waitForChar = '';
-
-        while (currPos < block.length) {
-            let currChar = block.charAt(currPos);
-
-            if (!waitForChar) {
-                switch (currChar) {
-                    case markerOpen:
-                        openMarkers++;
-                        break;
-                    case markerClose:
-                        openMarkers--;
-                        break;
-                    case '"':
-                    case "'":
-                    case "`":
-                        waitForChar = currChar;
-                        break;
-                    case '/':
-                        if (currPos + 1 < block.length) {
-                            const nextChar = block.charAt(currPos + 1);
-                            if (nextChar === '/') {
-                                waitForChar = '\n';
-                            } else if (nextChar === '*') {
-                                waitForChar = '*/';
-                            }
-                        }
-                        break;
-                }
-            } else {
-                if (currChar === waitForChar) {
-                    if (waitForChar === '"' || waitForChar === "'") {
-                        block.charAt(currPos - 1) !== '\\' && (waitForChar = '');
-                    } else {
-                        waitForChar = '';
-                    }
-                } else if (waitForChar === '*/' && currChar === '*' && currPos + 1 < block.length) {
-                    block.charAt(currPos + 1) === '/' && (waitForChar = '');
-                    if (waitForChar === '') {
-                        currPos++;
-                    }
-                }
-            }
-
-            currPos++ ;
-            if (openMarkers === 0) {
-                break;
-            }
-        }
-
-        return openMarkers === 0 ? currPos - 1 : -1;
-    }
-
-    private _skipWhitespaces(s: string, index: number): number {
-        while (index < s.length) {
-            const c = s[index];
-            if (c !== ' ' && c !== '\n' && c !== '\r' && c !== '\t' && c !== '\u000a' && c !== '\u00a0') {
-                break;
-            }
-            index++;
-        }
-
-        return index;
-    }
-
-    private _removeComments(block: string): string {
-        let currPos = 0,
-            waitForChar = '',
-            inComments = false,
-            s = [];
-
-        while (currPos < block.length) {
-            let currChar = block.charAt(currPos);
-
-            if (!waitForChar) {
-                switch (currChar) {
-                    case '"':
-                    case "'":
-                    case "`":
-                        waitForChar = currChar;
-                        break;
-                    case '/':
-                        if (currPos + 1 < block.length) {
-                            const nextChar = block.charAt(currPos + 1);
-                            if (nextChar === '/') {
-                                waitForChar = '\n';
-                                inComments = true;
-                            } else if (nextChar === '*') {
-                                waitForChar = '*/';
-                                inComments = true;
-                            }
-                        }
-                        break;
-                }
-                if (!inComments) {
-                    s.push(currChar);
-                }
-            } else {
-                if (currChar === waitForChar) {
-                    if (waitForChar === '"' || waitForChar === "'") {
-                        block.charAt(currPos - 1) !== '\\' && (waitForChar = '');
-                        s.push(currChar);
-                    } else {
-                        waitForChar = '';
-                        inComments = false;
-                    }
-                } else if (waitForChar === '*/' && currChar === '*' && currPos + 1 < block.length) {
-                    block.charAt(currPos + 1) === '/' && (waitForChar = '');
-                    if (waitForChar === '') {
-                        inComments = false;
-                        currPos++;
-                    }
-                } else {
-                    if (!inComments) {
-                        s.push(currChar);
-                    }
-                }
-            }
-
-            currPos++ ;
-        }
-
-        return s.join('');
-    }
-
-    private _replaceFunctionCallsByCode(): boolean {
-        let doAgain = false;
-
-        for (const func of this._functionDescr) {
-            const { name, type, parameters, body } = func;
-
-            let startIndex = 0;
-
-            while (startIndex < this._sourceCode.length) {
-                // Look for the function name in the source code
-                const functionCallIndex = this._sourceCode.indexOf(name, startIndex);
-
-                if (functionCallIndex < 0) {
-                    break;
-                }
-
-                // Find the opening parenthesis
-                const callParamsStartIndex = this._skipWhitespaces(this._sourceCode, functionCallIndex + name.length);
-                if (callParamsStartIndex === this._sourceCode.length || this._sourceCode.charAt(callParamsStartIndex) !== '(') {
-                    startIndex = functionCallIndex + name.length;
-                    continue;
-                }
-
-                // extract the parameters of the function call as a whole string (without the leading / trailing parenthesis)
-                const callParamsEndIndex = this._extractBetweenMarkers('(', ')', this._sourceCode, callParamsStartIndex);
-                if (callParamsEndIndex < 0) {
-                    if (this.debug) {
-                        console.warn(`Could not extract the parameters of the function call. Function '${name}' (type=${type}). callParamsStartIndex=${callParamsStartIndex}`);
-                    }
-                    startIndex = functionCallIndex + name.length;
-                    continue;
-                }
-                const callParams = this._sourceCode.substring(callParamsStartIndex + 1, callParamsEndIndex);
-
-                // process the parameter call: extract each names
-                const params = this._removeComments(callParams).split(",");
-                const paramNames = [];
-
-                for (let p = 0; p < params.length; ++p) {
-                    const param = params[p].trim();
-                    paramNames.push(param);
-                }
-
-                const retParamName = type !== 'void' ? name + '_' + (func.callIndex++) : null;
-
-                if (retParamName) {
-                    paramNames.push(retParamName + ' =');
-                }
-
-                if (paramNames.length !== parameters.length) {
-                    if (this.debug) {
-                        console.warn(`Invalid function call: not the same number of parameters for the call than the number expected by the function. Function '${name}' (type=${type}). function parameters=${parameters}, call parameters=${paramNames}`);
-                    }
-                    startIndex = functionCallIndex + name.length;
-                    continue;
-                }
-
-                startIndex = callParamsEndIndex + 1;
-
-                // replace the function call by the body function
-                const funcBody = this._replaceNames(body, parameters, paramNames);
-
-                let partBefore = functionCallIndex > 0 ? this._sourceCode.substring(0, functionCallIndex) : "";
-                let partAfter = callParamsEndIndex + 1 < this._sourceCode.length - 1 ? this._sourceCode.substring(callParamsEndIndex + 1) : "";
-
-                if (retParamName) {
-                    // case where the function returns a value. We generate:
-                    // FUNCTYPE retParamName;
-                    // {function body}
-                    // and replace the function call by retParamName
-                    const injectDeclarationIndex = this._findBackward(this._sourceCode, functionCallIndex - 1, '\n');
-
-                    partBefore = this._sourceCode.substring(0, injectDeclarationIndex + 1);
-                    let partBetween = this._sourceCode.substring(injectDeclarationIndex + 1, functionCallIndex);
-
-                    this._sourceCode = partBefore + type + " " + retParamName + ";\n" + funcBody + "\n" + partBetween + retParamName + partAfter;
-
-                    if (this.debug) {
-                        console.log(`Replace function call by code. Function '${name}' (type=${type}). injectDeclarationIndex=${injectDeclarationIndex}`);
-                    }
-                } else {
-                    // simple case where the return value of the function is "void"
-                    this._sourceCode = partBefore + funcBody + partAfter;
-
-                    startIndex += funcBody.length - (callParamsEndIndex + 1 - functionCallIndex);
-
-                    if (this.debug) {
-                        console.log(`Replace function call by code. Function '${name}' (type=${type}). functionCallIndex=${functionCallIndex}`);
-                    }
-                }
-
-                doAgain = true;
-            }
-        }
-
-        return doAgain;
-    }
-
-    private _findBackward(s: string, index: number, c: string): number {
-        while (index >= 0 && s.charAt(index) !== c) {
-            index--;
-        }
-
-        return index;
-    }
-
-    private _escapeRegExp(s: string): string {
-        return s.replace(/[.*+?^${}()|[\]\\]/g, '\\$&');
-    }
-
-    private _replaceNames(code: string, sources: string[], destinations: string[]): string {
-
-        for (let i = 0; i < sources.length; ++i) {
-            const source = new RegExp(this._escapeRegExp(sources[i]), 'g'),
-                  destination = destinations[i];
-
-            code = code.replace(source, destination);
-        }
-
-        return code;
-    }
-}
+interface IInlineFunctionDescr {
+    name: string;
+    type: string;
+    parameters: string[];
+    body: string;
+    callIndex: number;
+}
+
+/**
+ * Class used to inline functions in shader code
+*/
+export class ShaderCodeInliner {
+
+    static readonly RegexpFindFunctionNameAndType = /((\s+?)(\w+)\s+(\w+)\s*?)$/;
+
+    private _sourceCode: string;
+    private _functionDescr: IInlineFunctionDescr[];
+    private _numMaxIterations: number;
+
+    /** Gets or sets the token used to mark the functions to inline */
+    public inlineToken: string;
+
+    /** Gets or sets the debug mode */
+    public debug: boolean = false;
+
+    /** Gets the code after the inlining process */
+    public get code(): string {
+        return this._sourceCode;
+    }
+
+    /**
+     * Initializes the inliner
+     * @param sourceCode shader code source to inline
+     * @param numMaxIterations maximum number of iterations (used to detect recursive calls)
+     */
+    constructor(sourceCode: string, numMaxIterations = 20) {
+        this._sourceCode = sourceCode;
+        this._numMaxIterations = numMaxIterations;
+        this._functionDescr = [];
+        this.inlineToken = "#define inline";
+    }
+
+    /**
+     * Start the processing of the shader code
+     */
+    public processCode() {
+        if (this.debug) {
+            console.log(`Start inlining process (code size=${this._sourceCode.length})...`);
+        }
+        this._collectFunctions();
+        this._processInlining(this._numMaxIterations);
+        if (this.debug) {
+            console.log("End of inlining process.");
+        }
+    }
+
+    private _collectFunctions() {
+        let startIndex = 0;
+
+        while (startIndex < this._sourceCode.length) {
+            // locate the function to inline and extract its name
+            const inlineTokenIndex = this._sourceCode.indexOf(this.inlineToken, startIndex);
+            if (inlineTokenIndex < 0) {
+                break;
+            }
+
+            const funcParamsStartIndex = this._sourceCode.indexOf("(", inlineTokenIndex + this.inlineToken.length);
+            if (funcParamsStartIndex < 0) {
+                if (this.debug) {
+                    console.warn(`Could not find the opening parenthesis after the token. startIndex=${startIndex}`);
+                }
+                startIndex = inlineTokenIndex + this.inlineToken.length;
+                continue;
+            }
+
+            const funcNameMatch = ShaderCodeInliner.RegexpFindFunctionNameAndType.exec(this._sourceCode.substring(inlineTokenIndex + this.inlineToken.length, funcParamsStartIndex));
+            if (!funcNameMatch) {
+                if (this.debug) {
+                    console.warn(`Could not extract the name/type of the function from: ${this._sourceCode.substring(inlineTokenIndex + this.inlineToken.length, funcParamsStartIndex)}`);
+                }
+                startIndex = inlineTokenIndex + this.inlineToken.length;
+                continue;
+            }
+            const [funcType, funcName] = [funcNameMatch[3], funcNameMatch[4]];
+
+            // extract the parameters of the function as a whole string (without the leading / trailing parenthesis)
+            const funcParamsEndIndex = this._extractBetweenMarkers('(', ')', this._sourceCode, funcParamsStartIndex);
+            if (funcParamsEndIndex < 0) {
+                if (this.debug) {
+                    console.warn(`Could not extract the parameters the function '${funcName}' (type=${funcType}). funcParamsStartIndex=${funcParamsStartIndex}`);
+                }
+                startIndex = inlineTokenIndex + this.inlineToken.length;
+                continue;
+            }
+            const funcParams = this._sourceCode.substring(funcParamsStartIndex + 1, funcParamsEndIndex);
+
+            // extract the body of the function (with the curly brackets)
+            const funcBodyStartIndex = this._skipWhitespaces(this._sourceCode, funcParamsEndIndex + 1);
+            if (funcBodyStartIndex === this._sourceCode.length) {
+                if (this.debug) {
+                    console.warn(`Could not extract the body of the function '${funcName}' (type=${funcType}). funcParamsEndIndex=${funcParamsEndIndex}`);
+                }
+                startIndex = inlineTokenIndex + this.inlineToken.length;
+                continue;
+            }
+
+            const funcBodyEndIndex = this._extractBetweenMarkers('{', '}', this._sourceCode, funcBodyStartIndex);
+            if (funcBodyEndIndex < 0) {
+                if (this.debug) {
+                    console.warn(`Could not extract the body of the function '${funcName}' (type=${funcType}). funcBodyStartIndex=${funcBodyStartIndex}`);
+                }
+                startIndex = inlineTokenIndex + this.inlineToken.length;
+                continue;
+            }
+            const funcBody = this._sourceCode.substring(funcBodyStartIndex, funcBodyEndIndex + 1);
+
+            // process the parameters: extract each names
+            const params = this._removeComments(funcParams).split(",");
+            const paramNames = [];
+
+            for (let p = 0; p < params.length; ++p) {
+                const param = params[p].trim();
+                const idx = param.lastIndexOf(" ");
+
+                if (idx >= 0) {
+                    paramNames.push(param.substring(idx + 1));
+                }
+            }
+
+            if (funcType !== 'void') {
+                // for functions that return a value, we will replace "return" by "tempvarname = ", tempvarname being a unique generated name
+                paramNames.push('return');
+            }
+
+            // collect the function
+            this._functionDescr.push({
+                "name": funcName,
+                "type": funcType,
+                "parameters": paramNames,
+                "body": funcBody,
+                "callIndex": 0,
+            });
+
+            startIndex = funcBodyEndIndex + 1;
+
+            // remove the function from the source code
+            const partBefore = inlineTokenIndex > 0 ? this._sourceCode.substring(0, inlineTokenIndex) : "";
+            const partAfter = funcBodyEndIndex + 1 < this._sourceCode.length - 1 ? this._sourceCode.substring(funcBodyEndIndex + 1) : "";
+
+            this._sourceCode = partBefore + partAfter;
+
+            startIndex -= funcBodyEndIndex + 1 - inlineTokenIndex;
+        }
+
+        if (this.debug) {
+            console.log(`Collect functions: ${this._functionDescr.length} functions found. functionDescr=`, this._functionDescr);
+        }
+    }
+
+    private _processInlining(numMaxIterations: number = 20): boolean {
+        while (numMaxIterations-- >= 0) {
+            if (!this._replaceFunctionCallsByCode()) {
+                break;
+            }
+        }
+
+        if (this.debug) {
+            console.log(`numMaxIterations is ${numMaxIterations} after inlining process`);
+        }
+
+        return numMaxIterations >= 0;
+    }
+
+    private _extractBetweenMarkers(markerOpen: string, markerClose: string, block: string, startIndex: number): number {
+        let currPos = startIndex,
+            openMarkers = 0,
+            waitForChar = '';
+
+        while (currPos < block.length) {
+            let currChar = block.charAt(currPos);
+
+            if (!waitForChar) {
+                switch (currChar) {
+                    case markerOpen:
+                        openMarkers++;
+                        break;
+                    case markerClose:
+                        openMarkers--;
+                        break;
+                    case '"':
+                    case "'":
+                    case "`":
+                        waitForChar = currChar;
+                        break;
+                    case '/':
+                        if (currPos + 1 < block.length) {
+                            const nextChar = block.charAt(currPos + 1);
+                            if (nextChar === '/') {
+                                waitForChar = '\n';
+                            } else if (nextChar === '*') {
+                                waitForChar = '*/';
+                            }
+                        }
+                        break;
+                }
+            } else {
+                if (currChar === waitForChar) {
+                    if (waitForChar === '"' || waitForChar === "'") {
+                        block.charAt(currPos - 1) !== '\\' && (waitForChar = '');
+                    } else {
+                        waitForChar = '';
+                    }
+                } else if (waitForChar === '*/' && currChar === '*' && currPos + 1 < block.length) {
+                    block.charAt(currPos + 1) === '/' && (waitForChar = '');
+                    if (waitForChar === '') {
+                        currPos++;
+                    }
+                }
+            }
+
+            currPos++ ;
+            if (openMarkers === 0) {
+                break;
+            }
+        }
+
+        return openMarkers === 0 ? currPos - 1 : -1;
+    }
+
+    private _skipWhitespaces(s: string, index: number): number {
+        while (index < s.length) {
+            const c = s[index];
+            if (c !== ' ' && c !== '\n' && c !== '\r' && c !== '\t' && c !== '\u000a' && c !== '\u00a0') {
+                break;
+            }
+            index++;
+        }
+
+        return index;
+    }
+
+    private _removeComments(block: string): string {
+        let currPos = 0,
+            waitForChar = '',
+            inComments = false,
+            s = [];
+
+        while (currPos < block.length) {
+            let currChar = block.charAt(currPos);
+
+            if (!waitForChar) {
+                switch (currChar) {
+                    case '"':
+                    case "'":
+                    case "`":
+                        waitForChar = currChar;
+                        break;
+                    case '/':
+                        if (currPos + 1 < block.length) {
+                            const nextChar = block.charAt(currPos + 1);
+                            if (nextChar === '/') {
+                                waitForChar = '\n';
+                                inComments = true;
+                            } else if (nextChar === '*') {
+                                waitForChar = '*/';
+                                inComments = true;
+                            }
+                        }
+                        break;
+                }
+                if (!inComments) {
+                    s.push(currChar);
+                }
+            } else {
+                if (currChar === waitForChar) {
+                    if (waitForChar === '"' || waitForChar === "'") {
+                        block.charAt(currPos - 1) !== '\\' && (waitForChar = '');
+                        s.push(currChar);
+                    } else {
+                        waitForChar = '';
+                        inComments = false;
+                    }
+                } else if (waitForChar === '*/' && currChar === '*' && currPos + 1 < block.length) {
+                    block.charAt(currPos + 1) === '/' && (waitForChar = '');
+                    if (waitForChar === '') {
+                        inComments = false;
+                        currPos++;
+                    }
+                } else {
+                    if (!inComments) {
+                        s.push(currChar);
+                    }
+                }
+            }
+
+            currPos++ ;
+        }
+
+        return s.join('');
+    }
+
+    private _replaceFunctionCallsByCode(): boolean {
+        let doAgain = false;
+
+        for (const func of this._functionDescr) {
+            const { name, type, parameters, body } = func;
+
+            let startIndex = 0;
+
+            while (startIndex < this._sourceCode.length) {
+                // Look for the function name in the source code
+                const functionCallIndex = this._sourceCode.indexOf(name, startIndex);
+
+                if (functionCallIndex < 0) {
+                    break;
+                }
+
+                // Find the opening parenthesis
+                const callParamsStartIndex = this._skipWhitespaces(this._sourceCode, functionCallIndex + name.length);
+                if (callParamsStartIndex === this._sourceCode.length || this._sourceCode.charAt(callParamsStartIndex) !== '(') {
+                    startIndex = functionCallIndex + name.length;
+                    continue;
+                }
+
+                // extract the parameters of the function call as a whole string (without the leading / trailing parenthesis)
+                const callParamsEndIndex = this._extractBetweenMarkers('(', ')', this._sourceCode, callParamsStartIndex);
+                if (callParamsEndIndex < 0) {
+                    if (this.debug) {
+                        console.warn(`Could not extract the parameters of the function call. Function '${name}' (type=${type}). callParamsStartIndex=${callParamsStartIndex}`);
+                    }
+                    startIndex = functionCallIndex + name.length;
+                    continue;
+                }
+                const callParams = this._sourceCode.substring(callParamsStartIndex + 1, callParamsEndIndex);
+
+                // process the parameter call: extract each names
+                const params = this._removeComments(callParams).split(",");
+                const paramNames = [];
+
+                for (let p = 0; p < params.length; ++p) {
+                    const param = params[p].trim();
+                    paramNames.push(param);
+                }
+
+                const retParamName = type !== 'void' ? name + '_' + (func.callIndex++) : null;
+
+                if (retParamName) {
+                    paramNames.push(retParamName + ' =');
+                }
+
+                if (paramNames.length !== parameters.length) {
+                    if (this.debug) {
+                        console.warn(`Invalid function call: not the same number of parameters for the call than the number expected by the function. Function '${name}' (type=${type}). function parameters=${parameters}, call parameters=${paramNames}`);
+                    }
+                    startIndex = functionCallIndex + name.length;
+                    continue;
+                }
+
+                startIndex = callParamsEndIndex + 1;
+
+                // replace the function call by the body function
+                const funcBody = this._replaceNames(body, parameters, paramNames);
+
+                let partBefore = functionCallIndex > 0 ? this._sourceCode.substring(0, functionCallIndex) : "";
+                let partAfter = callParamsEndIndex + 1 < this._sourceCode.length - 1 ? this._sourceCode.substring(callParamsEndIndex + 1) : "";
+
+                if (retParamName) {
+                    // case where the function returns a value. We generate:
+                    // FUNCTYPE retParamName;
+                    // {function body}
+                    // and replace the function call by retParamName
+                    const injectDeclarationIndex = this._findBackward(this._sourceCode, functionCallIndex - 1, '\n');
+
+                    partBefore = this._sourceCode.substring(0, injectDeclarationIndex + 1);
+                    let partBetween = this._sourceCode.substring(injectDeclarationIndex + 1, functionCallIndex);
+
+                    this._sourceCode = partBefore + type + " " + retParamName + ";\n" + funcBody + "\n" + partBetween + retParamName + partAfter;
+
+                    if (this.debug) {
+                        console.log(`Replace function call by code. Function '${name}' (type=${type}). injectDeclarationIndex=${injectDeclarationIndex}`);
+                    }
+                } else {
+                    // simple case where the return value of the function is "void"
+                    this._sourceCode = partBefore + funcBody + partAfter;
+
+                    startIndex += funcBody.length - (callParamsEndIndex + 1 - functionCallIndex);
+
+                    if (this.debug) {
+                        console.log(`Replace function call by code. Function '${name}' (type=${type}). functionCallIndex=${functionCallIndex}`);
+                    }
+                }
+
+                doAgain = true;
+            }
+        }
+
+        return doAgain;
+    }
+
+    private _findBackward(s: string, index: number, c: string): number {
+        while (index >= 0 && s.charAt(index) !== c) {
+            index--;
+        }
+
+        return index;
+    }
+
+    private _escapeRegExp(s: string): string {
+        return s.replace(/[.*+?^${}()|[\]\\]/g, '\\$&');
+    }
+
+    private _replaceNames(code: string, sources: string[], destinations: string[]): string {
+
+        for (let i = 0; i < sources.length; ++i) {
+            const source = new RegExp(this._escapeRegExp(sources[i]), 'g'),
+                  destination = destinations[i];
+
+            code = code.replace(source, destination);
+        }
+
+        return code;
+    }
+}
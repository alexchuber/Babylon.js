--- conflicted
+++ resolved
@@ -1,226 +1,117 @@
-<<<<<<< HEAD
-var BABYLON;
-(function (BABYLON) {
-    var Internals;
-    (function (Internals) {
-        var FileFaceOrientation = (function () {
-            function FileFaceOrientation(name, worldAxisForNormal, worldAxisForFileX, worldAxisForFileY) {
-                this.name = name;
-                this.worldAxisForNormal = worldAxisForNormal;
-                this.worldAxisForFileX = worldAxisForFileX;
-                this.worldAxisForFileY = worldAxisForFileY;
-            }
-            return FileFaceOrientation;
-        }());
-        ;
-        var CubeMapToSphericalPolynomialTools = (function () {
-            function CubeMapToSphericalPolynomialTools() {
-            }
-            CubeMapToSphericalPolynomialTools.ConvertCubeMapToSphericalPolynomial = function (cubeInfo) {
-                var sphericalHarmonics = new BABYLON.SphericalHarmonics();
-                var totalSolidAngle = 0.0;
-                // The (u,v) range is [-1,+1], so the distance between each texel is 2/Size.
-                var du = 2.0 / cubeInfo.size;
-                var dv = du;
-                // The (u,v) of the first texel is half a texel from the corner (-1,-1).
-                var minUV = du * 0.5 - 1.0;
-                for (var faceIndex = 0; faceIndex < 6; faceIndex++) {
-                    var fileFace = this.FileFaces[faceIndex];
-                    var dataArray = cubeInfo[fileFace.name];
-                    var v = minUV;
-                    // TODO: we could perform the summation directly into a SphericalPolynomial (SP), which is more efficient than SphericalHarmonic (SH).
-                    // This is possible because during the summation we do not need the SH-specific properties, e.g. orthogonality.
-                    // Because SP is still linear, so summation is fine in that basis.
-                    for (var y = 0; y < cubeInfo.size; y++) {
-                        var u = minUV;
-                        for (var x = 0; x < cubeInfo.size; x++) {
-                            // World direction (not normalised)
-                            var worldDirection = fileFace.worldAxisForFileX.scale(u).add(fileFace.worldAxisForFileY.scale(v)).add(fileFace.worldAxisForNormal);
-                            worldDirection.normalize();
-                            var deltaSolidAngle = Math.pow(1.0 + u * u + v * v, -3.0 / 2.0);
-                            if (1) {
-                                var r = dataArray[(y * cubeInfo.size * 3) + (x * 3) + 0];
-                                var g = dataArray[(y * cubeInfo.size * 3) + (x * 3) + 1];
-                                var b = dataArray[(y * cubeInfo.size * 3) + (x * 3) + 2];
-                                var color = new BABYLON.Color3(r, g, b);
-                                sphericalHarmonics.addLight(worldDirection, color, deltaSolidAngle);
-                            }
-                            else {
-                                if (faceIndex == 0) {
-                                    dataArray[(y * cubeInfo.size * 3) + (x * 3) + 0] = 1;
-                                    dataArray[(y * cubeInfo.size * 3) + (x * 3) + 1] = 0;
-                                    dataArray[(y * cubeInfo.size * 3) + (x * 3) + 2] = 0;
-                                }
-                                else if (faceIndex == 1) {
-                                    dataArray[(y * cubeInfo.size * 3) + (x * 3) + 0] = 0;
-                                    dataArray[(y * cubeInfo.size * 3) + (x * 3) + 1] = 1;
-                                    dataArray[(y * cubeInfo.size * 3) + (x * 3) + 2] = 0;
-                                }
-                                else if (faceIndex == 2) {
-                                    dataArray[(y * cubeInfo.size * 3) + (x * 3) + 0] = 0;
-                                    dataArray[(y * cubeInfo.size * 3) + (x * 3) + 1] = 0;
-                                    dataArray[(y * cubeInfo.size * 3) + (x * 3) + 2] = 1;
-                                }
-                                else if (faceIndex == 3) {
-                                    dataArray[(y * cubeInfo.size * 3) + (x * 3) + 0] = 1;
-                                    dataArray[(y * cubeInfo.size * 3) + (x * 3) + 1] = 1;
-                                    dataArray[(y * cubeInfo.size * 3) + (x * 3) + 2] = 0;
-                                }
-                                else if (faceIndex == 4) {
-                                    dataArray[(y * cubeInfo.size * 3) + (x * 3) + 0] = 1;
-                                    dataArray[(y * cubeInfo.size * 3) + (x * 3) + 1] = 0;
-                                    dataArray[(y * cubeInfo.size * 3) + (x * 3) + 2] = 1;
-                                }
-                                else if (faceIndex == 5) {
-                                    dataArray[(y * cubeInfo.size * 3) + (x * 3) + 0] = 0;
-                                    dataArray[(y * cubeInfo.size * 3) + (x * 3) + 1] = 1;
-                                    dataArray[(y * cubeInfo.size * 3) + (x * 3) + 2] = 1;
-                                }
-                                var color = new BABYLON.Color3(dataArray[(y * cubeInfo.size * 3) + (x * 3) + 0], dataArray[(y * cubeInfo.size * 3) + (x * 3) + 1], dataArray[(y * cubeInfo.size * 3) + (x * 3) + 2]);
-                                sphericalHarmonics.addLight(worldDirection, color, deltaSolidAngle);
-                            }
-                            totalSolidAngle += deltaSolidAngle;
-                            u += du;
-                        }
-                        v += dv;
-                    }
-                }
-                var correctSolidAngle = 4.0 * Math.PI; // Solid angle for entire sphere is 4*pi
-                var correction = correctSolidAngle / totalSolidAngle;
-                sphericalHarmonics.scale(correction);
-                // Additionally scale by pi -- audit needed
-                sphericalHarmonics.scale(1.0 / Math.PI);
-                return BABYLON.SphericalPolynomial.getSphericalPolynomialFromHarmonics(sphericalHarmonics);
-            };
-            CubeMapToSphericalPolynomialTools.FileFaces = [
-                new FileFaceOrientation("right", new BABYLON.Vector3(1, 0, 0), new BABYLON.Vector3(0, 0, -1), new BABYLON.Vector3(0, -1, 0)),
-                new FileFaceOrientation("left", new BABYLON.Vector3(-1, 0, 0), new BABYLON.Vector3(0, 0, 1), new BABYLON.Vector3(0, -1, 0)),
-                new FileFaceOrientation("up", new BABYLON.Vector3(0, 1, 0), new BABYLON.Vector3(1, 0, 0), new BABYLON.Vector3(0, 0, 1)),
-                new FileFaceOrientation("down", new BABYLON.Vector3(0, -1, 0), new BABYLON.Vector3(1, 0, 0), new BABYLON.Vector3(0, 0, -1)),
-                new FileFaceOrientation("front", new BABYLON.Vector3(0, 0, 1), new BABYLON.Vector3(1, 0, 0), new BABYLON.Vector3(0, -1, 0)),
-                new FileFaceOrientation("back", new BABYLON.Vector3(0, 0, -1), new BABYLON.Vector3(-1, 0, 0), new BABYLON.Vector3(0, -1, 0)) // -Z bottom
-            ];
-            return CubeMapToSphericalPolynomialTools;
-        }());
-        Internals.CubeMapToSphericalPolynomialTools = CubeMapToSphericalPolynomialTools;
-    })(Internals = BABYLON.Internals || (BABYLON.Internals = {}));
-})(BABYLON || (BABYLON = {}));
-=======
-var BABYLON;
-(function (BABYLON) {
-    var Internals;
-    (function (Internals) {
-        var FileFaceOrientation = (function () {
-            function FileFaceOrientation(name, worldAxisForNormal, worldAxisForFileX, worldAxisForFileY) {
-                this.name = name;
-                this.worldAxisForNormal = worldAxisForNormal;
-                this.worldAxisForFileX = worldAxisForFileX;
-                this.worldAxisForFileY = worldAxisForFileY;
-            }
-            return FileFaceOrientation;
-        })();
-        ;
-        /**
-         * Helper class dealing with the extraction of spherical polynomial dataArray
-         * from a cube map.
-         */
-        var CubeMapToSphericalPolynomialTools = (function () {
-            function CubeMapToSphericalPolynomialTools() {
-            }
-            /**
-             * Converts a cubemap to the according Spherical Polynomial data.
-             * This extracts the first 3 orders only as they are the only one used in the lighting.
-             *
-             * @param cubeInfo The Cube map to extract the information from.
-             * @return The Spherical Polynomial data.
-             */
-            CubeMapToSphericalPolynomialTools.ConvertCubeMapToSphericalPolynomial = function (cubeInfo) {
-                var sphericalHarmonics = new BABYLON.SphericalHarmonics();
-                var totalSolidAngle = 0.0;
-                // The (u,v) range is [-1,+1], so the distance between each texel is 2/Size.
-                var du = 2.0 / cubeInfo.size;
-                var dv = du;
-                // The (u,v) of the first texel is half a texel from the corner (-1,-1).
-                var minUV = du * 0.5 - 1.0;
-                for (var faceIndex = 0; faceIndex < 6; faceIndex++) {
-                    var fileFace = this.FileFaces[faceIndex];
-                    var dataArray = cubeInfo[fileFace.name];
-                    var v = minUV;
-                    // TODO: we could perform the summation directly into a SphericalPolynomial (SP), which is more efficient than SphericalHarmonic (SH).
-                    // This is possible because during the summation we do not need the SH-specific properties, e.g. orthogonality.
-                    // Because SP is still linear, so summation is fine in that basis.
-                    for (var y = 0; y < cubeInfo.size; y++) {
-                        var u = minUV;
-                        for (var x = 0; x < cubeInfo.size; x++) {
-                            // World direction (not normalised)
-                            var worldDirection = fileFace.worldAxisForFileX.scale(u).add(fileFace.worldAxisForFileY.scale(v)).add(fileFace.worldAxisForNormal);
-                            worldDirection.normalize();
-                            var deltaSolidAngle = Math.pow(1.0 + u * u + v * v, -3.0 / 2.0);
-                            if (1) {
-                                var r = dataArray[(y * cubeInfo.size * 3) + (x * 3) + 0];
-                                var g = dataArray[(y * cubeInfo.size * 3) + (x * 3) + 1];
-                                var b = dataArray[(y * cubeInfo.size * 3) + (x * 3) + 2];
-                                var color = new BABYLON.Color3(r, g, b);
-                                sphericalHarmonics.addLight(worldDirection, color, deltaSolidAngle);
-                            }
-                            else {
-                                if (faceIndex == 0) {
-                                    dataArray[(y * cubeInfo.size * 3) + (x * 3) + 0] = 1;
-                                    dataArray[(y * cubeInfo.size * 3) + (x * 3) + 1] = 0;
-                                    dataArray[(y * cubeInfo.size * 3) + (x * 3) + 2] = 0;
-                                }
-                                else if (faceIndex == 1) {
-                                    dataArray[(y * cubeInfo.size * 3) + (x * 3) + 0] = 0;
-                                    dataArray[(y * cubeInfo.size * 3) + (x * 3) + 1] = 1;
-                                    dataArray[(y * cubeInfo.size * 3) + (x * 3) + 2] = 0;
-                                }
-                                else if (faceIndex == 2) {
-                                    dataArray[(y * cubeInfo.size * 3) + (x * 3) + 0] = 0;
-                                    dataArray[(y * cubeInfo.size * 3) + (x * 3) + 1] = 0;
-                                    dataArray[(y * cubeInfo.size * 3) + (x * 3) + 2] = 1;
-                                }
-                                else if (faceIndex == 3) {
-                                    dataArray[(y * cubeInfo.size * 3) + (x * 3) + 0] = 1;
-                                    dataArray[(y * cubeInfo.size * 3) + (x * 3) + 1] = 1;
-                                    dataArray[(y * cubeInfo.size * 3) + (x * 3) + 2] = 0;
-                                }
-                                else if (faceIndex == 4) {
-                                    dataArray[(y * cubeInfo.size * 3) + (x * 3) + 0] = 1;
-                                    dataArray[(y * cubeInfo.size * 3) + (x * 3) + 1] = 0;
-                                    dataArray[(y * cubeInfo.size * 3) + (x * 3) + 2] = 1;
-                                }
-                                else if (faceIndex == 5) {
-                                    dataArray[(y * cubeInfo.size * 3) + (x * 3) + 0] = 0;
-                                    dataArray[(y * cubeInfo.size * 3) + (x * 3) + 1] = 1;
-                                    dataArray[(y * cubeInfo.size * 3) + (x * 3) + 2] = 1;
-                                }
-                                var color = new BABYLON.Color3(dataArray[(y * cubeInfo.size * 3) + (x * 3) + 0], dataArray[(y * cubeInfo.size * 3) + (x * 3) + 1], dataArray[(y * cubeInfo.size * 3) + (x * 3) + 2]);
-                                sphericalHarmonics.addLight(worldDirection, color, deltaSolidAngle);
-                            }
-                            totalSolidAngle += deltaSolidAngle;
-                            u += du;
-                        }
-                        v += dv;
-                    }
-                }
-                var correctSolidAngle = 4.0 * Math.PI; // Solid angle for entire sphere is 4*pi
-                var correction = correctSolidAngle / totalSolidAngle;
-                sphericalHarmonics.scale(correction);
-                // Additionally scale by pi -- audit needed
-                sphericalHarmonics.scale(1.0 / Math.PI);
-                return BABYLON.SphericalPolynomial.getSphericalPolynomialFromHarmonics(sphericalHarmonics);
-            };
-            CubeMapToSphericalPolynomialTools.FileFaces = [
-                new FileFaceOrientation("right", new BABYLON.Vector3(1, 0, 0), new BABYLON.Vector3(0, 0, -1), new BABYLON.Vector3(0, -1, 0)),
-                new FileFaceOrientation("left", new BABYLON.Vector3(-1, 0, 0), new BABYLON.Vector3(0, 0, 1), new BABYLON.Vector3(0, -1, 0)),
-                new FileFaceOrientation("up", new BABYLON.Vector3(0, 1, 0), new BABYLON.Vector3(1, 0, 0), new BABYLON.Vector3(0, 0, 1)),
-                new FileFaceOrientation("down", new BABYLON.Vector3(0, -1, 0), new BABYLON.Vector3(1, 0, 0), new BABYLON.Vector3(0, 0, -1)),
-                new FileFaceOrientation("front", new BABYLON.Vector3(0, 0, 1), new BABYLON.Vector3(1, 0, 0), new BABYLON.Vector3(0, -1, 0)),
-                new FileFaceOrientation("back", new BABYLON.Vector3(0, 0, -1), new BABYLON.Vector3(-1, 0, 0), new BABYLON.Vector3(0, -1, 0)) // -Z bottom
-            ];
-            return CubeMapToSphericalPolynomialTools;
-        })();
-        Internals.CubeMapToSphericalPolynomialTools = CubeMapToSphericalPolynomialTools;
-    })(Internals = BABYLON.Internals || (BABYLON.Internals = {}));
-})(BABYLON || (BABYLON = {}));
->>>>>>> babd8ed1
+var BABYLON;
+(function (BABYLON) {
+    var Internals;
+    (function (Internals) {
+        var FileFaceOrientation = (function () {
+            function FileFaceOrientation(name, worldAxisForNormal, worldAxisForFileX, worldAxisForFileY) {
+                this.name = name;
+                this.worldAxisForNormal = worldAxisForNormal;
+                this.worldAxisForFileX = worldAxisForFileX;
+                this.worldAxisForFileY = worldAxisForFileY;
+            }
+            return FileFaceOrientation;
+        }());
+        ;
+        /**
+         * Helper class dealing with the extraction of spherical polynomial dataArray
+         * from a cube map.
+         */
+        var CubeMapToSphericalPolynomialTools = (function () {
+            function CubeMapToSphericalPolynomialTools() {
+            }
+            /**
+             * Converts a cubemap to the according Spherical Polynomial data.
+             * This extracts the first 3 orders only as they are the only one used in the lighting.
+             *
+             * @param cubeInfo The Cube map to extract the information from.
+             * @return The Spherical Polynomial data.
+             */
+            CubeMapToSphericalPolynomialTools.ConvertCubeMapToSphericalPolynomial = function (cubeInfo) {
+                var sphericalHarmonics = new BABYLON.SphericalHarmonics();
+                var totalSolidAngle = 0.0;
+                // The (u,v) range is [-1,+1], so the distance between each texel is 2/Size.
+                var du = 2.0 / cubeInfo.size;
+                var dv = du;
+                // The (u,v) of the first texel is half a texel from the corner (-1,-1).
+                var minUV = du * 0.5 - 1.0;
+                for (var faceIndex = 0; faceIndex < 6; faceIndex++) {
+                    var fileFace = this.FileFaces[faceIndex];
+                    var dataArray = cubeInfo[fileFace.name];
+                    var v = minUV;
+                    // TODO: we could perform the summation directly into a SphericalPolynomial (SP), which is more efficient than SphericalHarmonic (SH).
+                    // This is possible because during the summation we do not need the SH-specific properties, e.g. orthogonality.
+                    // Because SP is still linear, so summation is fine in that basis.
+                    for (var y = 0; y < cubeInfo.size; y++) {
+                        var u = minUV;
+                        for (var x = 0; x < cubeInfo.size; x++) {
+                            // World direction (not normalised)
+                            var worldDirection = fileFace.worldAxisForFileX.scale(u).add(fileFace.worldAxisForFileY.scale(v)).add(fileFace.worldAxisForNormal);
+                            worldDirection.normalize();
+                            var deltaSolidAngle = Math.pow(1.0 + u * u + v * v, -3.0 / 2.0);
+                            if (1) {
+                                var r = dataArray[(y * cubeInfo.size * 3) + (x * 3) + 0];
+                                var g = dataArray[(y * cubeInfo.size * 3) + (x * 3) + 1];
+                                var b = dataArray[(y * cubeInfo.size * 3) + (x * 3) + 2];
+                                var color = new BABYLON.Color3(r, g, b);
+                                sphericalHarmonics.addLight(worldDirection, color, deltaSolidAngle);
+                            }
+                            else {
+                                if (faceIndex == 0) {
+                                    dataArray[(y * cubeInfo.size * 3) + (x * 3) + 0] = 1;
+                                    dataArray[(y * cubeInfo.size * 3) + (x * 3) + 1] = 0;
+                                    dataArray[(y * cubeInfo.size * 3) + (x * 3) + 2] = 0;
+                                }
+                                else if (faceIndex == 1) {
+                                    dataArray[(y * cubeInfo.size * 3) + (x * 3) + 0] = 0;
+                                    dataArray[(y * cubeInfo.size * 3) + (x * 3) + 1] = 1;
+                                    dataArray[(y * cubeInfo.size * 3) + (x * 3) + 2] = 0;
+                                }
+                                else if (faceIndex == 2) {
+                                    dataArray[(y * cubeInfo.size * 3) + (x * 3) + 0] = 0;
+                                    dataArray[(y * cubeInfo.size * 3) + (x * 3) + 1] = 0;
+                                    dataArray[(y * cubeInfo.size * 3) + (x * 3) + 2] = 1;
+                                }
+                                else if (faceIndex == 3) {
+                                    dataArray[(y * cubeInfo.size * 3) + (x * 3) + 0] = 1;
+                                    dataArray[(y * cubeInfo.size * 3) + (x * 3) + 1] = 1;
+                                    dataArray[(y * cubeInfo.size * 3) + (x * 3) + 2] = 0;
+                                }
+                                else if (faceIndex == 4) {
+                                    dataArray[(y * cubeInfo.size * 3) + (x * 3) + 0] = 1;
+                                    dataArray[(y * cubeInfo.size * 3) + (x * 3) + 1] = 0;
+                                    dataArray[(y * cubeInfo.size * 3) + (x * 3) + 2] = 1;
+                                }
+                                else if (faceIndex == 5) {
+                                    dataArray[(y * cubeInfo.size * 3) + (x * 3) + 0] = 0;
+                                    dataArray[(y * cubeInfo.size * 3) + (x * 3) + 1] = 1;
+                                    dataArray[(y * cubeInfo.size * 3) + (x * 3) + 2] = 1;
+                                }
+                                var color = new BABYLON.Color3(dataArray[(y * cubeInfo.size * 3) + (x * 3) + 0], dataArray[(y * cubeInfo.size * 3) + (x * 3) + 1], dataArray[(y * cubeInfo.size * 3) + (x * 3) + 2]);
+                                sphericalHarmonics.addLight(worldDirection, color, deltaSolidAngle);
+                            }
+                            totalSolidAngle += deltaSolidAngle;
+                            u += du;
+                        }
+                        v += dv;
+                    }
+                }
+                var correctSolidAngle = 4.0 * Math.PI; // Solid angle for entire sphere is 4*pi
+                var correction = correctSolidAngle / totalSolidAngle;
+                sphericalHarmonics.scale(correction);
+                // Additionally scale by pi -- audit needed
+                sphericalHarmonics.scale(1.0 / Math.PI);
+                return BABYLON.SphericalPolynomial.getSphericalPolynomialFromHarmonics(sphericalHarmonics);
+            };
+            CubeMapToSphericalPolynomialTools.FileFaces = [
+                new FileFaceOrientation("right", new BABYLON.Vector3(1, 0, 0), new BABYLON.Vector3(0, 0, -1), new BABYLON.Vector3(0, -1, 0)),
+                new FileFaceOrientation("left", new BABYLON.Vector3(-1, 0, 0), new BABYLON.Vector3(0, 0, 1), new BABYLON.Vector3(0, -1, 0)),
+                new FileFaceOrientation("up", new BABYLON.Vector3(0, 1, 0), new BABYLON.Vector3(1, 0, 0), new BABYLON.Vector3(0, 0, 1)),
+                new FileFaceOrientation("down", new BABYLON.Vector3(0, -1, 0), new BABYLON.Vector3(1, 0, 0), new BABYLON.Vector3(0, 0, -1)),
+                new FileFaceOrientation("front", new BABYLON.Vector3(0, 0, 1), new BABYLON.Vector3(1, 0, 0), new BABYLON.Vector3(0, -1, 0)),
+                new FileFaceOrientation("back", new BABYLON.Vector3(0, 0, -1), new BABYLON.Vector3(-1, 0, 0), new BABYLON.Vector3(0, -1, 0)) // -Z bottom
+            ];
+            return CubeMapToSphericalPolynomialTools;
+        }());
+        Internals.CubeMapToSphericalPolynomialTools = CubeMapToSphericalPolynomialTools;
+    })(Internals = BABYLON.Internals || (BABYLON.Internals = {}));
+})(BABYLON || (BABYLON = {}));
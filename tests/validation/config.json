﻿{
    "root": "https://cdn.babylonjs.com",
    "tests": [    
        {
            "title": "EXT_texture_webp",
            "playgroundId": "#LSAUH2#2",            
            "referenceImage": "webp.png"
        }, 
        {
            "title": "CSGVertColor",
            "playgroundId": "#R0H1IX#0",            
            "referenceImage": "csgVertColor.png"
        },
        {
            "title": "Particle subemitters",
            "playgroundId": "#1LK70I#20",            
            "renderCount": 50,
            "referenceImage": "subemitters.png"
        },    
        {
            "title": "Black and White post-process",
            "playgroundId": "#N55Q2M#0",
            "referenceImage": "bwpp.png"
        },           
        {
            "title": "Sprite maps",
            "playgroundId": "#ARLADE#23",
            "referenceImage": "sprite-maps.png",            
            "excludeFromAutomaticTesting": true
        },              
        {
            "title": "Point light shadows",
            "playgroundId": "#U2F7P9#4",
            "referenceImage": "point-light-shadows.png"
        },             
        {
            "title": "Node material #0",
            "playgroundId": "#M5VQE9#20",
            "referenceImage": "node-material0.png",
            "renderCount": 5,
            "excludeFromAutomaticTesting": true
        },    
        {
            "title": "Node material #1",
            "playgroundId": "#QJ71C6#1",
            "referenceImage": "node-material1.png",
            "renderCount": 20
        },     
        {
            "title": "Node material #2",
            "playgroundId": "#WYM31D#4",
            "referenceImage": "node-material2.png"
        },
        {
            "title": "Node material #3",
            "playgroundId": "#LWGVT0#2",
            "referenceImage": "node-material3.png"
        },     
        {
            "title": "Node material #4",
            "playgroundId": "#ZYGRII#1",
            "referenceImage": "node-material4.png"
        },        
        {
            "title": "Node material #5",
            "playgroundId": "#V8VH7B#0",
            "referenceImage": "node-material5.png"
        },                     
        {
            "title": "Node material #6",
            "playgroundId": "#2XY3Z4#0",
            "referenceImage": "node-material6.png"
        },    
        {
            "title": "Node material PBR 1",
            "playgroundId": "#D8AK3Z#7",
            "referenceImage": "node-material-pbr-1.png"
        },    
        {
            "title": "Basis loader",
            "playgroundId": "#4RN0VF#0",
            "referenceImage": "basis.png"
        },
        {
            "title": "Unindexed mesh",
            "playgroundId": "#4IHSY2#0",
            "referenceImage": "unindexedmesh.png"
        },
        {
            "title": "LOD + Billboards + Instances",
            "playgroundId": "#UAIZCS#0",
            "referenceImage": "lodbillboardinstances.png"
        },
        {
            "title": "Nested BBG",
            "playgroundId": "#ZG0C8B#1",
            "renderCount": 10,
            "referenceImage": "nested_BBG.png"
        },
        {
            "title": "Weighted animations",
            "playgroundId": "#LL5BIQ#72",
            "renderCount": 50,
            "referenceImage": "weighted animations.png"
        },
        {
            "title": "Anisotropic",
            "playgroundId": "#MAXCNU#1",
            "referenceImage": "anisotropic.png"
        },
        {
            "title": "Clear Coat",
            "playgroundId": "#YACNQS#2",
            "referenceImage": "clearCoat.png"
        },
        {
            "title": "GUI Transform StackPanel",
            "playgroundId": "#BS60AB#0",
            "referenceImage": "TransformStackPanel.png"
        },
        {
            "title": "GUI StackPanel",
            "playgroundId": "#LLVZ90#0",
            "referenceImage": "StackPanel.png"
        },
        {
            "title": "Camera rig",
            "playgroundId": "#ATL1CS#12",
            "referenceImage": "cameraRig.png"
        },
        {
            "title": "Sliders",
            "playgroundId": "#HATGQZ#3",
            "referenceImage": "Sliders.png",
            "excludeFromAutomaticTesting": true
        },
        {
            "title": "Pointers",
            "playgroundId": "#1GLEJK#5",
            "referenceImage": "pointers.png",
            "excludeFromAutomaticTesting": true
        },
        {
            "title": "LineEdgesRenderer",
            "playgroundId": "#T90MQ4#1",
            "renderCount": 50,
            "referenceImage": "LineEdgesRenderer.png"
        },
        {
            "title": "Solid particle system",
            "playgroundId": "#WCDZS#92",
            "renderCount": 150,
            "referenceImage": "sps.png"
        },
        {
            "title": "Simulate pointer",
            "playgroundId": "#8MGKWK#269",
            "referenceImage": "simulatePointer.png"
        },
        {
            "title": "Color Grading",
            "playgroundId": "#8EDB5N#2",
            "referenceImage": "colorGrading.png"
        },
        {
            "title": "Ribbon morphing",
            "playgroundId": "#ACKC2#1",
            "renderCount": 50,
            "referenceImage": "ribbon morphing.png"
        },
        {
            "title": "Clip planes",
            "playgroundId": "#Y6W087#0",
            "referenceImage": "clipplanes.png"
        },
        {
            "title": "ShadowOnlyMaterial",
            "playgroundId": "#1KF7V1#18",
            "referenceImage": "shadowOnlyMaterial.png"
        },
        {
            "title": "Gizmos",
            "playgroundId": "#8GY6J8#48",
            "renderCount": 50,
            "referenceImage": "Gizmos.png"
        },
        {
            "title": "GUI3D SpherePanel",
            "playgroundId": "#HB4C01#9",
            "renderCount": 50,
            "referenceImage": "spherepanel.png"
        },
        {
            "title": "Particle Helper",
            "playgroundId": "#1VGT5D#2",
            "renderCount": 50,
            "referenceImage": "particle_helper.png"
        },
        {
            "title": "Chibi Rex",
            "playgroundId": "#QATUCH#11",
            "renderCount": 50,
            "referenceImage": "chibi_rex.png"
        },
        {
            "title": "Yeti",
            "playgroundId": "#QATUCH#3",
            "renderCount": 150,
            "referenceImage": "yeti.png"
        },
        {
            "title": "Sponza",
            "sceneFolder": "/Scenes/Sponza/",
            "sceneFilename": "Sponza.babylon",
            "referenceImage": "Sponza.png"
        },
        {
            "title": "Windows cafe",
            "sceneFolder": "/Scenes/WCafe/",
            "sceneFilename": "WCafe.babylon",
            "referenceImage": "WCafe.png"
        },
        {
            "title": "Espilit",
            "sceneFolder": "/Scenes/Espilit/",
            "sceneFilename": "espilit.babylon",
            "referenceImage": "Espilit.png"
        },
        {
            "title": "The car",
            "sceneFolder": "/Scenes/TheCar/",
            "sceneFilename": "TheCar.binary.babylon",
            "referenceImage": "TheCar.png",
            "errorRatio": 5
        },
        {
            "title": "Viper",
            "sceneFolder": "/Scenes/Viper/",
            "sceneFilename": "Viper.babylon",
            "referenceImage": "Viper.png"
        },
        {
            "title": "Retail",
            "sceneFolder": "/Scenes/Retail/",
            "sceneFilename": "Retail.babylon",
            "referenceImage": "retail.png"
        },
        {
            "title": "Hill Valley",
            "sceneFolder": "/Scenes/hillvalley/",
            "sceneFilename": "HillValley.incremental.babylon",
            "referenceImage": "Hillvalley.png"
        },
        {
            "title": "Heart",
            "sceneFolder": "/Scenes/Heart/",
            "sceneFilename": "Heart.babylon",
            "referenceImage": "Heart.png"
        },
        {
            "title": "Mansion",
            "sceneFolder": "/Scenes/Mansion/",
            "sceneFilename": "Mansion.babylon",
            "referenceImage": "mansion.png",
            "excludeFromAutomaticTesting": true
        },
        {
            "title": "SpaceDeK",
            "sceneFolder": "/Scenes/SpaceDek/",
            "sceneFilename": "SpaceDek.babylon",
            "referenceImage": "SpaceDeK.png",
            "errorRatio": 5
        },
        {
            "title": "Flat2009",
            "sceneFolder": "/Scenes/Flat2009/",
            "sceneFilename": "Flat2009.babylon",
            "referenceImage": "Flat2009.png"
        },
        {
            "title": "CSG",
            "scriptToRun": "/Demos/CSG/csg.js",
            "functionToCall": "CreateCSGTestScene",
            "referenceImage": "csg.png"
        },
        {
            "title": "Charting",
            "renderCount": 20,
            "scriptToRun": "/Demos/Charting/charting.js",
            "functionToCall": "CreateChartingTestScene",
            "referenceImage": "charting.png"
        },
        {
            "title": "Fog",
            "scriptToRun": "/Demos/Fog/fog.js",
            "functionToCall": "CreateFogScene",
            "referenceImage": "fog.png"
        },
        {
            "title": "Polygon",
            "scriptToRun": "/Demos/Polygon/polygon.js",
            "functionToCall": "CreatePolygonScene",
            "referenceImage": "polygon.png"
        },
        {
            "title": "Soft Shadows",
            "playgroundId": "#0YYQ3N#0",
            "referenceImage": "softShadows.png"
        },
        {
            "title": "Soft Shadows (Right Handed)",
            "playgroundId": "#0YYQ3N#2",
            "referenceImage": "softShadowsRightHanded.png"
        },
        {
            "title": "Fresnel",
            "playgroundId": "#603JUZ#1",
            "referenceImage": "fresnel.png"
        },
        {
            "title": "Highlights",
            "scriptToRun": "/Demos/Highlights/highlights.js",
            "functionToCall": "CreateHighlightsScene",
            "referenceImage": "highlights.png",
            "rootPath": "/Demos/Highlights/",
            "replaceUrl": "room.hdr, reflectivity.png, albedo.png"
        },
        {
            "title": "Lines",
            "scriptToRun": "/Demos/Lines/lines.js",
            "functionToCall": "CreateLinesTestScene",
            "referenceImage": "lines.png",
            "replace": "updateVerticesDataDirectly, updateVerticesData"
        },
        {
            "title": "Capsule",
<<<<<<< HEAD
            "playgroundId": "#JAFIIU#0",
=======
            "renderCount": 10,
            "playgroundId": "#JAFIIU#1",
>>>>>>> 33080dcb
            "referenceImage": "CreateCapsule.png"
        },
        {
            "title": "Bones",
            "scriptToRun": "/Demos/Bones/bones.js",
            "functionToCall": "CreateBonesTestScene",
            "referenceImage": "bones.png",
            "replace": "Dude.babylon, dude.babylon"
        },
        {
            "title": "LOD",
            "renderCount": 10,
            "playgroundId": "#FFMFW5#0",
            "referenceImage": "lod.png",
            "errorRatio": 5
        },
        {
            "title": "Lens",
            "scriptToRun": "/Demos/Lens/lensFlares.js",
            "functionToCall": "CreateLensFlaresTestScene",
            "referenceImage": "lens.png",
            "rootPath": "/Demos/Lens/",
            "replaceUrl": "lens4.png, lens5.png"
        },
        {
            "title": "Self shadowing",
            "scriptToRun": "/Demos/SelfShadowing/shadows.js",
            "functionToCall": "CreateShadowsTestScene",
            "referenceImage": "selfShadowing.png"
        },
        {
            "title": "Advanced shadows",
            "renderCount": 20,
            "playgroundId": "#SLV8LW#0",
            "referenceImage": "advancedShadows.png"
        },
        {
            "title": "Advanced shadows (right handed)",
            "renderCount": 20,
            "playgroundId": "#B48X7G#32",
            "referenceImage": "advancedShadows2.png"
        },
        {
            "title": "point light shadows",
            "playgroundId": "#XDNVAY#1",
            "referenceImage": "pointLightShadows.png"
        },
        {
            "title": "Shadow depth wrappers",
            "playgroundId": "#PNQRY1#9",
            "referenceImage": "shadowDepthWrappers.png",
            "renderCount": 20
        },
        {
            "title": "Displacement map",
            "scriptToRun": "/Demos/DisplacementMap/displacementMap.js",
            "functionToCall": "CreateDisplacementTestScene",
            "referenceImage": "displacementMap.png",
            "replace": "/Scenes/Customs/skybox/, https://cdn.rawgit.com/BabylonJS/Website/06ecbea7/Assets/skybox/"
        },
        {
            "title": "Normals",
            "playgroundId": "#WXKLLJ#2",
            "referenceImage": "normals.png"
        },
        {
            "title": "Custom render target",
            "renderCount": 20,
            "scriptToRun": "/Demos/CustomRenderTarget/customRenderTarget.js",
            "functionToCall": "CreateCustomRenderTargetTestScene",
            "referenceImage": "customRTT.png"
        },
        {
            "title": "Draco Mesh Compression",
            "playgroundId": "#22MFU2#4",
            "referenceImage": "draco.png"
        },
        {
            "title": "GLTF Normals",
            "playgroundId": "#SMEAEB#0",
            "referenceImage": "gltfnormals.png"
        },
        {
            "title": "GLTF Animation Node",
            "playgroundId": "#DS8AA7#18",
            "replace": "__folder__, Animation_Node, __page__, 0",
            "referenceImage": "gltfAnimationNode.png"
        },
        {
            "title": "GLTF Animation Node Misc",
            "playgroundId": "#DS8AA7#18",
            "replace": "__folder__, Animation_NodeMisc, __page__, 0",
            "referenceImage": "gltfAnimationNodeMisc.png"
        },
        {
            "title": "GLTF Animation Skin (0)",
            "playgroundId": "#DS8AA7#18",
            "replace": "__folder__, Animation_Skin, __page__, 0",
            "referenceImage": "gltfAnimationSkin0.png"
        },
        {
            "title": "GLTF Animation Skin (1)",
            "playgroundId": "#DS8AA7#18",
            "replace": "__folder__, Animation_Skin, __page__, 1",
            "referenceImage": "gltfAnimationSkin1.png"
        },
        {
            "title": "GLTF Animation Skin Type",
            "playgroundId": "#DS8AA7#18",
            "replace": "__folder__, Animation_SkinType, __page__, 0",
            "referenceImage": "gltfAnimationSkinType.png"
        },
        {
            "title": "GLTF Buffer Interleaved",
            "playgroundId": "#DS8AA7#18",
            "replace": "__folder__, Buffer_Interleaved, __page__, 0",
            "referenceImage": "gltfBufferInterleaved.png"
        },
        {
            "title": "GLTF Material",
            "playgroundId": "#DS8AA7#18",
            "replace": "__folder__, Material, __page__, 0",
            "referenceImage": "gltfMaterial.png"
        },
        {
            "title": "GLTF Material Alpha Blend",
            "playgroundId": "#DS8AA7#18",
            "replace": "__folder__, Material_AlphaBlend, __page__, 0",
            "referenceImage": "gltfMaterialAlphaBlend.png"
        },
        {
            "title": "GLTF Material Alpha Mask",
            "playgroundId": "#DS8AA7#18",
            "replace": "__folder__, Material_AlphaMask, __page__, 0",
            "referenceImage": "gltfMaterialAlphaMask.png"
        },
        {
            "title": "GLTF Material Double Sided (Front)",
            "playgroundId": "#DS8AA7#18",
            "replace": "__folder__, Material_DoubleSided, __page__, 0",
            "referenceImage": "gltfMaterialDoubleSidedFront.png"
        },
        {
            "title": "GLTF Material Double Sided (Back)",
            "playgroundId": "#DS8AA7#18",
            "replace": "__folder__, Material_DoubleSided, __page__, 0, alpha = Math.PI / 2, alpha = -Math.PI / 2",
            "referenceImage": "gltfMaterialDoubleSidedBack.png"
        },
        {
            "title": "GLTF Material Metallic Roughness (0)",
            "playgroundId": "#DS8AA7#18",
            "replace": "__folder__, Material_MetallicRoughness, __page__, 0",
            "referenceImage": "gltfMaterialMetallicRoughness0.png"
        },
        {
            "title": "GLTF Material Metallic Roughness (1)",
            "playgroundId": "#DS8AA7#18",
            "replace": "__folder__, Material_MetallicRoughness, __page__, 1",
            "referenceImage": "gltfMaterialMetallicRoughness1.png"
        },
        {
            "title": "GLTF Material Mixed",
            "playgroundId": "#DS8AA7#18",
            "replace": "__folder__, Material_Mixed, __page__, 0",
            "referenceImage": "gltfMaterialMixed.png"
        },
        {
            "title": "GLTF Material Specular Glossiness (0)",
            "playgroundId": "#DS8AA7#18",
            "replace": "__folder__, Material_SpecularGlossiness, __page__, 0",
            "referenceImage": "gltfMaterialSpecularGlossiness0.png"
        },
        {
            "title": "GLTF Material Specular Glossiness (1)",
            "playgroundId": "#DS8AA7#18",
            "replace": "__folder__, Material_SpecularGlossiness, __page__, 1",
            "referenceImage": "gltfMaterialSpecularGlossiness1.png"
        },
        {
            "title": "GLTF Mesh Primitive Attribute",
            "playgroundId": "#DS8AA7#18",
            "replace": "__folder__, Mesh_PrimitiveAttribute, __page__, 0",
            "referenceImage": "gltfMeshPrimitiveAttribute.png"
        },
        {
            "title": "GLTF Mesh Primitive Mode (0)",
            "playgroundId": "#DS8AA7#18",
            "replace": "__folder__, Mesh_PrimitiveMode, __page__, 0",
            "referenceImage": "gltfMeshPrimitiveMode0.png"
        },
        {
            "title": "GLTF Mesh Primitive Mode (1)",
            "playgroundId": "#DS8AA7#18",
            "replace": "__folder__, Mesh_PrimitiveMode, __page__, 1",
            "referenceImage": "gltfMeshPrimitiveMode1.png"
        },
        {
            "title": "GLTF Mesh Primitive Vertex Color",
            "playgroundId": "#DS8AA7#18",
            "replace": "__folder__, Mesh_PrimitiveVertexColor, __page__, 0",
            "referenceImage": "gltfMeshPrimitiveVertexColor.png"
        },
        {
            "title": "GLTF Mesh Primitives",
            "playgroundId": "#DS8AA7#18",
            "replace": "__folder__, Mesh_Primitives, __page__, 0",
            "referenceImage": "gltfMeshPrimitives.png"
        },
        {
            "title": "GLTF Mesh Primitives UV (0)",
            "playgroundId": "#DS8AA7#18",
            "replace": "__folder__, Mesh_PrimitivesUV, __page__, 0",
            "referenceImage": "gltfMeshPrimitivesUV0.png"
        },
        {
            "title": "GLTF Mesh Primitives UV (1)",
            "playgroundId": "#DS8AA7#18",
            "replace": "__folder__, Mesh_PrimitivesUV, __page__, 1",
            "referenceImage": "gltfMeshPrimitivesUV1.png"
        },
        {
            "title": "GLTF Node Attribute (0)",
            "playgroundId": "#DS8AA7#18",
            "replace": "__folder__, Node_Attribute, __page__, 0",
            "referenceImage": "gltfNodeAttribute0.png"
        },
        {
            "title": "GLTF Node Attribute (1)",
            "playgroundId": "#DS8AA7#18",
            "replace": "__folder__, Node_Attribute, __page__, 1",
            "referenceImage": "gltfNodeAttribute1.png"
        },
        {
            "title": "GLTF Node NegativeScale (0)",
            "playgroundId": "#DS8AA7#18",
            "replace": "__folder__, Node_NegativeScale, __page__, 0",
            "referenceImage": "gltfNodeNegativeScale0.png"
        },
        {
            "title": "GLTF Node NegativeScale (1)",
            "playgroundId": "#DS8AA7#18",
            "replace": "__folder__, Node_NegativeScale, __page__, 1",
            "referenceImage": "gltfNodeNegativeScale1.png"
        },
        {
            "title": "GLTF Texture Sampler (0)",
            "playgroundId": "#DS8AA7#18",
            "replace": "__folder__, Texture_Sampler, __page__, 0",
            "referenceImage": "gltfTextureSampler0.png"
        },
        {
            "title": "GLTF Texture Sampler (1)",
            "playgroundId": "#DS8AA7#18",
            "replace": "__folder__, Texture_Sampler, __page__, 1",
            "referenceImage": "gltfTextureSampler1.png"
        },
        {
            "title": "GLTF Serializer with Negative World Matrix",
            "playgroundId": "#KX53VK#35",
            "referenceImage": "glTFSerializerNegativeWorldMatrix.png",
            "errorRatio": 1.1
        },
        {
            "title": "GLTF Serializer with Negative World Matrix (Right Handed)",
            "playgroundId": "#KX53VK#36",
            "referenceImage": "glTFSerializerNegativeWorldMatrix_Right.png",
            "errorRatio": 1.1
        },
        {
            "title": "GLTF Serializer Skinning and Animation",
            "playgroundId": "#DMZBX1#1",
            "referenceImage": "gltfSerializerSkinningAndAnimation.png"
        },
        {
            "title": "GLTF Serializer Skinning and Animation (Right Handed)",
            "playgroundId": "#DMZBX1#2",
            "referenceImage": "gltfSerializerSkinningAndAnimation.png"
        },
        {
            "title": "GLTF Serializer Morph Target Animation",
            "playgroundId": "#84M2SR#23",
            "referenceImage": "gltfSerializerMorphTargetAnimation.png"
        },
        {
            "title": "GLTF Serializer Morph Target Animation Group",
            "playgroundId": "#T087A8#27",
            "referenceImage": "gltfSerializerMorphTargetAnimationGroup.png"
        },
        {
            "title": "GLTF Buggy with Draco Mesh Compression",
            "playgroundId": "#JNW207#1",
            "referenceImage": "gltfBuggyDraco.png"
        },
        {
            "title": "GLTF BoomBox with Unlit Material",
            "playgroundId": "#GYM97C#2",
            "referenceImage": "gltfUnlit.png"
        },
        {
            "title": "GLTF Extension KHR_texture_transform",
            "playgroundId": "#RNT7K4#2",
            "referenceImage": "gltfExtensionKhrTextureTransform.png"
        },
        {
            "title": "Asset Containers",
            "playgroundId": "#P3U079#19",
            "referenceImage": "assetContainer.png"
        },
        {
            "title": "Enable disable post process",
            "playgroundId": "#1VI6WV#19",
            "renderCount": 50,
            "referenceImage": "enableDisablePostProcess.png"
        },
        {
            "title": "Sharpen",
            "playgroundId": "#NAW8EA#1",
            "renderCount": 20,
            "referenceImage": "sharpen.png"
        },
        {
            "title": "Depth of field",
            "playgroundId": "#IDSQK2#53",
            "renderCount": 20,
            "referenceImage": "depthOfField.png"
        },
        {
            "title": "Chromatic aberration",
            "playgroundId": "#NAW8EA#0",
            "renderCount": 20,
            "referenceImage": "chromaticAberration.png"
        },
        {
            "title": "Default pipeline",
            "playgroundId": "#NAW8EA#6",
            "renderCount": 20,
            "referenceImage": "defaultPipeline.png"
        },
        {
            "title": "Kernel Blur",
            "playgroundId": "#Y0WKT0#0",
            "referenceImage": "KernelBlur.png"
        },
        {
            "title": "GLTF Mesh Primitive Attribute Test",
            "playgroundId": "#G1FXQ4#0",
            "referenceImage": "gltfMeshPrimAttribTest.png"
        },
        {
            "title": "PBR glossy",
            "playgroundId": "#DFQKIR#0",
            "referenceImage": "pbrglossy.png"
        },
        {
            "title": "PBR rough",
            "playgroundId": "#PI9IE8#4",
            "referenceImage": "pbrrough.png"
        },
        {
            "title": "Particles",
            "renderCount": 100,
            "playgroundId": "#G3ZYFU#2",
            "referenceImage": "particles.png"
        },
        {
            "title": "Reflection probes",
            "renderCount": 20,
            "scriptToRun": "/Demos/RefProbe/reflectionProbe.js",
            "functionToCall": "CreateReflectionProbeTestScene ",
            "referenceImage": "refprobe.png"
        },
        {
            "title": "PBRMetallicRoughnessMaterial",
            "playgroundId": "#2FDQT5#13",
            "referenceImage": "PBRMetallicRoughnessMaterial.png"
        },
        {
            "title": "PBRSpecularGlossinessMaterial",
            "playgroundId": "#Z1VL3V#4",
            "referenceImage": "PBRSpecularGlossinessMaterial.png"
        },
        {
            "title": "PBR",
            "playgroundId": "#LCA0Q4#27",
            "referenceImage": "pbr.png"
        },
        {
            "title": "PBR refraction",
            "playgroundId": "#LCA0Q4#26",
            "referenceImage": "pbr_refraction.png"
        },
        {
            "title": "PBR shader code coverage #1",
            "playgroundId": "#QI7TL3#16",
            "referenceImage": "pbr_codecoverage1.png"
        },
        {
            "title": "PBR shader code coverage #2",
            "playgroundId": "#QI7TL3#17",
            "referenceImage": "pbr_codecoverage2.png"
        },
        {
            "title": "PBR shader code coverage #3",
            "playgroundId": "#QI7TL3#18",
            "referenceImage": "pbr_codecoverage3.png"
        },
                {
            "title": "Texture cache",
            "playgroundId": "#20OAV9#237",
            "referenceImage": "texture cache.png"
        },
        {
            "title": "MultiSample render targets",
            "renderCount": 20,
            "playgroundId": "#12MKMN#0",
            "referenceImage": "MultiSample render targets.png"
        },
        {
            "title": "Default rendering pipeline",
            "playgroundId": "#5XB8YT#2",
            "referenceImage": "DefaultRenderingPipeline.png"
        },
        {
            "title": "Billboard",
            "playgroundId": "#UJEIL#13",
            "referenceImage": "Billboard.png"
        },
        {
            "title": "setParent",
            "playgroundId": "#JD49CT#2",
            "referenceImage": "setParent.png"
        },
        {
            "title": "GUI",
            "renderCount": 2,
            "scriptToRun": "/Demos/GUI/gui.js",
            "functionToCall": "createScene",
            "referenceImage": "GUI.png"
        },
        {
            "title": "Up Vector",
            "playgroundId": "#2FNBTG#27",
            "referenceImage": "upVector.png"
        },
        {
            "title": "Procedural textures",
            "scriptToRun": "/Demos/Procedural/proceduralTexture.js",
            "functionToCall": "CreateProceduralTextureTestScene",
            "referenceImage": "procedural.png",
            "replace": "./land, https://cdn.rawgit.com/BabylonJS/Website/06ecbea7/Demos/Procedural/land",
            "excludeFromAutomaticTesting": true
        },
        {
            "title": "Instances",
            "renderCount": 50,
            "scriptToRun": "/Demos/Instances/instances.js",
            "functionToCall": "CreateInstancesTestScene",
            "referenceImage": "instances.png",
            "replace": "ground., Ground.",
            "excludeFromAutomaticTesting": true
        },
        {
            "title": "Instanced Bones",
            "playgroundId": "#2YLJ1L#2",
            "referenceImage": "instancedBones.png"
        },
        {
            "title": "Thin Instances",
            "playgroundId": "#V1JE4Z#1",
            "referenceImage": "thinInstances.png"
        },
        {
            "title": "Light Projection Texture",
            "playgroundId": "#CQNGRK#0",
            "referenceImage": "LightProjectionTexture.png"
        },
        {
            "title": "GlowLayer",
            "playgroundId": "#LRFB2D#1",
            "referenceImage": "GlowLayer.png"
        },
        {
            "title": "Local cubemaps",
            "playgroundId": "#RNASML#4",
            "referenceImage": "local cubemaps.png"
        },
        {
            "title": "TGA",
            "playgroundId": "#ZI77S7#0",
            "referenceImage": "tga.png"
        },
        {
            "title": "DDS",
            "playgroundId": "#ZI77S7#3",
            "referenceImage": "dds.png"
        },
        {
            "title": "DDS2D",
            "playgroundId": "#I2MSBE#0",
            "referenceImage": "dds2d.png"
        },
        {
            "title": "LightFalloff",
            "playgroundId": "#20OAV9#201",
            "referenceImage": "lightFalloff.png"
        },
        {
            "title": "MeshSimplification",
            "playgroundId": "#1ED15P#35",
            "referenceImage": "meshSimplification.png"
        },
        {
            "title": "SSAO2",
            "playgroundId": "#XT1HAS#1",
            "referenceImage": "ssao2.png",
            "renderCount": 200,
            "excludeFromAutomaticTesting": true
        },
        {
            "title": "DepthRenderer",
            "playgroundId": "#3HPMAA#0",
            "renderCount": 50,
            "referenceImage": "depthRenderer.png"
        },
        {
            "title": "Edges",
            "playgroundId": "#TYAHX#114",
            "referenceImage": "edges.png"
        },
        {
            "title": "Outline",
            "playgroundId": "#10WJ5S#6",
            "referenceImage": "outline.png"
        },
        {
            "title": "Visibility",
            "playgroundId": "#PXC9CF#2",
            "referenceImage": "visibility.png"
        },
        {
            "title": "GLTF Extension EXT_mesh_gpu_instancing",
            "playgroundId": "#QFIGLW#9",
            "renderCount": 10,
            "referenceImage": "gltfExtensionExtMeshGpuInstancingTest.png"
        },
        {
            "title": "Realtime Filtering",
            "playgroundId": "#FEEK7G#118",
            "referenceImage": "realtimeFiltering.png"
        },
        {
            "title": "GLTF Extension KHR_materials_variants",
            "playgroundId": "#BKGTKL#3",
            "referenceImage": "gltfExtensionKhrMaterialsVariants.png"
        },
        {
            "title": "OBJ loader test",
            "playgroundId": "#SYQW69#311",
            "referenceImage": "objTestLoader.png",
            "renderCount": 10
        },
        {
            "title": "KTX2 decoder test",
            "playgroundId": "#EIJH8L#1",
            "referenceImage": "ktx2decoder.png",
            "excludeFromAutomaticTesting": true
        }
    ]
}<|MERGE_RESOLUTION|>--- conflicted
+++ resolved
@@ -334,12 +334,8 @@
         },
         {
             "title": "Capsule",
-<<<<<<< HEAD
-            "playgroundId": "#JAFIIU#0",
-=======
             "renderCount": 10,
             "playgroundId": "#JAFIIU#1",
->>>>>>> 33080dcb
             "referenceImage": "CreateCapsule.png"
         },
         {

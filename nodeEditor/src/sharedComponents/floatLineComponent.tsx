import * as React from "react";

import { Observable } from "babylonjs/Misc/observable";
import { PropertyChangedEvent } from "./propertyChangedEvent";
import { GlobalState } from '../globalState';

interface IFloatLineComponentProps {
    label: string;
    target: any;
    propertyName: string;
    onChange?: (newValue: number) => void;
    isInteger?: boolean;
    onPropertyChangedObservable?: Observable<PropertyChangedEvent>;
    additionalClass?: string;
    step?: string;
    digits?: number;
<<<<<<< HEAD
    globalState: GlobalState;
=======
    globalState: GlobalState
    min?: number
    max?: number
    smallUI?: boolean;
    onEnter?: (newValue:number) => void;
>>>>>>> 555f21d9
}

export class FloatLineComponent extends React.Component<IFloatLineComponentProps, { value: string }> {
    private _localChange = false;
    private _store: number;
    private _regExp: RegExp;

    constructor(props: IFloatLineComponentProps) {
        super(props);
        let currentValue = this.props.target[this.props.propertyName];
        this.state = { value: currentValue ? (this.props.isInteger ? currentValue.toFixed(0) : currentValue.toFixed(this.props.digits || 2)) : "0" };
        this._store = currentValue;

        let rexp = "(.*\\.";
        let numDigits = this.props.digits || 2;
        while (numDigits--) {
            rexp += ".";
        }
        rexp += ").+";

        this._regExp = new RegExp(rexp);
    }

    shouldComponentUpdate(nextProps: IFloatLineComponentProps, nextState: { value: string }) {
        if (this._localChange) {
            this._localChange = false;
            return true;
        }

        const newValue = nextProps.target[nextProps.propertyName];
        const newValueString = newValue ? this.props.isInteger ? newValue.toFixed(0) : newValue.toFixed(this.props.digits || 2) : "0";

        if (newValueString !== nextState.value) {
            nextState.value = newValueString;
            return true;
        }
        return false;
    }

    raiseOnPropertyChanged(newValue: number, previousValue: number) {
        if (this.props.onChange) {
            this.props.onChange(newValue);
        }

        if (!this.props.onPropertyChangedObservable) {
            return;
        }
        this.props.onPropertyChangedObservable.notifyObservers({
            object: this.props.target,
            property: this.props.propertyName,
            value: newValue,
            initialValue: previousValue
        });
    }

    updateValue(valueString: string) {
        if (/[^0-9\.\-]/g.test(valueString)) {
            return;
        }

        valueString = valueString.replace(this._regExp, "$1");

        let valueAsNumber: number;

        if (this.props.isInteger) {
            valueAsNumber = parseInt(valueString);
        } else {
            valueAsNumber = parseFloat(valueString);
        }

        this._localChange = true;
        this.setState({ value: valueString});

        if (isNaN(valueAsNumber)) {
            return;
        }
        if(this.props.max != undefined && (valueAsNumber > this.props.max)) {
            valueAsNumber = this.props.max;
        }
        if(this.props.min != undefined && (valueAsNumber < this.props.min)) {
            valueAsNumber = this.props.min;
        }

        this.props.target[this.props.propertyName] = valueAsNumber;
        this.raiseOnPropertyChanged(valueAsNumber, this._store);

        this._store = valueAsNumber;
    }

    render() {
        let className = this.props.smallUI ? "short": "value";

        return (
            <div>
                {
                    <div className={this.props.additionalClass ? this.props.additionalClass + " floatLine" : "floatLine"}>
                        <div className="label">
                            {this.props.label}
                        </div>
<<<<<<< HEAD
                        <div className="value">
                            <input type="number" step={this.props.step || "0.01"} className="numeric-input"
                            onBlur={(evt) => {
=======
                        <div className={className}>
                            <input type="number" step={this.props.step || "0.01"} className="numeric-input"
                            onBlur={evt => {
>>>>>>> 555f21d9
                                this.props.globalState.blockKeyboardEvents = false;
                                if(this.props.onEnter) {
                                    this.props.onEnter(this._store);
                                }
                            }}
                            onKeyDown={evt => {
                                if (evt.keyCode !== 13) {
                                    return;
                                }
                                if(this.props.onEnter) {
                                    this.props.onEnter(this._store);
                                }
                            }}
                            onFocus={() => this.props.globalState.blockKeyboardEvents = true}
                            value={this.state.value} onChange={(evt) => this.updateValue(evt.target.value)} />
                        </div>
                    </div>
                }
            </div>
        );
    }
}
<|MERGE_RESOLUTION|>--- conflicted
+++ resolved
@@ -14,15 +14,11 @@
     additionalClass?: string;
     step?: string;
     digits?: number;
-<<<<<<< HEAD
     globalState: GlobalState;
-=======
-    globalState: GlobalState
     min?: number
     max?: number
     smallUI?: boolean;
     onEnter?: (newValue:number) => void;
->>>>>>> 555f21d9
 }
 
 export class FloatLineComponent extends React.Component<IFloatLineComponentProps, { value: string }> {
@@ -122,15 +118,9 @@
                         <div className="label">
                             {this.props.label}
                         </div>
-<<<<<<< HEAD
-                        <div className="value">
+                        <div className={className}>
                             <input type="number" step={this.props.step || "0.01"} className="numeric-input"
                             onBlur={(evt) => {
-=======
-                        <div className={className}>
-                            <input type="number" step={this.props.step || "0.01"} className="numeric-input"
-                            onBlur={evt => {
->>>>>>> 555f21d9
                                 this.props.globalState.blockKeyboardEvents = false;
                                 if(this.props.onEnter) {
                                     this.props.onEnter(this._store);
@@ -152,4 +142,4 @@
             </div>
         );
     }
-}
+}
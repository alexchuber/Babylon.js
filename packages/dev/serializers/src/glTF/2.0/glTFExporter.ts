/* eslint-disable jsdoc/require-jsdoc */
/* eslint-disable babylonjs/available */

import type {
    IBufferView,
    IAccessor,
    INode,
    IScene,
    IMesh,
    IMaterial,
    ITexture,
    IImage,
    ISampler,
    IAnimation,
    IMeshPrimitive,
    IBuffer,
    IGLTF,
    ITextureInfo,
    ISkin,
    ICamera,
} from "babylonjs-gltf2interface";
import { AccessorComponentType, AccessorType, CameraType, ImageMimeType } from "babylonjs-gltf2interface";

import type { FloatArray, IndicesArray, Nullable } from "core/types";
import { TmpVectors, Quaternion } from "core/Maths/math.vector";
import type { Matrix } from "core/Maths/math.vector";
import { Tools } from "core/Misc/tools";
import type { Buffer } from "core/Buffers/buffer";
import { VertexBuffer } from "core/Buffers/buffer";
import type { Node } from "core/node";
import { TransformNode } from "core/Meshes/transformNode";
import type { SubMesh } from "core/Meshes/subMesh";
import { Mesh } from "core/Meshes/mesh";
import { InstancedMesh } from "core/Meshes/instancedMesh";
import type { BaseTexture } from "core/Materials/Textures/baseTexture";
import type { Texture } from "core/Materials/Textures/texture";
import { Material } from "core/Materials/material";
import { Engine } from "core/Engines/engine";
import type { Scene } from "core/scene";
import { EngineStore } from "core/Engines/engineStore";

import type { IGLTFExporterExtensionV2 } from "./glTFExporterExtension";
import { GLTFMaterialExporter } from "./glTFMaterialExporter";
import type { IExportOptions } from "./glTFSerializer";
import { GLTFData } from "./glTFData";
import {
    areIndices32Bits,
    convertToRightHandedPosition,
    convertToRightHandedRotation,
    createAccessor,
    createBufferView,
    dataArrayToUint8Array,
    getAccessorType,
    getAttributeType,
    getMinMax,
    getPrimitiveMode,
    indicesArrayToUint8Array,
    isNoopNode,
    isTriangleFillMode,
} from "./glTFUtilities";
import { DataWriter } from "./dataWriter";
import { Camera } from "core/Cameras/camera";
import { MultiMaterial, PBRMaterial, StandardMaterial } from "core/Materials";
import { Logger } from "core/Misc/logger";
import { enumerateFloatValues } from "core/Buffers/bufferUtils";
import type { Bone, Skeleton } from "core/Bones";
import { _GLTFAnimation } from "./glTFAnimation";
import type { MorphTarget } from "core/Morph";
import { buildMorphTargetBuffers } from "./glTFMorphTargetsUtilities";
import type { GlTFMorphTarget } from "./glTFMorphTargetsUtilities";

// 180 degrees rotation in Y.
const rotation180Y = new Quaternion(0, 1, 0, 0);

class ExporterState {
    // Babylon indices array, start, count, offset, flip -> glTF accessor index
    private _indicesAccessorMap = new Map<Nullable<IndicesArray>, Map<number, Map<number, Map<number, Map<boolean, number>>>>>();

    // Babylon buffer -> glTF buffer view index
    private _vertexBufferViewMap = new Map<Buffer, number>();

    // Babylon vertex buffer, start, count -> glTF accessor index
    private _vertexAccessorMap = new Map<VertexBuffer, Map<number, Map<number, number>>>();

    private _remappedBufferView = new Map<Buffer, Map<VertexBuffer, number>>();

    private _meshMorphTargetMap = new Map<Mesh, GlTFMorphTarget[]>();

    private _vertexMapColorAlpha = new Map<VertexBuffer, boolean>();

    private _exportedNodes = new Set<Node>();

    // Babylon mesh -> glTF mesh index
    private _meshMap = new Map<Mesh, number>();

    public constructor(convertToRightHanded: boolean, userUint16SkinIndex: boolean, wasAddedByNoopNode: boolean) {
        this.convertToRightHanded = convertToRightHanded;
        this.userUint16SkinIndex = userUint16SkinIndex;
        this.wasAddedByNoopNode = wasAddedByNoopNode;
    }

    public readonly convertToRightHanded: boolean;

    public readonly wasAddedByNoopNode: boolean;

    public readonly userUint16SkinIndex: boolean;

    // Only used when convertToRightHanded is true.
    public readonly convertedToRightHandedBuffers = new Map<Buffer, Uint8Array>();

    public getIndicesAccessor(indices: Nullable<IndicesArray>, start: number, count: number, offset: number, flip: boolean): number | undefined {
        return this._indicesAccessorMap.get(indices)?.get(start)?.get(count)?.get(offset)?.get(flip);
    }

    public setIndicesAccessor(indices: Nullable<IndicesArray>, start: number, count: number, offset: number, flip: boolean, accessorIndex: number): void {
        let map1 = this._indicesAccessorMap.get(indices);
        if (!map1) {
            map1 = new Map<number, Map<number, Map<number, Map<boolean, number>>>>();
            this._indicesAccessorMap.set(indices, map1);
        }

        let map2 = map1.get(start);
        if (!map2) {
            map2 = new Map<number, Map<number, Map<boolean, number>>>();
            map1.set(start, map2);
        }

        let map3 = map2.get(count);
        if (!map3) {
            map3 = new Map<number, Map<boolean, number>>();
            map2.set(count, map3);
        }

        let map4 = map3.get(offset);
        if (!map4) {
            map4 = new Map<boolean, number>();
            map3.set(offset, map4);
        }

        map4.set(flip, accessorIndex);
    }

    public pushExportedNode(node: Node) {
        if (!this._exportedNodes.has(node)) {
            this._exportedNodes.add(node);
        }
    }

    public getNodesSet(): Set<Node> {
        return this._exportedNodes;
    }

    public getVertexBufferView(buffer: Buffer): number | undefined {
        return this._vertexBufferViewMap.get(buffer);
    }

    public setVertexBufferView(buffer: Buffer, bufferViewIndex: number): void {
        this._vertexBufferViewMap.set(buffer, bufferViewIndex);
    }

    public setRemappedBufferView(buffer: Buffer, vertexBuffer: VertexBuffer, bufferViewIndex: number) {
        this._remappedBufferView.set(buffer, new Map<VertexBuffer, number>());
        this._remappedBufferView.get(buffer)?.set(vertexBuffer, bufferViewIndex);
    }

    public getRemappedBufferView(buffer: Buffer, vertexBuffer: VertexBuffer): number | undefined {
        return this._remappedBufferView.get(buffer)?.get(vertexBuffer);
    }

    public getVertexAccessor(vertexBuffer: VertexBuffer, start: number, count: number): number | undefined {
        return this._vertexAccessorMap.get(vertexBuffer)?.get(start)?.get(count);
    }

    public setVertexAccessor(vertexBuffer: VertexBuffer, start: number, count: number, accessorIndex: number): void {
        let map1 = this._vertexAccessorMap.get(vertexBuffer);
        if (!map1) {
            map1 = new Map<number, Map<number, number>>();
            this._vertexAccessorMap.set(vertexBuffer, map1);
        }

        let map2 = map1.get(start);
        if (!map2) {
            map2 = new Map<number, number>();
            map1.set(start, map2);
        }

        map2.set(count, accessorIndex);
    }

    public hasVertexColorAlpha(vertexBuffer: VertexBuffer): boolean {
        return this._vertexMapColorAlpha.get(vertexBuffer) || false;
    }

    public setHasVertexColorAlpha(vertexBuffer: VertexBuffer, hasAlpha: boolean) {
        return this._vertexMapColorAlpha.set(vertexBuffer, hasAlpha);
    }

    public getMesh(mesh: Mesh): number | undefined {
        return this._meshMap.get(mesh);
    }

    public setMesh(mesh: Mesh, meshIndex: number): void {
        this._meshMap.set(mesh, meshIndex);
    }

    public bindMorphDataToMesh(mesh: Mesh, morphData: GlTFMorphTarget) {
        const morphTargets = this._meshMorphTargetMap.get(mesh) || [];
        this._meshMorphTargetMap.set(mesh, morphTargets);
        if (morphTargets.indexOf(morphData) === -1) {
            morphTargets.push(morphData);
        }
    }

    public getMorphTargetsFromMesh(mesh: Mesh): GlTFMorphTarget[] | undefined {
        return this._meshMorphTargetMap.get(mesh);
    }
}

/** @internal */
export class GLTFExporter {
    public readonly _glTF: IGLTF = {
        asset: { generator: `Babylon.js v${Engine.Version}`, version: "2.0" },
    };

    public readonly _animations: IAnimation[] = [];
    public readonly _accessors: IAccessor[] = [];
    public readonly _bufferViews: IBufferView[] = [];
    public readonly _cameras: ICamera[] = [];
    public readonly _images: IImage[] = [];
    public readonly _materials: IMaterial[] = [];
    public readonly _meshes: IMesh[] = [];
    public readonly _nodes: INode[] = [];
    public readonly _samplers: ISampler[] = [];
    public readonly _scenes: IScene[] = [];
    public readonly _skins: ISkin[] = [];
    public readonly _textures: ITexture[] = [];

    public readonly _babylonScene: Scene;
    public readonly _imageData: { [fileName: string]: { data: ArrayBuffer; mimeType: ImageMimeType } } = {};
    private readonly _orderedImageData: Array<{ data: ArrayBuffer; mimeType: ImageMimeType }> = [];

    // /**
    //  * Baked animation sample rate
    //  */
    private _animationSampleRate: number;

    private readonly _options: Required<IExportOptions>;

    private readonly _materialExporter = new GLTFMaterialExporter(this);

    private readonly _extensions: { [name: string]: IGLTFExporterExtensionV2 } = {};

    private readonly _dataWriter = new DataWriter(4);

    private readonly _shouldExportNodeMap = new Map<Node, boolean>();

    // Babylon node -> glTF node index
    private readonly _nodeMap = new Map<Node, number>();

    // Babylon material -> glTF material index
    public readonly _materialMap = new Map<Material, number>();
    private readonly _camerasMap = new Map<Camera, ICamera>();
    private readonly _nodesCameraMap = new Map<ICamera, INode[]>();
    private readonly _skinMap = new Map<Skeleton, ISkin>();
    private readonly _nodesSkinMap = new Map<ISkin, INode[]>();

    // A material in this set requires UVs
    public readonly _materialNeedsUVsSet = new Set<Material>();

    private static readonly _ExtensionNames = new Array<string>();
    private static readonly _ExtensionFactories: { [name: string]: (exporter: GLTFExporter) => IGLTFExporterExtensionV2 } = {};

    private _applyExtension<T>(
        node: Nullable<T>,
        extensions: IGLTFExporterExtensionV2[],
        index: number,
        actionAsync: (extension: IGLTFExporterExtensionV2, node: Nullable<T>) => Promise<Nullable<T>> | undefined
    ): Promise<Nullable<T>> {
        if (index >= extensions.length) {
            return Promise.resolve(node);
        }

        const currentPromise = actionAsync(extensions[index], node);

        if (!currentPromise) {
            return this._applyExtension(node, extensions, index + 1, actionAsync);
        }

        return currentPromise.then((newNode) => this._applyExtension(newNode, extensions, index + 1, actionAsync));
    }

    private _applyExtensions<T>(
        node: Nullable<T>,
        actionAsync: (extension: IGLTFExporterExtensionV2, node: Nullable<T>) => Promise<Nullable<T>> | undefined
    ): Promise<Nullable<T>> {
        const extensions: IGLTFExporterExtensionV2[] = [];
        for (const name of GLTFExporter._ExtensionNames) {
            extensions.push(this._extensions[name]);
        }

        return this._applyExtension(node, extensions, 0, actionAsync);
    }

    public _extensionsPreExportTextureAsync(context: string, babylonTexture: Nullable<Texture>, mimeType: ImageMimeType): Promise<Nullable<BaseTexture>> {
        return this._applyExtensions(babylonTexture, (extension, node) => extension.preExportTextureAsync && extension.preExportTextureAsync(context, node, mimeType));
    }

    public _extensionsPostExportMeshPrimitiveAsync(context: string, meshPrimitive: IMeshPrimitive, babylonSubMesh: SubMesh): Promise<Nullable<IMeshPrimitive>> {
        return this._applyExtensions(
            meshPrimitive,
            (extension, node) => extension.postExportMeshPrimitiveAsync && extension.postExportMeshPrimitiveAsync(context, node, babylonSubMesh)
        );
    }

    public _extensionsPostExportNodeAsync(
        context: string,
        node: Nullable<INode>,
        babylonNode: Node,
        nodeMap: Map<Node, number>,
        convertToRightHanded: boolean
    ): Promise<Nullable<INode>> {
        return this._applyExtensions(
            node,
            (extension, node) => extension.postExportNodeAsync && extension.postExportNodeAsync(context, node, babylonNode, nodeMap, convertToRightHanded)
        );
    }

    public _extensionsPostExportMaterialAsync(context: string, material: Nullable<IMaterial>, babylonMaterial: Material): Promise<Nullable<IMaterial>> {
        return this._applyExtensions(material, (extension, node) => extension.postExportMaterialAsync && extension.postExportMaterialAsync(context, node, babylonMaterial));
    }

    public _extensionsPostExportMaterialAdditionalTextures(context: string, material: IMaterial, babylonMaterial: Material): BaseTexture[] {
        const output: BaseTexture[] = [];

        for (const name of GLTFExporter._ExtensionNames) {
            const extension = this._extensions[name];

            if (extension.postExportMaterialAdditionalTextures) {
                output.push(...extension.postExportMaterialAdditionalTextures(context, material, babylonMaterial));
            }
        }

        return output;
    }

    public _extensionsPostExportTextures(context: string, textureInfo: ITextureInfo, babylonTexture: BaseTexture): void {
        for (const name of GLTFExporter._ExtensionNames) {
            const extension = this._extensions[name];

            if (extension.postExportTexture) {
                extension.postExportTexture(context, textureInfo, babylonTexture);
            }
        }
    }

    private _forEachExtensions(action: (extension: IGLTFExporterExtensionV2) => void): void {
        for (const name of GLTFExporter._ExtensionNames) {
            const extension = this._extensions[name];
            if (extension.enabled) {
                action(extension);
            }
        }
    }

    private _extensionsOnExporting(): void {
        this._forEachExtensions((extension) => {
            if (extension.wasUsed) {
                this._glTF.extensionsUsed ||= [];
                if (this._glTF.extensionsUsed.indexOf(extension.name) === -1) {
                    this._glTF.extensionsUsed.push(extension.name);
                }

                if (extension.required) {
                    this._glTF.extensionsRequired ||= [];
                    if (this._glTF.extensionsRequired.indexOf(extension.name) === -1) {
                        this._glTF.extensionsRequired.push(extension.name);
                    }
                }

                this._glTF.extensions ||= {};
                if (extension.onExporting) {
                    extension.onExporting();
                }
            }
        });
    }

    private _loadExtensions(): void {
        for (const name of GLTFExporter._ExtensionNames) {
            const extension = GLTFExporter._ExtensionFactories[name](this);
            this._extensions[name] = extension;
        }
    }

    public constructor(babylonScene: Nullable<Scene> = EngineStore.LastCreatedScene, options?: IExportOptions) {
        if (!babylonScene) {
            throw new Error("No scene available to export");
        }

        this._babylonScene = babylonScene;

        this._options = {
            shouldExportNode: () => true,
            shouldExportAnimation: () => true,
            metadataSelector: (metadata) => metadata,
            animationSampleRate: 1 / 60,
            exportWithoutWaitingForScene: false,
            exportUnusedUVs: false,
            removeNoopRootNodes: true,
            includeCoordinateSystemConversionNodes: false,
            userUint16SkinIndex: false,
            ...options,
        };

        this._loadExtensions();
    }

    public dispose() {
        for (const key in this._extensions) {
            const extension = this._extensions[key];
            extension.dispose();
        }
    }

    public get options() {
        return this._options;
    }

    public static RegisterExtension(name: string, factory: (exporter: GLTFExporter) => IGLTFExporterExtensionV2): void {
        if (GLTFExporter.UnregisterExtension(name)) {
            Tools.Warn(`Extension with the name ${name} already exists`);
        }

        GLTFExporter._ExtensionFactories[name] = factory;
        GLTFExporter._ExtensionNames.push(name);
    }

    public static UnregisterExtension(name: string): boolean {
        if (!GLTFExporter._ExtensionFactories[name]) {
            return false;
        }
        delete GLTFExporter._ExtensionFactories[name];

        const index = GLTFExporter._ExtensionNames.indexOf(name);
        if (index !== -1) {
            GLTFExporter._ExtensionNames.splice(index, 1);
        }

        return true;
    }

    private _generateJSON(shouldUseGlb: boolean, bufferByteLength: number, fileName?: string, prettyPrint?: boolean): string {
        const buffer: IBuffer = { byteLength: bufferByteLength };
        let imageName: string;
        let imageData: { data: ArrayBuffer; mimeType: ImageMimeType };
        let bufferView: IBufferView;
        let byteOffset: number = bufferByteLength;

        if (buffer.byteLength) {
            this._glTF.buffers = [buffer];
        }
        if (this._nodes && this._nodes.length) {
            this._glTF.nodes = this._nodes;
        }
        if (this._meshes && this._meshes.length) {
            this._glTF.meshes = this._meshes;
        }
        if (this._scenes && this._scenes.length) {
            this._glTF.scenes = this._scenes;
            this._glTF.scene = 0;
        }
        if (this._cameras && this._cameras.length) {
            this._glTF.cameras = this._cameras;
        }
        if (this._bufferViews && this._bufferViews.length) {
            this._glTF.bufferViews = this._bufferViews;
        }
        if (this._accessors && this._accessors.length) {
            this._glTF.accessors = this._accessors;
        }
        if (this._animations && this._animations.length) {
            this._glTF.animations = this._animations;
        }
        if (this._materials && this._materials.length) {
            this._glTF.materials = this._materials;
        }
        if (this._textures && this._textures.length) {
            this._glTF.textures = this._textures;
        }
        if (this._samplers && this._samplers.length) {
            this._glTF.samplers = this._samplers;
        }
        if (this._skins && this._skins.length) {
            this._glTF.skins = this._skins;
        }
        if (this._images && this._images.length) {
            if (!shouldUseGlb) {
                this._glTF.images = this._images;
            } else {
                this._glTF.images = [];

                this._images.forEach((image) => {
                    if (image.uri) {
                        imageData = this._imageData[image.uri];
                        this._orderedImageData.push(imageData);
                        bufferView = createBufferView(0, byteOffset, imageData.data.byteLength, undefined);
                        byteOffset += imageData.data.byteLength;
                        this._bufferViews.push(bufferView);
                        image.bufferView = this._bufferViews.length - 1;
                        image.name = imageName;
                        image.mimeType = imageData.mimeType;
                        image.uri = undefined;
                        this._glTF.images!.push(image);
                    }
                });

                // Replace uri with bufferview and mime type for glb
                buffer.byteLength = byteOffset;
            }
        }

        if (!shouldUseGlb) {
            buffer.uri = fileName + ".bin";
        }

        return prettyPrint ? JSON.stringify(this._glTF, null, 2) : JSON.stringify(this._glTF);
    }

    public async generateGLTFAsync(glTFPrefix: string): Promise<GLTFData> {
        const binaryBuffer = await this._generateBinaryAsync();

        this._extensionsOnExporting();
        const jsonText = this._generateJSON(false, binaryBuffer.byteLength, glTFPrefix, true);
        const bin = new Blob([binaryBuffer], { type: "application/octet-stream" });

        const glTFFileName = glTFPrefix + ".gltf";
        const glTFBinFile = glTFPrefix + ".bin";

        const container = new GLTFData();

        container.files[glTFFileName] = jsonText;
        container.files[glTFBinFile] = bin;

        if (this._imageData) {
            for (const image in this._imageData) {
                container.files[image] = new Blob([this._imageData[image].data], { type: this._imageData[image].mimeType });
            }
        }

        return container;
    }

    private async _generateBinaryAsync(): Promise<Uint8Array> {
        await this._exportSceneAsync();
        return this._dataWriter.getOutputData();
    }

    /**
     * Pads the number to a multiple of 4
     * @param num number to pad
     * @returns padded number
     */
    private _getPadding(num: number): number {
        const remainder = num % 4;
        const padding = remainder === 0 ? remainder : 4 - remainder;

        return padding;
    }

    public async generateGLBAsync(glTFPrefix: string): Promise<GLTFData> {
        const binaryBuffer = await this._generateBinaryAsync();

        this._extensionsOnExporting();
        const jsonText = this._generateJSON(true, binaryBuffer.byteLength);
        const glbFileName = glTFPrefix + ".glb";
        const headerLength = 12;
        const chunkLengthPrefix = 8;
        let jsonLength = jsonText.length;
        let encodedJsonText;
        let imageByteLength = 0;
        // make use of TextEncoder when available
        if (typeof TextEncoder !== "undefined") {
            const encoder = new TextEncoder();
            encodedJsonText = encoder.encode(jsonText);
            jsonLength = encodedJsonText.length;
        }
        for (let i = 0; i < this._orderedImageData.length; ++i) {
            imageByteLength += this._orderedImageData[i].data.byteLength;
        }
        const jsonPadding = this._getPadding(jsonLength);
        const binPadding = this._getPadding(binaryBuffer.byteLength);
        const imagePadding = this._getPadding(imageByteLength);

        const byteLength = headerLength + 2 * chunkLengthPrefix + jsonLength + jsonPadding + binaryBuffer.byteLength + binPadding + imageByteLength + imagePadding;

        // header
        const headerBuffer = new ArrayBuffer(headerLength);
        const headerBufferView = new DataView(headerBuffer);
        headerBufferView.setUint32(0, 0x46546c67, true); //glTF
        headerBufferView.setUint32(4, 2, true); // version
        headerBufferView.setUint32(8, byteLength, true); // total bytes in file

        // json chunk
        const jsonChunkBuffer = new ArrayBuffer(chunkLengthPrefix + jsonLength + jsonPadding);
        const jsonChunkBufferView = new DataView(jsonChunkBuffer);
        jsonChunkBufferView.setUint32(0, jsonLength + jsonPadding, true);
        jsonChunkBufferView.setUint32(4, 0x4e4f534a, true);

        // json chunk bytes
        const jsonData = new Uint8Array(jsonChunkBuffer, chunkLengthPrefix);
        // if TextEncoder was available, we can simply copy the encoded array
        if (encodedJsonText) {
            jsonData.set(encodedJsonText);
        } else {
            const blankCharCode = "_".charCodeAt(0);
            for (let i = 0; i < jsonLength; ++i) {
                const charCode = jsonText.charCodeAt(i);
                // if the character doesn't fit into a single UTF-16 code unit, just put a blank character
                if (charCode != jsonText.codePointAt(i)) {
                    jsonData[i] = blankCharCode;
                } else {
                    jsonData[i] = charCode;
                }
            }
        }

        // json padding
        const jsonPaddingView = new Uint8Array(jsonChunkBuffer, chunkLengthPrefix + jsonLength);
        for (let i = 0; i < jsonPadding; ++i) {
            jsonPaddingView[i] = 0x20;
        }

        // binary chunk
        const binaryChunkBuffer = new ArrayBuffer(chunkLengthPrefix);
        const binaryChunkBufferView = new DataView(binaryChunkBuffer);
        binaryChunkBufferView.setUint32(0, binaryBuffer.byteLength + binPadding + imageByteLength + imagePadding, true);
        binaryChunkBufferView.setUint32(4, 0x004e4942, true);

        // binary padding
        const binPaddingBuffer = new ArrayBuffer(binPadding);
        const binPaddingView = new Uint8Array(binPaddingBuffer);
        for (let i = 0; i < binPadding; ++i) {
            binPaddingView[i] = 0;
        }

        const imagePaddingBuffer = new ArrayBuffer(imagePadding);
        const imagePaddingView = new Uint8Array(imagePaddingBuffer);
        for (let i = 0; i < imagePadding; ++i) {
            imagePaddingView[i] = 0;
        }

        const glbData = [headerBuffer, jsonChunkBuffer, binaryChunkBuffer, binaryBuffer];

        // binary data
        for (let i = 0; i < this._orderedImageData.length; ++i) {
            glbData.push(this._orderedImageData[i].data);
        }

        glbData.push(binPaddingBuffer);

        glbData.push(imagePaddingBuffer);

        const glbFile = new Blob(glbData, { type: "application/octet-stream" });

        const container = new GLTFData();
        container.files[glbFileName] = glbFile;

        return container;
    }

    private _setNodeTransformation(node: INode, babylonTransformNode: TransformNode, convertToRightHanded: boolean): void {
        if (!babylonTransformNode.getPivotPoint().equalsToFloats(0, 0, 0)) {
            Tools.Warn("Pivot points are not supported in the glTF serializer");
        }

        if (!babylonTransformNode.position.equalsToFloats(0, 0, 0)) {
            const translation = TmpVectors.Vector3[0].copyFrom(babylonTransformNode.position);
            if (convertToRightHanded) {
                convertToRightHandedPosition(translation);
            }

            node.translation = translation.asArray();
        }

        if (!babylonTransformNode.scaling.equalsToFloats(1, 1, 1)) {
            node.scale = babylonTransformNode.scaling.asArray();
        }

        const rotationQuaternion = Quaternion.FromEulerAngles(babylonTransformNode.rotation.x, babylonTransformNode.rotation.y, babylonTransformNode.rotation.z);
        if (babylonTransformNode.rotationQuaternion) {
            rotationQuaternion.multiplyInPlace(babylonTransformNode.rotationQuaternion);
        }
        if (!Quaternion.IsIdentity(rotationQuaternion)) {
            if (convertToRightHanded) {
                convertToRightHandedRotation(rotationQuaternion);
            }

            node.rotation = rotationQuaternion.normalize().asArray();
        }
    }

    private _setCameraTransformation(node: INode, babylonCamera: Camera, convertToRightHanded: boolean): void {
        const translation = TmpVectors.Vector3[0];
        const rotation = TmpVectors.Quaternion[0];
        babylonCamera.getWorldMatrix().decompose(undefined, rotation, translation);

        if (!translation.equalsToFloats(0, 0, 0)) {
            if (convertToRightHanded) {
                convertToRightHandedPosition(translation);
            }

            node.translation = translation.asArray();
        }

        // Rotation by 180 as glTF has a different convention than Babylon.
        rotation.multiplyInPlace(rotation180Y);

        if (!Quaternion.IsIdentity(rotation)) {
            if (convertToRightHanded) {
                convertToRightHandedRotation(rotation);
            }

            node.rotation = rotation.asArray();
        }
    }

    // Export babylon cameras to glTF cameras
    private _listAvailableCameras(): void {
        for (const camera of this._babylonScene.cameras) {
            const glTFCamera: ICamera = {
                type: camera.mode === Camera.PERSPECTIVE_CAMERA ? CameraType.PERSPECTIVE : CameraType.ORTHOGRAPHIC,
            };

            if (camera.name) {
                glTFCamera.name = camera.name;
            }

            if (glTFCamera.type === CameraType.PERSPECTIVE) {
                glTFCamera.perspective = {
                    aspectRatio: camera.getEngine().getAspectRatio(camera),
                    yfov: camera.fovMode === Camera.FOVMODE_VERTICAL_FIXED ? camera.fov : camera.fov * camera.getEngine().getAspectRatio(camera),
                    znear: camera.minZ,
                    zfar: camera.maxZ,
                };
            } else if (glTFCamera.type === CameraType.ORTHOGRAPHIC) {
                const halfWidth = camera.orthoLeft && camera.orthoRight ? 0.5 * (camera.orthoRight - camera.orthoLeft) : camera.getEngine().getRenderWidth() * 0.5;
                const halfHeight = camera.orthoBottom && camera.orthoTop ? 0.5 * (camera.orthoTop - camera.orthoBottom) : camera.getEngine().getRenderHeight() * 0.5;
                glTFCamera.orthographic = {
                    xmag: halfWidth,
                    ymag: halfHeight,
                    znear: camera.minZ,
                    zfar: camera.maxZ,
                };
            }
            this._camerasMap.set(camera, glTFCamera);
        }
    }

    // Cleanup unused cameras and assign index to nodes.
    private _exportAndAssignCameras(): void {
        for (const [, gltfCamera] of this._camerasMap) {
            const usedNodes = this._nodesCameraMap.get(gltfCamera);
            if (usedNodes !== undefined) {
                this._cameras.push(gltfCamera);
                for (const node of usedNodes) {
                    node.camera = this._cameras.length - 1;
                }
            }
        }
    }

    // Builds all skins in the skins array so nodes can reference it during node parsing.
    private _listAvailableSkeletons(): void {
        for (const skeleton of this._babylonScene.skeletons) {
            if (skeleton.bones.length <= 0) {
                continue;
            }

            const skin: ISkin = { joints: [] };
            //this._skins.push(skin);
            this._skinMap.set(skeleton, skin);
        }
    }

    private _exportAndAssignSkeletons() {
        for (const skeleton of this._babylonScene.skeletons) {
            if (skeleton.bones.length <= 0) {
                continue;
            }

            const skin = this._skinMap.get(skeleton);

            if (skin == undefined) {
                continue;
            }

            const boneIndexMap: { [index: number]: Bone } = {};
            const inverseBindMatrices: Matrix[] = [];

            let maxBoneIndex = -1;
            for (let i = 0; i < skeleton.bones.length; ++i) {
                const bone = skeleton.bones[i];
                const boneIndex = bone.getIndex() ?? i;
                if (boneIndex !== -1) {
                    boneIndexMap[boneIndex] = bone;
                    if (boneIndex > maxBoneIndex) {
                        maxBoneIndex = boneIndex;
                    }
                }
            }

            // Set joints index to scene node.
            for (let boneIndex = 0; boneIndex <= maxBoneIndex; ++boneIndex) {
                const bone = boneIndexMap[boneIndex];
                inverseBindMatrices.push(bone.getAbsoluteInverseBindMatrix());
                const transformNode = bone.getTransformNode();

                if (transformNode !== null) {
                    const nodeID = this._nodeMap.get(transformNode);
                    if (transformNode && nodeID !== null && nodeID !== undefined) {
                        skin.joints.push(nodeID);
                    } else {
                        Tools.Warn("Exporting a bone without a linked transform node is currently unsupported");
                    }
                } else {
                    Tools.Warn("Exporting a bone without a linked transform node is currently unsupported");
                }
            }

            // Nodes that use this skin.
            const skinedNodes = this._nodesSkinMap.get(skin);

            // Only create skeleton if it has at least one joint and is used by a mesh.
            if (skin.joints.length > 0 && skinedNodes !== undefined) {
                // create buffer view for inverse bind matrices
                const byteStride = 64; // 4 x 4 matrix of 32 bit float
                const byteLength = inverseBindMatrices.length * byteStride;
                const bufferViewOffset = this._dataWriter.byteOffset;
                const bufferView = createBufferView(0, bufferViewOffset, byteLength, undefined);
                this._bufferViews.push(bufferView);
                const bufferViewIndex = this._bufferViews.length - 1;
                const bindMatrixAccessor = createAccessor(bufferViewIndex, AccessorType.MAT4, AccessorComponentType.FLOAT, inverseBindMatrices.length, null, null);
                const inverseBindAccessorIndex = this._accessors.push(bindMatrixAccessor) - 1;
                skin.inverseBindMatrices = inverseBindAccessorIndex;
                inverseBindMatrices.forEach((mat) => {
                    mat.m.forEach((cell: number) => {
                        this._dataWriter.writeFloat32(cell);
                    });
                });

                this._skins.push(skin);
                for (const skinedNode of skinedNodes) {
                    skinedNode.skin = this._skins.length - 1;
                }
            }
        }
    }

    private async _exportSceneAsync(): Promise<void> {
        const scene: IScene = { nodes: [] };

        // Scene metadata
        if (this._babylonScene.metadata) {
            if (this._options.metadataSelector) {
                scene.extras = this._options.metadataSelector(this._babylonScene.metadata);
            } else if (this._babylonScene.metadata.gltf) {
                scene.extras = this._babylonScene.metadata.gltf.extras;
            }
        }

        //  TODO:
        //  deal with this from the loader:
        //  babylonMaterial.invertNormalMapX = !this._babylonScene.useRightHandedSystem;
        //  babylonMaterial.invertNormalMapY = this._babylonScene.useRightHandedSystem;

        const rootNodesRH = new Array<Node>();
        const rootNodesLH = new Array<Node>();
        const rootNoopNodesRH = new Array<Node>();

        for (const rootNode of this._babylonScene.rootNodes) {
            if (this._options.removeNoopRootNodes && !this._options.includeCoordinateSystemConversionNodes && isNoopNode(rootNode, this._babylonScene.useRightHandedSystem)) {
                rootNoopNodesRH.push(...rootNode.getChildren());
            } else if (this._babylonScene.useRightHandedSystem) {
                rootNodesRH.push(rootNode);
            } else {
                rootNodesLH.push(rootNode);
            }
        }

        this._listAvailableCameras();
        this._listAvailableSkeletons();

        // await this._materialExporter.convertMaterialsToGLTFAsync(this._getMaterials(nodes));
        const stateLH = new ExporterState(true, this._options.userUint16SkinIndex, false);
        scene.nodes.push(...(await this._exportNodesAsync(rootNodesLH, stateLH)));
        const stateRH = new ExporterState(false, this._options.userUint16SkinIndex, false);
        scene.nodes.push(...(await this._exportNodesAsync(rootNodesRH, stateRH)));
        const noopRH = new ExporterState(false, this._options.userUint16SkinIndex, true);
        scene.nodes.push(...(await this._exportNodesAsync(rootNoopNodesRH, noopRH)));

        this._scenes.push(scene);

        this._exportAndAssignCameras();
        this._exportAndAssignSkeletons();

        if (this._babylonScene.animationGroups.length) {
            _GLTFAnimation._CreateNodeAndMorphAnimationFromAnimationGroups(
                this._babylonScene,
                this._animations,
                this._nodeMap,
                this._dataWriter,
                this._bufferViews,
                this._accessors,
                this._animationSampleRate,
                stateLH.getNodesSet()
            );
        }
    }

    private _shouldExportNode(babylonNode: Node): boolean {
        let result = this._shouldExportNodeMap.get(babylonNode);

        if (result === undefined) {
            result = this._options.shouldExportNode(babylonNode);
            this._shouldExportNodeMap.set(babylonNode, result);
        }

        return result;
    }

    private async _exportNodesAsync(babylonRootNodes: Node[], state: ExporterState): Promise<number[]> {
        const nodes = new Array<number>();

        this._exportBuffers(babylonRootNodes, state);

        for (const babylonNode of babylonRootNodes) {
            if (this._shouldExportNode(babylonNode)) {
<<<<<<< HEAD
                // TODO: Do we need to await this?
                const nodeIndex = await this._exportNodeAsync(babylonNode, state, convertToRightHanded);
                if (nodeIndex !== null) {
                    nodes.push(nodeIndex);
                }
=======
                nodes.push(await this._exportNodeAsync(babylonNode, state));
>>>>>>> 943870a7
            }
        }

        return nodes;
    }

    private _collectBuffers(
        babylonNode: Node,
        bufferToVertexBuffersMap: Map<Buffer, VertexBuffer[]>,
        vertexBufferToMeshesMap: Map<VertexBuffer, Mesh[]>,
        morphTargetsToMeshesMap: Map<MorphTarget, Mesh[]>,
        state: ExporterState
    ): void {
        if (!this._shouldExportNode(babylonNode)) {
            return;
        }

        if (babylonNode instanceof Mesh && babylonNode.geometry) {
            const vertexBuffers = babylonNode.geometry.getVertexBuffers();
            if (vertexBuffers) {
                for (const kind in vertexBuffers) {
                    const vertexBuffer = vertexBuffers[kind];
                    state.setHasVertexColorAlpha(vertexBuffer, babylonNode.hasVertexAlpha);
                    const buffer = vertexBuffer._buffer;
                    const vertexBufferArray = bufferToVertexBuffersMap.get(buffer) || [];
                    bufferToVertexBuffersMap.set(buffer, vertexBufferArray);
                    if (vertexBufferArray.indexOf(vertexBuffer) === -1) {
                        vertexBufferArray.push(vertexBuffer);
                    }

                    const meshes = vertexBufferToMeshesMap.get(vertexBuffer) || [];
                    vertexBufferToMeshesMap.set(vertexBuffer, meshes);
                    if (meshes.indexOf(babylonNode) === -1) {
                        meshes.push(babylonNode);
                    }
                }
            }

            const morphTargetManager = babylonNode.morphTargetManager;

            if (morphTargetManager) {
                for (let morphIndex = 0; morphIndex < morphTargetManager.numTargets; morphIndex++) {
                    const morphTarget = morphTargetManager.getTarget(morphIndex);

                    const meshes = morphTargetsToMeshesMap.get(morphTarget) || [];
                    morphTargetsToMeshesMap.set(morphTarget, meshes);
                    if (meshes.indexOf(babylonNode) === -1) {
                        meshes.push(babylonNode);
                    }
                }
            }
        }

        for (const babylonChildNode of babylonNode.getChildren()) {
            this._collectBuffers(babylonChildNode, bufferToVertexBuffersMap, vertexBufferToMeshesMap, morphTargetsToMeshesMap, state);
        }
    }

    private _exportBuffers(babylonRootNodes: Node[], state: ExporterState): void {
        const bufferToVertexBuffersMap = new Map<Buffer, VertexBuffer[]>();
        const vertexBufferToMeshesMap = new Map<VertexBuffer, Mesh[]>();
        const morphTagetsMeshesMap = new Map<MorphTarget, Mesh[]>();

        for (const babylonNode of babylonRootNodes) {
            this._collectBuffers(babylonNode, bufferToVertexBuffersMap, vertexBufferToMeshesMap, morphTagetsMeshesMap, state);
        }

        for (const [buffer, vertexBuffers] of bufferToVertexBuffersMap) {
            const data = buffer.getData();
            if (!data) {
                throw new Error("Buffer data is not available");
            }

            const byteStride = vertexBuffers[0].byteStride;
            if (vertexBuffers.some((vertexBuffer) => vertexBuffer.byteStride !== byteStride)) {
                throw new Error("Vertex buffers pointing to the same buffer must have the same byte stride");
            }

            const bytes = dataArrayToUint8Array(data).slice();

            // Normalize normals and tangents.
            for (const vertexBuffer of vertexBuffers) {
                switch (vertexBuffer.getKind()) {
                    case VertexBuffer.NormalKind:
                    case VertexBuffer.TangentKind: {
                        for (const mesh of vertexBufferToMeshesMap.get(vertexBuffer)!) {
                            const { byteOffset, byteStride, type, normalized } = vertexBuffer;
                            const size = vertexBuffer.getSize();
                            enumerateFloatValues(bytes, byteOffset, byteStride, size, type, mesh.getTotalVertices() * size, normalized, (values) => {
                                const invLength = 1 / Math.sqrt(values[0] * values[0] + values[1] * values[1] + values[2] * values[2]);
                                values[0] *= invLength;
                                values[1] *= invLength;
                                values[2] *= invLength;
                            });
                        }
                    }
                }
            }

            // Performs coordinate conversion if needed (only for position, normal and tanget).
            if (state.convertToRightHanded) {
                for (const vertexBuffer of vertexBuffers) {
                    switch (vertexBuffer.getKind()) {
                        case VertexBuffer.PositionKind:
                        case VertexBuffer.NormalKind:
                        case VertexBuffer.TangentKind: {
                            for (const mesh of vertexBufferToMeshesMap.get(vertexBuffer)!) {
                                const { byteOffset, byteStride, type, normalized } = vertexBuffer;
                                const size = vertexBuffer.getSize();
                                enumerateFloatValues(bytes, byteOffset, byteStride, size, type, mesh.getTotalVertices() * size, normalized, (values) => {
                                    values[0] = -values[0];
                                });
                            }
                        }
                    }
                }

                // Save converted bytes for min/max computation.
                state.convertedToRightHandedBuffers.set(buffer, bytes);
            }

            const byteOffset = this._dataWriter.byteOffset;
            this._dataWriter.writeUint8Array(bytes);
            this._bufferViews.push(createBufferView(0, byteOffset, bytes.length, byteStride));
            state.setVertexBufferView(buffer, this._bufferViews.length - 1);

            const floatMatricesIndices = new Map<VertexBuffer, FloatArray>();

            // If buffers are of type MatricesWeightsKind and have float values, we need to create a new buffer instead.
            for (const vertexBuffer of vertexBuffers) {
                switch (vertexBuffer.getKind()) {
                    case VertexBuffer.MatricesIndicesKind:
                    case VertexBuffer.MatricesIndicesExtraKind: {
                        if (vertexBuffer.type == VertexBuffer.FLOAT) {
                            for (const mesh of vertexBufferToMeshesMap.get(vertexBuffer)!) {
                                const floatData = vertexBuffer.getFloatData(mesh.getTotalVertices());
                                if (floatData !== null) {
                                    floatMatricesIndices.set(vertexBuffer, floatData);
                                }
                            }
                        }
                    }
                }
            }

            if (floatMatricesIndices.size !== 0) {
                Logger.Warn(
                    `Joints conversion needed: some joints are stored as floats in Babylon but GLTF requires UNSIGNED BYTES. We will perform the conversion but this might lead to unused data in the buffer.`
                );
            }

            for (const [vertexBuffer, array] of floatMatricesIndices) {
                const byteOffset = this._dataWriter.byteOffset;
                if (state.userUint16SkinIndex) {
                    const newArray = new Uint16Array(array.length);
                    for (let index = 0; index < array.length; index++) {
                        newArray[index] = array[index];
                    }
                    this._dataWriter.writeUint16Array(newArray);
                    this._bufferViews.push(createBufferView(0, byteOffset, newArray.byteLength, 4 * 2));
                } else {
                    const newArray = new Uint8Array(array.length);
                    for (let index = 0; index < array.length; index++) {
                        newArray[index] = array[index];
                    }
                    this._dataWriter.writeUint8Array(newArray);
                    this._bufferViews.push(createBufferView(0, byteOffset, newArray.byteLength, 4));
                }

                state.setRemappedBufferView(buffer, vertexBuffer, this._bufferViews.length - 1);
            }
        }

        for (const [morphTarget, meshes] of morphTagetsMeshesMap) {
            const glTFMorphTarget = buildMorphTargetBuffers(morphTarget, meshes[0], this._dataWriter, this._bufferViews, this._accessors, state.convertToRightHanded);

            for (const mesh of meshes) {
                state.bindMorphDataToMesh(mesh, glTFMorphTarget);
            }
        }
    }

<<<<<<< HEAD
    /**
     * Processes a node to be exported to the glTF file
     * @returns A promise that resolves with the node index when the processing is complete, or null if the node should not be exported
     * @internal
     */
    private async _exportNodeAsync(babylonNode: Node, state: ExporterState, convertToRightHanded: boolean): Promise<Nullable<number>> {
=======
    private async _exportNodeAsync(babylonNode: Node, state: ExporterState): Promise<number> {
>>>>>>> 943870a7
        let nodeIndex = this._nodeMap.get(babylonNode);
        if (nodeIndex !== undefined) {
            return nodeIndex;
        }

        // Create node to hold translation/rotation/scale and the mesh
        const node: INode = {};
<<<<<<< HEAD
=======
        nodeIndex = this._nodes.length;
        this._nodes.push(node);
        this._nodeMap.set(babylonNode, nodeIndex);
        state.pushExportedNode(babylonNode);
>>>>>>> 943870a7

        if (babylonNode.name) {
            node.name = babylonNode.name;
        }

        if (babylonNode instanceof TransformNode) {
            this._setNodeTransformation(node, babylonNode, state.convertToRightHanded);

            if (babylonNode instanceof Mesh || babylonNode instanceof InstancedMesh) {
                const babylonMesh = babylonNode instanceof Mesh ? babylonNode : babylonNode.sourceMesh;
                if (babylonMesh.subMeshes && babylonMesh.subMeshes.length > 0) {
                    node.mesh = await this._exportMeshAsync(babylonMesh, state);
                }

                if (babylonNode.skeleton) {
                    const skin = this._skinMap.get(babylonNode.skeleton);

                    if (skin !== undefined) {
                        if (this._nodesSkinMap.get(skin) === undefined) {
                            this._nodesSkinMap.set(skin, []);
                        }

                        this._nodesSkinMap.get(skin)?.push(node);
                    }
                }
            } else {
                // TODO: handle other Babylon node types
            }
        }

        if (babylonNode instanceof Camera) {
            // TODO: Do light technique here (don't duplicate parent node)
            const gltfCamera = this._camerasMap.get(babylonNode);

            if (gltfCamera) {
                if (this._nodesCameraMap.get(gltfCamera) === undefined) {
                    this._nodesCameraMap.set(gltfCamera, []);
                }

                this._nodesCameraMap.get(gltfCamera)?.push(node);
                this._setCameraTransformation(node, babylonNode, state.convertToRightHanded);
            }
        }

<<<<<<< HEAD
=======
        for (const babylonChildNode of babylonNode.getChildren()) {
            if (this._shouldExportNode(babylonChildNode)) {
                node.children ||= [];
                node.children.push(await this._exportNodeAsync(babylonChildNode, state));
            }
        }

>>>>>>> 943870a7
        const runtimeGLTFAnimation: IAnimation = {
            name: "runtime animations",
            channels: [],
            samplers: [],
        };
        const idleGLTFAnimations: IAnimation[] = [];

        if (!this._babylonScene.animationGroups.length) {
            _GLTFAnimation._CreateMorphTargetAnimationFromMorphTargetAnimations(
                babylonNode,
                runtimeGLTFAnimation,
                idleGLTFAnimations,
                this._nodeMap,
                this._nodes,
                this._dataWriter,
                this._bufferViews,
                this._accessors,
                this._animationSampleRate,
                state.convertToRightHanded,
                this._options.shouldExportAnimation
            );
            if (babylonNode.animations.length) {
                _GLTFAnimation._CreateNodeAnimationFromNodeAnimations(
                    babylonNode,
                    runtimeGLTFAnimation,
                    idleGLTFAnimations,
                    this._nodeMap,
                    this._nodes,
                    this._dataWriter,
                    this._bufferViews,
                    this._accessors,
                    this._animationSampleRate,
                    state.convertToRightHanded,
                    this._options.shouldExportAnimation
                );
            }
        }

        // Apply extensions to the node. If this resolves to null, it means we can skip exporting this node and its children.
        const processedNode = await this._extensionsPostExportNodeAsync("exportNodeAsync", node, babylonNode, this._nodeMap, convertToRightHanded);
        if (!processedNode) {
            Logger.Warn(`Not exporting node ${babylonNode.name}`);
            return null;
        }

        nodeIndex = this._nodes.length;
        this._nodes.push(node);
        this._nodeMap.set(babylonNode, nodeIndex);

        // Begin processing child nodes only after parent is finished
        for (const babylonChildNode of babylonNode.getChildren()) {
            if (this._shouldExportNode(babylonChildNode)) {
                // TODO: Do we need to await this?
                const childNodeIndex = await this._exportNodeAsync(babylonChildNode, state, convertToRightHanded);
                if (childNodeIndex !== null) {
                    node.children ||= [];
                    node.children.push(childNodeIndex);
                }
            }
        }

        return nodeIndex;
    }

    private _exportIndices(
        indices: Nullable<IndicesArray>,
        start: number,
        count: number,
        offset: number,
        fillMode: number,
        sideOrientation: number,
        state: ExporterState,
        primitive: IMeshPrimitive
    ): void {
        const is32Bits = areIndices32Bits(indices, count);
        let indicesToExport = indices;

        primitive.mode = getPrimitiveMode(fillMode);

        // Flip if triangle winding order is not CCW as glTF is always CCW.
        const invertedMaterial = sideOrientation !== Material.CounterClockWiseSideOrientation;

        // Temporary logic to handle indices flipping. Not sure how this is working yet.
        const result1 = !state.wasAddedByNoopNode && !state.convertToRightHanded;
        const result2 = !state.wasAddedByNoopNode && invertedMaterial;

        const flip = isTriangleFillMode(fillMode) && (result1 || result2);

        if (flip) {
            if (fillMode === Material.TriangleStripDrawMode || fillMode === Material.TriangleFanDrawMode) {
                throw new Error("Triangle strip/fan fill mode is not implemented");
            }

            primitive.mode = getPrimitiveMode(fillMode);

            const newIndices = is32Bits ? new Uint32Array(count) : new Uint16Array(count);

            if (indices) {
                for (let i = 0; i + 2 < count; i += 3) {
                    newIndices[i] = indices[start + i] + offset;
                    newIndices[i + 1] = indices[start + i + 2] + offset;
                    newIndices[i + 2] = indices[start + i + 1] + offset;
                }
            } else {
                for (let i = 0; i + 2 < count; i += 3) {
                    newIndices[i] = i;
                    newIndices[i + 1] = i + 2;
                    newIndices[i + 2] = i + 1;
                }
            }

            indicesToExport = newIndices;
        } else if (indices && offset !== 0) {
            const newIndices = is32Bits ? new Uint32Array(count) : new Uint16Array(count);
            for (let i = 0; i < count; i++) {
                newIndices[i] = indices[start + i] + offset;
            }

            indicesToExport = newIndices;
        }

        if (indicesToExport) {
            let accessorIndex = state.getIndicesAccessor(indices, start, count, offset, flip);
            if (accessorIndex === undefined) {
                const bufferViewByteOffset = this._dataWriter.byteOffset;
                const bytes = indicesArrayToUint8Array(indicesToExport, start, count, is32Bits);
                this._dataWriter.writeUint8Array(bytes);
                this._bufferViews.push(createBufferView(0, bufferViewByteOffset, bytes.length));
                const bufferViewIndex = this._bufferViews.length - 1;

                const componentType = is32Bits ? AccessorComponentType.UNSIGNED_INT : AccessorComponentType.UNSIGNED_SHORT;
                this._accessors.push(createAccessor(bufferViewIndex, AccessorType.SCALAR, componentType, count, 0));
                accessorIndex = this._accessors.length - 1;
                state.setIndicesAccessor(indices, start, count, offset, flip, accessorIndex);
            }

            primitive.indices = accessorIndex;
        }
    }

    private _exportVertexBuffer(vertexBuffer: VertexBuffer, babylonMaterial: Material, start: number, count: number, state: ExporterState, primitive: IMeshPrimitive): void {
        const kind = vertexBuffer.getKind();
        if (kind.startsWith("uv") && !this._options.exportUnusedUVs) {
            if (!babylonMaterial || !this._materialNeedsUVsSet.has(babylonMaterial)) {
                return;
            }
        }

        let accessorIndex = state.getVertexAccessor(vertexBuffer, start, count);

        if (accessorIndex === undefined) {
            // Get min/max from converted or original data.
            const data = state.convertedToRightHandedBuffers.get(vertexBuffer._buffer) || vertexBuffer._buffer.getData()!;
            const minMax = kind === VertexBuffer.PositionKind ? getMinMax(data, vertexBuffer, start, count) : null;

            if ((kind === VertexBuffer.MatricesIndicesKind || kind === VertexBuffer.MatricesIndicesExtraKind) && vertexBuffer.type === VertexBuffer.FLOAT) {
                const bufferViewIndex = state.getRemappedBufferView(vertexBuffer._buffer, vertexBuffer);
                if (bufferViewIndex !== undefined) {
                    const byteOffset = vertexBuffer.byteOffset + start * vertexBuffer.byteStride;
                    this._accessors.push(
                        createAccessor(bufferViewIndex, getAccessorType(kind, state.hasVertexColorAlpha(vertexBuffer)), VertexBuffer.UNSIGNED_BYTE, count, byteOffset, minMax)
                    );
                    accessorIndex = this._accessors.length - 1;
                    state.setVertexAccessor(vertexBuffer, start, count, accessorIndex);
                    primitive.attributes[getAttributeType(kind)] = accessorIndex;
                }
            } else {
                const bufferViewIndex = state.getVertexBufferView(vertexBuffer._buffer)!;
                const byteOffset = vertexBuffer.byteOffset + start * vertexBuffer.byteStride;
                this._accessors.push(createAccessor(bufferViewIndex, getAccessorType(kind, state.hasVertexColorAlpha(vertexBuffer)), vertexBuffer.type, count, byteOffset, minMax));
                accessorIndex = this._accessors.length - 1;
                state.setVertexAccessor(vertexBuffer, start, count, accessorIndex);
                primitive.attributes[getAttributeType(kind)] = accessorIndex;
            }
        }

        // TODO: StandardMaterial color spaces
        // probably have to create new buffer view to store new colors during collectBuffers and figure out if only standardMaterial is using it
        // separate map by color space
    }

    private async _exportMaterialAsync(babylonMaterial: Material, vertexBuffers: { [kind: string]: VertexBuffer }, subMesh: SubMesh, primitive: IMeshPrimitive): Promise<void> {
        let materialIndex = this._materialMap.get(babylonMaterial);
        if (materialIndex === undefined) {
            // TODO: Handle LinesMesh
            // if (babylonMesh instanceof LinesMesh) {
            //     const material: IMaterial = {
            //         name: babylonMaterial.name,
            //     };

            //     if (!babylonMesh.color.equals(Color3.White()) || babylonMesh.alpha < 1) {
            //         material.pbrMetallicRoughness = {
            //             baseColorFactor: [...babylonMesh.color.asArray(), babylonMesh.alpha],
            //         };
            //     }

            //     this._materials.push(material);
            //     materialIndex = this._materials.length - 1;
            // }

            const hasUVs = vertexBuffers && Object.keys(vertexBuffers).some((kind) => kind.startsWith("uv"));
            babylonMaterial = babylonMaterial instanceof MultiMaterial ? babylonMaterial.subMaterials[subMesh.materialIndex]! : babylonMaterial;
            if (babylonMaterial instanceof PBRMaterial) {
                materialIndex = await this._materialExporter.exportPBRMaterialAsync(babylonMaterial, ImageMimeType.PNG, hasUVs);
            } else if (babylonMaterial instanceof StandardMaterial) {
                materialIndex = await this._materialExporter.exportStandardMaterialAsync(babylonMaterial, ImageMimeType.PNG, hasUVs);
            } else {
                Logger.Warn(`Unsupported material '${babylonMaterial.name}' with type ${babylonMaterial.getClassName()}`);
                return;
            }

            this._materialMap.set(babylonMaterial, materialIndex);
        }

        primitive.material = materialIndex;
    }

    private async _exportMeshAsync(babylonMesh: Mesh, state: ExporterState): Promise<number> {
        let meshIndex = state.getMesh(babylonMesh);
        if (meshIndex !== undefined) {
            return meshIndex;
        }

        const mesh: IMesh = { primitives: [] };
        meshIndex = this._meshes.length;
        this._meshes.push(mesh);
        state.setMesh(babylonMesh, meshIndex);

        const indices = babylonMesh.isUnIndexed ? null : babylonMesh.getIndices();
        const vertexBuffers = babylonMesh.geometry?.getVertexBuffers();
        const morphTargets = state.getMorphTargetsFromMesh(babylonMesh);

        const subMeshes = babylonMesh.subMeshes;
        if (vertexBuffers && subMeshes && subMeshes.length > 0) {
            for (const subMesh of subMeshes) {
                const primitive: IMeshPrimitive = { attributes: {} };

                // Material
                const babylonMaterial = subMesh.getMaterial() || this._babylonScene.defaultMaterial;
                await this._exportMaterialAsync(babylonMaterial, vertexBuffers, subMesh, primitive);

                // Index buffer
                const fillMode = babylonMesh.overrideRenderingFillMode ?? babylonMaterial.fillMode;

                const sideOrientation = babylonMaterial._getEffectiveOrientation(babylonMesh);
                this._exportIndices(indices, subMesh.indexStart, subMesh.indexCount, -subMesh.verticesStart, fillMode, sideOrientation, state, primitive);

                // Vertex buffers
                for (const vertexBuffer of Object.values(vertexBuffers)) {
                    this._exportVertexBuffer(vertexBuffer, babylonMaterial, subMesh.verticesStart, subMesh.verticesCount, state, primitive);
                }

                mesh.primitives.push(primitive);

                if (morphTargets) {
                    primitive.targets = [];
                    for (const gltfMorphTarget of morphTargets) {
                        primitive.targets.push(gltfMorphTarget.attributes);
                    }
                }
            }
        }

        if (morphTargets) {
            mesh.weights = [];

            if (!mesh.extras) {
                mesh.extras = {};
            }
            mesh.extras.targetNames = [];

            for (const gltfMorphTarget of morphTargets) {
                mesh.weights.push(gltfMorphTarget.influence);
                mesh.extras.targetNames.push(gltfMorphTarget.name);
            }
        }

        return meshIndex;
    }
}
<|MERGE_RESOLUTION|>--- conflicted
+++ resolved
@@ -1,1486 +1,1460 @@
-/* eslint-disable jsdoc/require-jsdoc */
-/* eslint-disable babylonjs/available */
-
-import type {
-    IBufferView,
-    IAccessor,
-    INode,
-    IScene,
-    IMesh,
-    IMaterial,
-    ITexture,
-    IImage,
-    ISampler,
-    IAnimation,
-    IMeshPrimitive,
-    IBuffer,
-    IGLTF,
-    ITextureInfo,
-    ISkin,
-    ICamera,
-} from "babylonjs-gltf2interface";
-import { AccessorComponentType, AccessorType, CameraType, ImageMimeType } from "babylonjs-gltf2interface";
-
-import type { FloatArray, IndicesArray, Nullable } from "core/types";
-import { TmpVectors, Quaternion } from "core/Maths/math.vector";
-import type { Matrix } from "core/Maths/math.vector";
-import { Tools } from "core/Misc/tools";
-import type { Buffer } from "core/Buffers/buffer";
-import { VertexBuffer } from "core/Buffers/buffer";
-import type { Node } from "core/node";
-import { TransformNode } from "core/Meshes/transformNode";
-import type { SubMesh } from "core/Meshes/subMesh";
-import { Mesh } from "core/Meshes/mesh";
-import { InstancedMesh } from "core/Meshes/instancedMesh";
-import type { BaseTexture } from "core/Materials/Textures/baseTexture";
-import type { Texture } from "core/Materials/Textures/texture";
-import { Material } from "core/Materials/material";
-import { Engine } from "core/Engines/engine";
-import type { Scene } from "core/scene";
-import { EngineStore } from "core/Engines/engineStore";
-
-import type { IGLTFExporterExtensionV2 } from "./glTFExporterExtension";
-import { GLTFMaterialExporter } from "./glTFMaterialExporter";
-import type { IExportOptions } from "./glTFSerializer";
-import { GLTFData } from "./glTFData";
-import {
-    areIndices32Bits,
-    convertToRightHandedPosition,
-    convertToRightHandedRotation,
-    createAccessor,
-    createBufferView,
-    dataArrayToUint8Array,
-    getAccessorType,
-    getAttributeType,
-    getMinMax,
-    getPrimitiveMode,
-    indicesArrayToUint8Array,
-    isNoopNode,
-    isTriangleFillMode,
-} from "./glTFUtilities";
-import { DataWriter } from "./dataWriter";
-import { Camera } from "core/Cameras/camera";
-import { MultiMaterial, PBRMaterial, StandardMaterial } from "core/Materials";
-import { Logger } from "core/Misc/logger";
-import { enumerateFloatValues } from "core/Buffers/bufferUtils";
-import type { Bone, Skeleton } from "core/Bones";
-import { _GLTFAnimation } from "./glTFAnimation";
-import type { MorphTarget } from "core/Morph";
-import { buildMorphTargetBuffers } from "./glTFMorphTargetsUtilities";
-import type { GlTFMorphTarget } from "./glTFMorphTargetsUtilities";
-
-// 180 degrees rotation in Y.
-const rotation180Y = new Quaternion(0, 1, 0, 0);
-
-class ExporterState {
-    // Babylon indices array, start, count, offset, flip -> glTF accessor index
-    private _indicesAccessorMap = new Map<Nullable<IndicesArray>, Map<number, Map<number, Map<number, Map<boolean, number>>>>>();
-
-    // Babylon buffer -> glTF buffer view index
-    private _vertexBufferViewMap = new Map<Buffer, number>();
-
-    // Babylon vertex buffer, start, count -> glTF accessor index
-    private _vertexAccessorMap = new Map<VertexBuffer, Map<number, Map<number, number>>>();
-
-    private _remappedBufferView = new Map<Buffer, Map<VertexBuffer, number>>();
-
-    private _meshMorphTargetMap = new Map<Mesh, GlTFMorphTarget[]>();
-
-    private _vertexMapColorAlpha = new Map<VertexBuffer, boolean>();
-
-    private _exportedNodes = new Set<Node>();
-
-    // Babylon mesh -> glTF mesh index
-    private _meshMap = new Map<Mesh, number>();
-
-    public constructor(convertToRightHanded: boolean, userUint16SkinIndex: boolean, wasAddedByNoopNode: boolean) {
-        this.convertToRightHanded = convertToRightHanded;
-        this.userUint16SkinIndex = userUint16SkinIndex;
-        this.wasAddedByNoopNode = wasAddedByNoopNode;
-    }
-
-    public readonly convertToRightHanded: boolean;
-
-    public readonly wasAddedByNoopNode: boolean;
-
-    public readonly userUint16SkinIndex: boolean;
-
-    // Only used when convertToRightHanded is true.
-    public readonly convertedToRightHandedBuffers = new Map<Buffer, Uint8Array>();
-
-    public getIndicesAccessor(indices: Nullable<IndicesArray>, start: number, count: number, offset: number, flip: boolean): number | undefined {
-        return this._indicesAccessorMap.get(indices)?.get(start)?.get(count)?.get(offset)?.get(flip);
-    }
-
-    public setIndicesAccessor(indices: Nullable<IndicesArray>, start: number, count: number, offset: number, flip: boolean, accessorIndex: number): void {
-        let map1 = this._indicesAccessorMap.get(indices);
-        if (!map1) {
-            map1 = new Map<number, Map<number, Map<number, Map<boolean, number>>>>();
-            this._indicesAccessorMap.set(indices, map1);
-        }
-
-        let map2 = map1.get(start);
-        if (!map2) {
-            map2 = new Map<number, Map<number, Map<boolean, number>>>();
-            map1.set(start, map2);
-        }
-
-        let map3 = map2.get(count);
-        if (!map3) {
-            map3 = new Map<number, Map<boolean, number>>();
-            map2.set(count, map3);
-        }
-
-        let map4 = map3.get(offset);
-        if (!map4) {
-            map4 = new Map<boolean, number>();
-            map3.set(offset, map4);
-        }
-
-        map4.set(flip, accessorIndex);
-    }
-
-    public pushExportedNode(node: Node) {
-        if (!this._exportedNodes.has(node)) {
-            this._exportedNodes.add(node);
-        }
-    }
-
-    public getNodesSet(): Set<Node> {
-        return this._exportedNodes;
-    }
-
-    public getVertexBufferView(buffer: Buffer): number | undefined {
-        return this._vertexBufferViewMap.get(buffer);
-    }
-
-    public setVertexBufferView(buffer: Buffer, bufferViewIndex: number): void {
-        this._vertexBufferViewMap.set(buffer, bufferViewIndex);
-    }
-
-    public setRemappedBufferView(buffer: Buffer, vertexBuffer: VertexBuffer, bufferViewIndex: number) {
-        this._remappedBufferView.set(buffer, new Map<VertexBuffer, number>());
-        this._remappedBufferView.get(buffer)?.set(vertexBuffer, bufferViewIndex);
-    }
-
-    public getRemappedBufferView(buffer: Buffer, vertexBuffer: VertexBuffer): number | undefined {
-        return this._remappedBufferView.get(buffer)?.get(vertexBuffer);
-    }
-
-    public getVertexAccessor(vertexBuffer: VertexBuffer, start: number, count: number): number | undefined {
-        return this._vertexAccessorMap.get(vertexBuffer)?.get(start)?.get(count);
-    }
-
-    public setVertexAccessor(vertexBuffer: VertexBuffer, start: number, count: number, accessorIndex: number): void {
-        let map1 = this._vertexAccessorMap.get(vertexBuffer);
-        if (!map1) {
-            map1 = new Map<number, Map<number, number>>();
-            this._vertexAccessorMap.set(vertexBuffer, map1);
-        }
-
-        let map2 = map1.get(start);
-        if (!map2) {
-            map2 = new Map<number, number>();
-            map1.set(start, map2);
-        }
-
-        map2.set(count, accessorIndex);
-    }
-
-    public hasVertexColorAlpha(vertexBuffer: VertexBuffer): boolean {
-        return this._vertexMapColorAlpha.get(vertexBuffer) || false;
-    }
-
-    public setHasVertexColorAlpha(vertexBuffer: VertexBuffer, hasAlpha: boolean) {
-        return this._vertexMapColorAlpha.set(vertexBuffer, hasAlpha);
-    }
-
-    public getMesh(mesh: Mesh): number | undefined {
-        return this._meshMap.get(mesh);
-    }
-
-    public setMesh(mesh: Mesh, meshIndex: number): void {
-        this._meshMap.set(mesh, meshIndex);
-    }
-
-    public bindMorphDataToMesh(mesh: Mesh, morphData: GlTFMorphTarget) {
-        const morphTargets = this._meshMorphTargetMap.get(mesh) || [];
-        this._meshMorphTargetMap.set(mesh, morphTargets);
-        if (morphTargets.indexOf(morphData) === -1) {
-            morphTargets.push(morphData);
-        }
-    }
-
-    public getMorphTargetsFromMesh(mesh: Mesh): GlTFMorphTarget[] | undefined {
-        return this._meshMorphTargetMap.get(mesh);
-    }
-}
-
-/** @internal */
-export class GLTFExporter {
-    public readonly _glTF: IGLTF = {
-        asset: { generator: `Babylon.js v${Engine.Version}`, version: "2.0" },
-    };
-
-    public readonly _animations: IAnimation[] = [];
-    public readonly _accessors: IAccessor[] = [];
-    public readonly _bufferViews: IBufferView[] = [];
-    public readonly _cameras: ICamera[] = [];
-    public readonly _images: IImage[] = [];
-    public readonly _materials: IMaterial[] = [];
-    public readonly _meshes: IMesh[] = [];
-    public readonly _nodes: INode[] = [];
-    public readonly _samplers: ISampler[] = [];
-    public readonly _scenes: IScene[] = [];
-    public readonly _skins: ISkin[] = [];
-    public readonly _textures: ITexture[] = [];
-
-    public readonly _babylonScene: Scene;
-    public readonly _imageData: { [fileName: string]: { data: ArrayBuffer; mimeType: ImageMimeType } } = {};
-    private readonly _orderedImageData: Array<{ data: ArrayBuffer; mimeType: ImageMimeType }> = [];
-
-    // /**
-    //  * Baked animation sample rate
-    //  */
-    private _animationSampleRate: number;
-
-    private readonly _options: Required<IExportOptions>;
-
-    private readonly _materialExporter = new GLTFMaterialExporter(this);
-
-    private readonly _extensions: { [name: string]: IGLTFExporterExtensionV2 } = {};
-
-    private readonly _dataWriter = new DataWriter(4);
-
-    private readonly _shouldExportNodeMap = new Map<Node, boolean>();
-
-    // Babylon node -> glTF node index
-    private readonly _nodeMap = new Map<Node, number>();
-
-    // Babylon material -> glTF material index
-    public readonly _materialMap = new Map<Material, number>();
-    private readonly _camerasMap = new Map<Camera, ICamera>();
-    private readonly _nodesCameraMap = new Map<ICamera, INode[]>();
-    private readonly _skinMap = new Map<Skeleton, ISkin>();
-    private readonly _nodesSkinMap = new Map<ISkin, INode[]>();
-
-    // A material in this set requires UVs
-    public readonly _materialNeedsUVsSet = new Set<Material>();
-
-    private static readonly _ExtensionNames = new Array<string>();
-    private static readonly _ExtensionFactories: { [name: string]: (exporter: GLTFExporter) => IGLTFExporterExtensionV2 } = {};
-
-    private _applyExtension<T>(
-        node: Nullable<T>,
-        extensions: IGLTFExporterExtensionV2[],
-        index: number,
-        actionAsync: (extension: IGLTFExporterExtensionV2, node: Nullable<T>) => Promise<Nullable<T>> | undefined
-    ): Promise<Nullable<T>> {
-        if (index >= extensions.length) {
-            return Promise.resolve(node);
-        }
-
-        const currentPromise = actionAsync(extensions[index], node);
-
-        if (!currentPromise) {
-            return this._applyExtension(node, extensions, index + 1, actionAsync);
-        }
-
-        return currentPromise.then((newNode) => this._applyExtension(newNode, extensions, index + 1, actionAsync));
-    }
-
-    private _applyExtensions<T>(
-        node: Nullable<T>,
-        actionAsync: (extension: IGLTFExporterExtensionV2, node: Nullable<T>) => Promise<Nullable<T>> | undefined
-    ): Promise<Nullable<T>> {
-        const extensions: IGLTFExporterExtensionV2[] = [];
-        for (const name of GLTFExporter._ExtensionNames) {
-            extensions.push(this._extensions[name]);
-        }
-
-        return this._applyExtension(node, extensions, 0, actionAsync);
-    }
-
-    public _extensionsPreExportTextureAsync(context: string, babylonTexture: Nullable<Texture>, mimeType: ImageMimeType): Promise<Nullable<BaseTexture>> {
-        return this._applyExtensions(babylonTexture, (extension, node) => extension.preExportTextureAsync && extension.preExportTextureAsync(context, node, mimeType));
-    }
-
-    public _extensionsPostExportMeshPrimitiveAsync(context: string, meshPrimitive: IMeshPrimitive, babylonSubMesh: SubMesh): Promise<Nullable<IMeshPrimitive>> {
-        return this._applyExtensions(
-            meshPrimitive,
-            (extension, node) => extension.postExportMeshPrimitiveAsync && extension.postExportMeshPrimitiveAsync(context, node, babylonSubMesh)
-        );
-    }
-
-    public _extensionsPostExportNodeAsync(
-        context: string,
-        node: Nullable<INode>,
-        babylonNode: Node,
-        nodeMap: Map<Node, number>,
-        convertToRightHanded: boolean
-    ): Promise<Nullable<INode>> {
-        return this._applyExtensions(
-            node,
-            (extension, node) => extension.postExportNodeAsync && extension.postExportNodeAsync(context, node, babylonNode, nodeMap, convertToRightHanded)
-        );
-    }
-
-    public _extensionsPostExportMaterialAsync(context: string, material: Nullable<IMaterial>, babylonMaterial: Material): Promise<Nullable<IMaterial>> {
-        return this._applyExtensions(material, (extension, node) => extension.postExportMaterialAsync && extension.postExportMaterialAsync(context, node, babylonMaterial));
-    }
-
-    public _extensionsPostExportMaterialAdditionalTextures(context: string, material: IMaterial, babylonMaterial: Material): BaseTexture[] {
-        const output: BaseTexture[] = [];
-
-        for (const name of GLTFExporter._ExtensionNames) {
-            const extension = this._extensions[name];
-
-            if (extension.postExportMaterialAdditionalTextures) {
-                output.push(...extension.postExportMaterialAdditionalTextures(context, material, babylonMaterial));
-            }
-        }
-
-        return output;
-    }
-
-    public _extensionsPostExportTextures(context: string, textureInfo: ITextureInfo, babylonTexture: BaseTexture): void {
-        for (const name of GLTFExporter._ExtensionNames) {
-            const extension = this._extensions[name];
-
-            if (extension.postExportTexture) {
-                extension.postExportTexture(context, textureInfo, babylonTexture);
-            }
-        }
-    }
-
-    private _forEachExtensions(action: (extension: IGLTFExporterExtensionV2) => void): void {
-        for (const name of GLTFExporter._ExtensionNames) {
-            const extension = this._extensions[name];
-            if (extension.enabled) {
-                action(extension);
-            }
-        }
-    }
-
-    private _extensionsOnExporting(): void {
-        this._forEachExtensions((extension) => {
-            if (extension.wasUsed) {
-                this._glTF.extensionsUsed ||= [];
-                if (this._glTF.extensionsUsed.indexOf(extension.name) === -1) {
-                    this._glTF.extensionsUsed.push(extension.name);
-                }
-
-                if (extension.required) {
-                    this._glTF.extensionsRequired ||= [];
-                    if (this._glTF.extensionsRequired.indexOf(extension.name) === -1) {
-                        this._glTF.extensionsRequired.push(extension.name);
-                    }
-                }
-
-                this._glTF.extensions ||= {};
-                if (extension.onExporting) {
-                    extension.onExporting();
-                }
-            }
-        });
-    }
-
-    private _loadExtensions(): void {
-        for (const name of GLTFExporter._ExtensionNames) {
-            const extension = GLTFExporter._ExtensionFactories[name](this);
-            this._extensions[name] = extension;
-        }
-    }
-
-    public constructor(babylonScene: Nullable<Scene> = EngineStore.LastCreatedScene, options?: IExportOptions) {
-        if (!babylonScene) {
-            throw new Error("No scene available to export");
-        }
-
-        this._babylonScene = babylonScene;
-
-        this._options = {
-            shouldExportNode: () => true,
-            shouldExportAnimation: () => true,
-            metadataSelector: (metadata) => metadata,
-            animationSampleRate: 1 / 60,
-            exportWithoutWaitingForScene: false,
-            exportUnusedUVs: false,
-            removeNoopRootNodes: true,
-            includeCoordinateSystemConversionNodes: false,
-            userUint16SkinIndex: false,
-            ...options,
-        };
-
-        this._loadExtensions();
-    }
-
-    public dispose() {
-        for (const key in this._extensions) {
-            const extension = this._extensions[key];
-            extension.dispose();
-        }
-    }
-
-    public get options() {
-        return this._options;
-    }
-
-    public static RegisterExtension(name: string, factory: (exporter: GLTFExporter) => IGLTFExporterExtensionV2): void {
-        if (GLTFExporter.UnregisterExtension(name)) {
-            Tools.Warn(`Extension with the name ${name} already exists`);
-        }
-
-        GLTFExporter._ExtensionFactories[name] = factory;
-        GLTFExporter._ExtensionNames.push(name);
-    }
-
-    public static UnregisterExtension(name: string): boolean {
-        if (!GLTFExporter._ExtensionFactories[name]) {
-            return false;
-        }
-        delete GLTFExporter._ExtensionFactories[name];
-
-        const index = GLTFExporter._ExtensionNames.indexOf(name);
-        if (index !== -1) {
-            GLTFExporter._ExtensionNames.splice(index, 1);
-        }
-
-        return true;
-    }
-
-    private _generateJSON(shouldUseGlb: boolean, bufferByteLength: number, fileName?: string, prettyPrint?: boolean): string {
-        const buffer: IBuffer = { byteLength: bufferByteLength };
-        let imageName: string;
-        let imageData: { data: ArrayBuffer; mimeType: ImageMimeType };
-        let bufferView: IBufferView;
-        let byteOffset: number = bufferByteLength;
-
-        if (buffer.byteLength) {
-            this._glTF.buffers = [buffer];
-        }
-        if (this._nodes && this._nodes.length) {
-            this._glTF.nodes = this._nodes;
-        }
-        if (this._meshes && this._meshes.length) {
-            this._glTF.meshes = this._meshes;
-        }
-        if (this._scenes && this._scenes.length) {
-            this._glTF.scenes = this._scenes;
-            this._glTF.scene = 0;
-        }
-        if (this._cameras && this._cameras.length) {
-            this._glTF.cameras = this._cameras;
-        }
-        if (this._bufferViews && this._bufferViews.length) {
-            this._glTF.bufferViews = this._bufferViews;
-        }
-        if (this._accessors && this._accessors.length) {
-            this._glTF.accessors = this._accessors;
-        }
-        if (this._animations && this._animations.length) {
-            this._glTF.animations = this._animations;
-        }
-        if (this._materials && this._materials.length) {
-            this._glTF.materials = this._materials;
-        }
-        if (this._textures && this._textures.length) {
-            this._glTF.textures = this._textures;
-        }
-        if (this._samplers && this._samplers.length) {
-            this._glTF.samplers = this._samplers;
-        }
-        if (this._skins && this._skins.length) {
-            this._glTF.skins = this._skins;
-        }
-        if (this._images && this._images.length) {
-            if (!shouldUseGlb) {
-                this._glTF.images = this._images;
-            } else {
-                this._glTF.images = [];
-
-                this._images.forEach((image) => {
-                    if (image.uri) {
-                        imageData = this._imageData[image.uri];
-                        this._orderedImageData.push(imageData);
-                        bufferView = createBufferView(0, byteOffset, imageData.data.byteLength, undefined);
-                        byteOffset += imageData.data.byteLength;
-                        this._bufferViews.push(bufferView);
-                        image.bufferView = this._bufferViews.length - 1;
-                        image.name = imageName;
-                        image.mimeType = imageData.mimeType;
-                        image.uri = undefined;
-                        this._glTF.images!.push(image);
-                    }
-                });
-
-                // Replace uri with bufferview and mime type for glb
-                buffer.byteLength = byteOffset;
-            }
-        }
-
-        if (!shouldUseGlb) {
-            buffer.uri = fileName + ".bin";
-        }
-
-        return prettyPrint ? JSON.stringify(this._glTF, null, 2) : JSON.stringify(this._glTF);
-    }
-
-    public async generateGLTFAsync(glTFPrefix: string): Promise<GLTFData> {
-        const binaryBuffer = await this._generateBinaryAsync();
-
-        this._extensionsOnExporting();
-        const jsonText = this._generateJSON(false, binaryBuffer.byteLength, glTFPrefix, true);
-        const bin = new Blob([binaryBuffer], { type: "application/octet-stream" });
-
-        const glTFFileName = glTFPrefix + ".gltf";
-        const glTFBinFile = glTFPrefix + ".bin";
-
-        const container = new GLTFData();
-
-        container.files[glTFFileName] = jsonText;
-        container.files[glTFBinFile] = bin;
-
-        if (this._imageData) {
-            for (const image in this._imageData) {
-                container.files[image] = new Blob([this._imageData[image].data], { type: this._imageData[image].mimeType });
-            }
-        }
-
-        return container;
-    }
-
-    private async _generateBinaryAsync(): Promise<Uint8Array> {
-        await this._exportSceneAsync();
-        return this._dataWriter.getOutputData();
-    }
-
-    /**
-     * Pads the number to a multiple of 4
-     * @param num number to pad
-     * @returns padded number
-     */
-    private _getPadding(num: number): number {
-        const remainder = num % 4;
-        const padding = remainder === 0 ? remainder : 4 - remainder;
-
-        return padding;
-    }
-
-    public async generateGLBAsync(glTFPrefix: string): Promise<GLTFData> {
-        const binaryBuffer = await this._generateBinaryAsync();
-
-        this._extensionsOnExporting();
-        const jsonText = this._generateJSON(true, binaryBuffer.byteLength);
-        const glbFileName = glTFPrefix + ".glb";
-        const headerLength = 12;
-        const chunkLengthPrefix = 8;
-        let jsonLength = jsonText.length;
-        let encodedJsonText;
-        let imageByteLength = 0;
-        // make use of TextEncoder when available
-        if (typeof TextEncoder !== "undefined") {
-            const encoder = new TextEncoder();
-            encodedJsonText = encoder.encode(jsonText);
-            jsonLength = encodedJsonText.length;
-        }
-        for (let i = 0; i < this._orderedImageData.length; ++i) {
-            imageByteLength += this._orderedImageData[i].data.byteLength;
-        }
-        const jsonPadding = this._getPadding(jsonLength);
-        const binPadding = this._getPadding(binaryBuffer.byteLength);
-        const imagePadding = this._getPadding(imageByteLength);
-
-        const byteLength = headerLength + 2 * chunkLengthPrefix + jsonLength + jsonPadding + binaryBuffer.byteLength + binPadding + imageByteLength + imagePadding;
-
-        // header
-        const headerBuffer = new ArrayBuffer(headerLength);
-        const headerBufferView = new DataView(headerBuffer);
-        headerBufferView.setUint32(0, 0x46546c67, true); //glTF
-        headerBufferView.setUint32(4, 2, true); // version
-        headerBufferView.setUint32(8, byteLength, true); // total bytes in file
-
-        // json chunk
-        const jsonChunkBuffer = new ArrayBuffer(chunkLengthPrefix + jsonLength + jsonPadding);
-        const jsonChunkBufferView = new DataView(jsonChunkBuffer);
-        jsonChunkBufferView.setUint32(0, jsonLength + jsonPadding, true);
-        jsonChunkBufferView.setUint32(4, 0x4e4f534a, true);
-
-        // json chunk bytes
-        const jsonData = new Uint8Array(jsonChunkBuffer, chunkLengthPrefix);
-        // if TextEncoder was available, we can simply copy the encoded array
-        if (encodedJsonText) {
-            jsonData.set(encodedJsonText);
-        } else {
-            const blankCharCode = "_".charCodeAt(0);
-            for (let i = 0; i < jsonLength; ++i) {
-                const charCode = jsonText.charCodeAt(i);
-                // if the character doesn't fit into a single UTF-16 code unit, just put a blank character
-                if (charCode != jsonText.codePointAt(i)) {
-                    jsonData[i] = blankCharCode;
-                } else {
-                    jsonData[i] = charCode;
-                }
-            }
-        }
-
-        // json padding
-        const jsonPaddingView = new Uint8Array(jsonChunkBuffer, chunkLengthPrefix + jsonLength);
-        for (let i = 0; i < jsonPadding; ++i) {
-            jsonPaddingView[i] = 0x20;
-        }
-
-        // binary chunk
-        const binaryChunkBuffer = new ArrayBuffer(chunkLengthPrefix);
-        const binaryChunkBufferView = new DataView(binaryChunkBuffer);
-        binaryChunkBufferView.setUint32(0, binaryBuffer.byteLength + binPadding + imageByteLength + imagePadding, true);
-        binaryChunkBufferView.setUint32(4, 0x004e4942, true);
-
-        // binary padding
-        const binPaddingBuffer = new ArrayBuffer(binPadding);
-        const binPaddingView = new Uint8Array(binPaddingBuffer);
-        for (let i = 0; i < binPadding; ++i) {
-            binPaddingView[i] = 0;
-        }
-
-        const imagePaddingBuffer = new ArrayBuffer(imagePadding);
-        const imagePaddingView = new Uint8Array(imagePaddingBuffer);
-        for (let i = 0; i < imagePadding; ++i) {
-            imagePaddingView[i] = 0;
-        }
-
-        const glbData = [headerBuffer, jsonChunkBuffer, binaryChunkBuffer, binaryBuffer];
-
-        // binary data
-        for (let i = 0; i < this._orderedImageData.length; ++i) {
-            glbData.push(this._orderedImageData[i].data);
-        }
-
-        glbData.push(binPaddingBuffer);
-
-        glbData.push(imagePaddingBuffer);
-
-        const glbFile = new Blob(glbData, { type: "application/octet-stream" });
-
-        const container = new GLTFData();
-        container.files[glbFileName] = glbFile;
-
-        return container;
-    }
-
-    private _setNodeTransformation(node: INode, babylonTransformNode: TransformNode, convertToRightHanded: boolean): void {
-        if (!babylonTransformNode.getPivotPoint().equalsToFloats(0, 0, 0)) {
-            Tools.Warn("Pivot points are not supported in the glTF serializer");
-        }
-
-        if (!babylonTransformNode.position.equalsToFloats(0, 0, 0)) {
-            const translation = TmpVectors.Vector3[0].copyFrom(babylonTransformNode.position);
-            if (convertToRightHanded) {
-                convertToRightHandedPosition(translation);
-            }
-
-            node.translation = translation.asArray();
-        }
-
-        if (!babylonTransformNode.scaling.equalsToFloats(1, 1, 1)) {
-            node.scale = babylonTransformNode.scaling.asArray();
-        }
-
-        const rotationQuaternion = Quaternion.FromEulerAngles(babylonTransformNode.rotation.x, babylonTransformNode.rotation.y, babylonTransformNode.rotation.z);
-        if (babylonTransformNode.rotationQuaternion) {
-            rotationQuaternion.multiplyInPlace(babylonTransformNode.rotationQuaternion);
-        }
-        if (!Quaternion.IsIdentity(rotationQuaternion)) {
-            if (convertToRightHanded) {
-                convertToRightHandedRotation(rotationQuaternion);
-            }
-
-            node.rotation = rotationQuaternion.normalize().asArray();
-        }
-    }
-
-    private _setCameraTransformation(node: INode, babylonCamera: Camera, convertToRightHanded: boolean): void {
-        const translation = TmpVectors.Vector3[0];
-        const rotation = TmpVectors.Quaternion[0];
-        babylonCamera.getWorldMatrix().decompose(undefined, rotation, translation);
-
-        if (!translation.equalsToFloats(0, 0, 0)) {
-            if (convertToRightHanded) {
-                convertToRightHandedPosition(translation);
-            }
-
-            node.translation = translation.asArray();
-        }
-
-        // Rotation by 180 as glTF has a different convention than Babylon.
-        rotation.multiplyInPlace(rotation180Y);
-
-        if (!Quaternion.IsIdentity(rotation)) {
-            if (convertToRightHanded) {
-                convertToRightHandedRotation(rotation);
-            }
-
-            node.rotation = rotation.asArray();
-        }
-    }
-
-    // Export babylon cameras to glTF cameras
-    private _listAvailableCameras(): void {
-        for (const camera of this._babylonScene.cameras) {
-            const glTFCamera: ICamera = {
-                type: camera.mode === Camera.PERSPECTIVE_CAMERA ? CameraType.PERSPECTIVE : CameraType.ORTHOGRAPHIC,
-            };
-
-            if (camera.name) {
-                glTFCamera.name = camera.name;
-            }
-
-            if (glTFCamera.type === CameraType.PERSPECTIVE) {
-                glTFCamera.perspective = {
-                    aspectRatio: camera.getEngine().getAspectRatio(camera),
-                    yfov: camera.fovMode === Camera.FOVMODE_VERTICAL_FIXED ? camera.fov : camera.fov * camera.getEngine().getAspectRatio(camera),
-                    znear: camera.minZ,
-                    zfar: camera.maxZ,
-                };
-            } else if (glTFCamera.type === CameraType.ORTHOGRAPHIC) {
-                const halfWidth = camera.orthoLeft && camera.orthoRight ? 0.5 * (camera.orthoRight - camera.orthoLeft) : camera.getEngine().getRenderWidth() * 0.5;
-                const halfHeight = camera.orthoBottom && camera.orthoTop ? 0.5 * (camera.orthoTop - camera.orthoBottom) : camera.getEngine().getRenderHeight() * 0.5;
-                glTFCamera.orthographic = {
-                    xmag: halfWidth,
-                    ymag: halfHeight,
-                    znear: camera.minZ,
-                    zfar: camera.maxZ,
-                };
-            }
-            this._camerasMap.set(camera, glTFCamera);
-        }
-    }
-
-    // Cleanup unused cameras and assign index to nodes.
-    private _exportAndAssignCameras(): void {
-        for (const [, gltfCamera] of this._camerasMap) {
-            const usedNodes = this._nodesCameraMap.get(gltfCamera);
-            if (usedNodes !== undefined) {
-                this._cameras.push(gltfCamera);
-                for (const node of usedNodes) {
-                    node.camera = this._cameras.length - 1;
-                }
-            }
-        }
-    }
-
-    // Builds all skins in the skins array so nodes can reference it during node parsing.
-    private _listAvailableSkeletons(): void {
-        for (const skeleton of this._babylonScene.skeletons) {
-            if (skeleton.bones.length <= 0) {
-                continue;
-            }
-
-            const skin: ISkin = { joints: [] };
-            //this._skins.push(skin);
-            this._skinMap.set(skeleton, skin);
-        }
-    }
-
-    private _exportAndAssignSkeletons() {
-        for (const skeleton of this._babylonScene.skeletons) {
-            if (skeleton.bones.length <= 0) {
-                continue;
-            }
-
-            const skin = this._skinMap.get(skeleton);
-
-            if (skin == undefined) {
-                continue;
-            }
-
-            const boneIndexMap: { [index: number]: Bone } = {};
-            const inverseBindMatrices: Matrix[] = [];
-
-            let maxBoneIndex = -1;
-            for (let i = 0; i < skeleton.bones.length; ++i) {
-                const bone = skeleton.bones[i];
-                const boneIndex = bone.getIndex() ?? i;
-                if (boneIndex !== -1) {
-                    boneIndexMap[boneIndex] = bone;
-                    if (boneIndex > maxBoneIndex) {
-                        maxBoneIndex = boneIndex;
-                    }
-                }
-            }
-
-            // Set joints index to scene node.
-            for (let boneIndex = 0; boneIndex <= maxBoneIndex; ++boneIndex) {
-                const bone = boneIndexMap[boneIndex];
-                inverseBindMatrices.push(bone.getAbsoluteInverseBindMatrix());
-                const transformNode = bone.getTransformNode();
-
-                if (transformNode !== null) {
-                    const nodeID = this._nodeMap.get(transformNode);
-                    if (transformNode && nodeID !== null && nodeID !== undefined) {
-                        skin.joints.push(nodeID);
-                    } else {
-                        Tools.Warn("Exporting a bone without a linked transform node is currently unsupported");
-                    }
-                } else {
-                    Tools.Warn("Exporting a bone without a linked transform node is currently unsupported");
-                }
-            }
-
-            // Nodes that use this skin.
-            const skinedNodes = this._nodesSkinMap.get(skin);
-
-            // Only create skeleton if it has at least one joint and is used by a mesh.
-            if (skin.joints.length > 0 && skinedNodes !== undefined) {
-                // create buffer view for inverse bind matrices
-                const byteStride = 64; // 4 x 4 matrix of 32 bit float
-                const byteLength = inverseBindMatrices.length * byteStride;
-                const bufferViewOffset = this._dataWriter.byteOffset;
-                const bufferView = createBufferView(0, bufferViewOffset, byteLength, undefined);
-                this._bufferViews.push(bufferView);
-                const bufferViewIndex = this._bufferViews.length - 1;
-                const bindMatrixAccessor = createAccessor(bufferViewIndex, AccessorType.MAT4, AccessorComponentType.FLOAT, inverseBindMatrices.length, null, null);
-                const inverseBindAccessorIndex = this._accessors.push(bindMatrixAccessor) - 1;
-                skin.inverseBindMatrices = inverseBindAccessorIndex;
-                inverseBindMatrices.forEach((mat) => {
-                    mat.m.forEach((cell: number) => {
-                        this._dataWriter.writeFloat32(cell);
-                    });
-                });
-
-                this._skins.push(skin);
-                for (const skinedNode of skinedNodes) {
-                    skinedNode.skin = this._skins.length - 1;
-                }
-            }
-        }
-    }
-
-    private async _exportSceneAsync(): Promise<void> {
-        const scene: IScene = { nodes: [] };
-
-        // Scene metadata
-        if (this._babylonScene.metadata) {
-            if (this._options.metadataSelector) {
-                scene.extras = this._options.metadataSelector(this._babylonScene.metadata);
-            } else if (this._babylonScene.metadata.gltf) {
-                scene.extras = this._babylonScene.metadata.gltf.extras;
-            }
-        }
-
-        //  TODO:
-        //  deal with this from the loader:
-        //  babylonMaterial.invertNormalMapX = !this._babylonScene.useRightHandedSystem;
-        //  babylonMaterial.invertNormalMapY = this._babylonScene.useRightHandedSystem;
-
-        const rootNodesRH = new Array<Node>();
-        const rootNodesLH = new Array<Node>();
-        const rootNoopNodesRH = new Array<Node>();
-
-        for (const rootNode of this._babylonScene.rootNodes) {
-            if (this._options.removeNoopRootNodes && !this._options.includeCoordinateSystemConversionNodes && isNoopNode(rootNode, this._babylonScene.useRightHandedSystem)) {
-                rootNoopNodesRH.push(...rootNode.getChildren());
-            } else if (this._babylonScene.useRightHandedSystem) {
-                rootNodesRH.push(rootNode);
-            } else {
-                rootNodesLH.push(rootNode);
-            }
-        }
-
-        this._listAvailableCameras();
-        this._listAvailableSkeletons();
-
-        // await this._materialExporter.convertMaterialsToGLTFAsync(this._getMaterials(nodes));
-        const stateLH = new ExporterState(true, this._options.userUint16SkinIndex, false);
-        scene.nodes.push(...(await this._exportNodesAsync(rootNodesLH, stateLH)));
-        const stateRH = new ExporterState(false, this._options.userUint16SkinIndex, false);
-        scene.nodes.push(...(await this._exportNodesAsync(rootNodesRH, stateRH)));
-        const noopRH = new ExporterState(false, this._options.userUint16SkinIndex, true);
-        scene.nodes.push(...(await this._exportNodesAsync(rootNoopNodesRH, noopRH)));
-
-        this._scenes.push(scene);
-
-        this._exportAndAssignCameras();
-        this._exportAndAssignSkeletons();
-
-        if (this._babylonScene.animationGroups.length) {
-            _GLTFAnimation._CreateNodeAndMorphAnimationFromAnimationGroups(
-                this._babylonScene,
-                this._animations,
-                this._nodeMap,
-                this._dataWriter,
-                this._bufferViews,
-                this._accessors,
-                this._animationSampleRate,
-                stateLH.getNodesSet()
-            );
-        }
-    }
-
-    private _shouldExportNode(babylonNode: Node): boolean {
-        let result = this._shouldExportNodeMap.get(babylonNode);
-
-        if (result === undefined) {
-            result = this._options.shouldExportNode(babylonNode);
-            this._shouldExportNodeMap.set(babylonNode, result);
-        }
-
-        return result;
-    }
-
-    private async _exportNodesAsync(babylonRootNodes: Node[], state: ExporterState): Promise<number[]> {
-        const nodes = new Array<number>();
-
-        this._exportBuffers(babylonRootNodes, state);
-
-        for (const babylonNode of babylonRootNodes) {
-            if (this._shouldExportNode(babylonNode)) {
-<<<<<<< HEAD
-                // TODO: Do we need to await this?
-                const nodeIndex = await this._exportNodeAsync(babylonNode, state, convertToRightHanded);
-                if (nodeIndex !== null) {
-                    nodes.push(nodeIndex);
-                }
-=======
-                nodes.push(await this._exportNodeAsync(babylonNode, state));
->>>>>>> 943870a7
-            }
-        }
-
-        return nodes;
-    }
-
-    private _collectBuffers(
-        babylonNode: Node,
-        bufferToVertexBuffersMap: Map<Buffer, VertexBuffer[]>,
-        vertexBufferToMeshesMap: Map<VertexBuffer, Mesh[]>,
-        morphTargetsToMeshesMap: Map<MorphTarget, Mesh[]>,
-        state: ExporterState
-    ): void {
-        if (!this._shouldExportNode(babylonNode)) {
-            return;
-        }
-
-        if (babylonNode instanceof Mesh && babylonNode.geometry) {
-            const vertexBuffers = babylonNode.geometry.getVertexBuffers();
-            if (vertexBuffers) {
-                for (const kind in vertexBuffers) {
-                    const vertexBuffer = vertexBuffers[kind];
-                    state.setHasVertexColorAlpha(vertexBuffer, babylonNode.hasVertexAlpha);
-                    const buffer = vertexBuffer._buffer;
-                    const vertexBufferArray = bufferToVertexBuffersMap.get(buffer) || [];
-                    bufferToVertexBuffersMap.set(buffer, vertexBufferArray);
-                    if (vertexBufferArray.indexOf(vertexBuffer) === -1) {
-                        vertexBufferArray.push(vertexBuffer);
-                    }
-
-                    const meshes = vertexBufferToMeshesMap.get(vertexBuffer) || [];
-                    vertexBufferToMeshesMap.set(vertexBuffer, meshes);
-                    if (meshes.indexOf(babylonNode) === -1) {
-                        meshes.push(babylonNode);
-                    }
-                }
-            }
-
-            const morphTargetManager = babylonNode.morphTargetManager;
-
-            if (morphTargetManager) {
-                for (let morphIndex = 0; morphIndex < morphTargetManager.numTargets; morphIndex++) {
-                    const morphTarget = morphTargetManager.getTarget(morphIndex);
-
-                    const meshes = morphTargetsToMeshesMap.get(morphTarget) || [];
-                    morphTargetsToMeshesMap.set(morphTarget, meshes);
-                    if (meshes.indexOf(babylonNode) === -1) {
-                        meshes.push(babylonNode);
-                    }
-                }
-            }
-        }
-
-        for (const babylonChildNode of babylonNode.getChildren()) {
-            this._collectBuffers(babylonChildNode, bufferToVertexBuffersMap, vertexBufferToMeshesMap, morphTargetsToMeshesMap, state);
-        }
-    }
-
-    private _exportBuffers(babylonRootNodes: Node[], state: ExporterState): void {
-        const bufferToVertexBuffersMap = new Map<Buffer, VertexBuffer[]>();
-        const vertexBufferToMeshesMap = new Map<VertexBuffer, Mesh[]>();
-        const morphTagetsMeshesMap = new Map<MorphTarget, Mesh[]>();
-
-        for (const babylonNode of babylonRootNodes) {
-            this._collectBuffers(babylonNode, bufferToVertexBuffersMap, vertexBufferToMeshesMap, morphTagetsMeshesMap, state);
-        }
-
-        for (const [buffer, vertexBuffers] of bufferToVertexBuffersMap) {
-            const data = buffer.getData();
-            if (!data) {
-                throw new Error("Buffer data is not available");
-            }
-
-            const byteStride = vertexBuffers[0].byteStride;
-            if (vertexBuffers.some((vertexBuffer) => vertexBuffer.byteStride !== byteStride)) {
-                throw new Error("Vertex buffers pointing to the same buffer must have the same byte stride");
-            }
-
-            const bytes = dataArrayToUint8Array(data).slice();
-
-            // Normalize normals and tangents.
-            for (const vertexBuffer of vertexBuffers) {
-                switch (vertexBuffer.getKind()) {
-                    case VertexBuffer.NormalKind:
-                    case VertexBuffer.TangentKind: {
-                        for (const mesh of vertexBufferToMeshesMap.get(vertexBuffer)!) {
-                            const { byteOffset, byteStride, type, normalized } = vertexBuffer;
-                            const size = vertexBuffer.getSize();
-                            enumerateFloatValues(bytes, byteOffset, byteStride, size, type, mesh.getTotalVertices() * size, normalized, (values) => {
-                                const invLength = 1 / Math.sqrt(values[0] * values[0] + values[1] * values[1] + values[2] * values[2]);
-                                values[0] *= invLength;
-                                values[1] *= invLength;
-                                values[2] *= invLength;
-                            });
-                        }
-                    }
-                }
-            }
-
-            // Performs coordinate conversion if needed (only for position, normal and tanget).
-            if (state.convertToRightHanded) {
-                for (const vertexBuffer of vertexBuffers) {
-                    switch (vertexBuffer.getKind()) {
-                        case VertexBuffer.PositionKind:
-                        case VertexBuffer.NormalKind:
-                        case VertexBuffer.TangentKind: {
-                            for (const mesh of vertexBufferToMeshesMap.get(vertexBuffer)!) {
-                                const { byteOffset, byteStride, type, normalized } = vertexBuffer;
-                                const size = vertexBuffer.getSize();
-                                enumerateFloatValues(bytes, byteOffset, byteStride, size, type, mesh.getTotalVertices() * size, normalized, (values) => {
-                                    values[0] = -values[0];
-                                });
-                            }
-                        }
-                    }
-                }
-
-                // Save converted bytes for min/max computation.
-                state.convertedToRightHandedBuffers.set(buffer, bytes);
-            }
-
-            const byteOffset = this._dataWriter.byteOffset;
-            this._dataWriter.writeUint8Array(bytes);
-            this._bufferViews.push(createBufferView(0, byteOffset, bytes.length, byteStride));
-            state.setVertexBufferView(buffer, this._bufferViews.length - 1);
-
-            const floatMatricesIndices = new Map<VertexBuffer, FloatArray>();
-
-            // If buffers are of type MatricesWeightsKind and have float values, we need to create a new buffer instead.
-            for (const vertexBuffer of vertexBuffers) {
-                switch (vertexBuffer.getKind()) {
-                    case VertexBuffer.MatricesIndicesKind:
-                    case VertexBuffer.MatricesIndicesExtraKind: {
-                        if (vertexBuffer.type == VertexBuffer.FLOAT) {
-                            for (const mesh of vertexBufferToMeshesMap.get(vertexBuffer)!) {
-                                const floatData = vertexBuffer.getFloatData(mesh.getTotalVertices());
-                                if (floatData !== null) {
-                                    floatMatricesIndices.set(vertexBuffer, floatData);
-                                }
-                            }
-                        }
-                    }
-                }
-            }
-
-            if (floatMatricesIndices.size !== 0) {
-                Logger.Warn(
-                    `Joints conversion needed: some joints are stored as floats in Babylon but GLTF requires UNSIGNED BYTES. We will perform the conversion but this might lead to unused data in the buffer.`
-                );
-            }
-
-            for (const [vertexBuffer, array] of floatMatricesIndices) {
-                const byteOffset = this._dataWriter.byteOffset;
-                if (state.userUint16SkinIndex) {
-                    const newArray = new Uint16Array(array.length);
-                    for (let index = 0; index < array.length; index++) {
-                        newArray[index] = array[index];
-                    }
-                    this._dataWriter.writeUint16Array(newArray);
-                    this._bufferViews.push(createBufferView(0, byteOffset, newArray.byteLength, 4 * 2));
-                } else {
-                    const newArray = new Uint8Array(array.length);
-                    for (let index = 0; index < array.length; index++) {
-                        newArray[index] = array[index];
-                    }
-                    this._dataWriter.writeUint8Array(newArray);
-                    this._bufferViews.push(createBufferView(0, byteOffset, newArray.byteLength, 4));
-                }
-
-                state.setRemappedBufferView(buffer, vertexBuffer, this._bufferViews.length - 1);
-            }
-        }
-
-        for (const [morphTarget, meshes] of morphTagetsMeshesMap) {
-            const glTFMorphTarget = buildMorphTargetBuffers(morphTarget, meshes[0], this._dataWriter, this._bufferViews, this._accessors, state.convertToRightHanded);
-
-            for (const mesh of meshes) {
-                state.bindMorphDataToMesh(mesh, glTFMorphTarget);
-            }
-        }
-    }
-
-<<<<<<< HEAD
-    /**
-     * Processes a node to be exported to the glTF file
-     * @returns A promise that resolves with the node index when the processing is complete, or null if the node should not be exported
-     * @internal
-     */
-    private async _exportNodeAsync(babylonNode: Node, state: ExporterState, convertToRightHanded: boolean): Promise<Nullable<number>> {
-=======
-    private async _exportNodeAsync(babylonNode: Node, state: ExporterState): Promise<number> {
->>>>>>> 943870a7
-        let nodeIndex = this._nodeMap.get(babylonNode);
-        if (nodeIndex !== undefined) {
-            return nodeIndex;
-        }
-
-        // Create node to hold translation/rotation/scale and the mesh
-        const node: INode = {};
-<<<<<<< HEAD
-=======
-        nodeIndex = this._nodes.length;
-        this._nodes.push(node);
-        this._nodeMap.set(babylonNode, nodeIndex);
-        state.pushExportedNode(babylonNode);
->>>>>>> 943870a7
-
-        if (babylonNode.name) {
-            node.name = babylonNode.name;
-        }
-
-        if (babylonNode instanceof TransformNode) {
-            this._setNodeTransformation(node, babylonNode, state.convertToRightHanded);
-
-            if (babylonNode instanceof Mesh || babylonNode instanceof InstancedMesh) {
-                const babylonMesh = babylonNode instanceof Mesh ? babylonNode : babylonNode.sourceMesh;
-                if (babylonMesh.subMeshes && babylonMesh.subMeshes.length > 0) {
-                    node.mesh = await this._exportMeshAsync(babylonMesh, state);
-                }
-
-                if (babylonNode.skeleton) {
-                    const skin = this._skinMap.get(babylonNode.skeleton);
-
-                    if (skin !== undefined) {
-                        if (this._nodesSkinMap.get(skin) === undefined) {
-                            this._nodesSkinMap.set(skin, []);
-                        }
-
-                        this._nodesSkinMap.get(skin)?.push(node);
-                    }
-                }
-            } else {
-                // TODO: handle other Babylon node types
-            }
-        }
-
-        if (babylonNode instanceof Camera) {
-            // TODO: Do light technique here (don't duplicate parent node)
-            const gltfCamera = this._camerasMap.get(babylonNode);
-
-            if (gltfCamera) {
-                if (this._nodesCameraMap.get(gltfCamera) === undefined) {
-                    this._nodesCameraMap.set(gltfCamera, []);
-                }
-
-                this._nodesCameraMap.get(gltfCamera)?.push(node);
-                this._setCameraTransformation(node, babylonNode, state.convertToRightHanded);
-            }
-        }
-
-<<<<<<< HEAD
-=======
-        for (const babylonChildNode of babylonNode.getChildren()) {
-            if (this._shouldExportNode(babylonChildNode)) {
-                node.children ||= [];
-                node.children.push(await this._exportNodeAsync(babylonChildNode, state));
-            }
-        }
-
->>>>>>> 943870a7
-        const runtimeGLTFAnimation: IAnimation = {
-            name: "runtime animations",
-            channels: [],
-            samplers: [],
-        };
-        const idleGLTFAnimations: IAnimation[] = [];
-
-        if (!this._babylonScene.animationGroups.length) {
-            _GLTFAnimation._CreateMorphTargetAnimationFromMorphTargetAnimations(
-                babylonNode,
-                runtimeGLTFAnimation,
-                idleGLTFAnimations,
-                this._nodeMap,
-                this._nodes,
-                this._dataWriter,
-                this._bufferViews,
-                this._accessors,
-                this._animationSampleRate,
-                state.convertToRightHanded,
-                this._options.shouldExportAnimation
-            );
-            if (babylonNode.animations.length) {
-                _GLTFAnimation._CreateNodeAnimationFromNodeAnimations(
-                    babylonNode,
-                    runtimeGLTFAnimation,
-                    idleGLTFAnimations,
-                    this._nodeMap,
-                    this._nodes,
-                    this._dataWriter,
-                    this._bufferViews,
-                    this._accessors,
-                    this._animationSampleRate,
-                    state.convertToRightHanded,
-                    this._options.shouldExportAnimation
-                );
-            }
-        }
-
-        // Apply extensions to the node. If this resolves to null, it means we can skip exporting this node and its children.
-        const processedNode = await this._extensionsPostExportNodeAsync("exportNodeAsync", node, babylonNode, this._nodeMap, convertToRightHanded);
-        if (!processedNode) {
-            Logger.Warn(`Not exporting node ${babylonNode.name}`);
-            return null;
-        }
-
-        nodeIndex = this._nodes.length;
-        this._nodes.push(node);
-        this._nodeMap.set(babylonNode, nodeIndex);
-
-        // Begin processing child nodes only after parent is finished
-        for (const babylonChildNode of babylonNode.getChildren()) {
-            if (this._shouldExportNode(babylonChildNode)) {
-                // TODO: Do we need to await this?
-                const childNodeIndex = await this._exportNodeAsync(babylonChildNode, state, convertToRightHanded);
-                if (childNodeIndex !== null) {
-                    node.children ||= [];
-                    node.children.push(childNodeIndex);
-                }
-            }
-        }
-
-        return nodeIndex;
-    }
-
-    private _exportIndices(
-        indices: Nullable<IndicesArray>,
-        start: number,
-        count: number,
-        offset: number,
-        fillMode: number,
-        sideOrientation: number,
-        state: ExporterState,
-        primitive: IMeshPrimitive
-    ): void {
-        const is32Bits = areIndices32Bits(indices, count);
-        let indicesToExport = indices;
-
-        primitive.mode = getPrimitiveMode(fillMode);
-
-        // Flip if triangle winding order is not CCW as glTF is always CCW.
-        const invertedMaterial = sideOrientation !== Material.CounterClockWiseSideOrientation;
-
-        // Temporary logic to handle indices flipping. Not sure how this is working yet.
-        const result1 = !state.wasAddedByNoopNode && !state.convertToRightHanded;
-        const result2 = !state.wasAddedByNoopNode && invertedMaterial;
-
-        const flip = isTriangleFillMode(fillMode) && (result1 || result2);
-
-        if (flip) {
-            if (fillMode === Material.TriangleStripDrawMode || fillMode === Material.TriangleFanDrawMode) {
-                throw new Error("Triangle strip/fan fill mode is not implemented");
-            }
-
-            primitive.mode = getPrimitiveMode(fillMode);
-
-            const newIndices = is32Bits ? new Uint32Array(count) : new Uint16Array(count);
-
-            if (indices) {
-                for (let i = 0; i + 2 < count; i += 3) {
-                    newIndices[i] = indices[start + i] + offset;
-                    newIndices[i + 1] = indices[start + i + 2] + offset;
-                    newIndices[i + 2] = indices[start + i + 1] + offset;
-                }
-            } else {
-                for (let i = 0; i + 2 < count; i += 3) {
-                    newIndices[i] = i;
-                    newIndices[i + 1] = i + 2;
-                    newIndices[i + 2] = i + 1;
-                }
-            }
-
-            indicesToExport = newIndices;
-        } else if (indices && offset !== 0) {
-            const newIndices = is32Bits ? new Uint32Array(count) : new Uint16Array(count);
-            for (let i = 0; i < count; i++) {
-                newIndices[i] = indices[start + i] + offset;
-            }
-
-            indicesToExport = newIndices;
-        }
-
-        if (indicesToExport) {
-            let accessorIndex = state.getIndicesAccessor(indices, start, count, offset, flip);
-            if (accessorIndex === undefined) {
-                const bufferViewByteOffset = this._dataWriter.byteOffset;
-                const bytes = indicesArrayToUint8Array(indicesToExport, start, count, is32Bits);
-                this._dataWriter.writeUint8Array(bytes);
-                this._bufferViews.push(createBufferView(0, bufferViewByteOffset, bytes.length));
-                const bufferViewIndex = this._bufferViews.length - 1;
-
-                const componentType = is32Bits ? AccessorComponentType.UNSIGNED_INT : AccessorComponentType.UNSIGNED_SHORT;
-                this._accessors.push(createAccessor(bufferViewIndex, AccessorType.SCALAR, componentType, count, 0));
-                accessorIndex = this._accessors.length - 1;
-                state.setIndicesAccessor(indices, start, count, offset, flip, accessorIndex);
-            }
-
-            primitive.indices = accessorIndex;
-        }
-    }
-
-    private _exportVertexBuffer(vertexBuffer: VertexBuffer, babylonMaterial: Material, start: number, count: number, state: ExporterState, primitive: IMeshPrimitive): void {
-        const kind = vertexBuffer.getKind();
-        if (kind.startsWith("uv") && !this._options.exportUnusedUVs) {
-            if (!babylonMaterial || !this._materialNeedsUVsSet.has(babylonMaterial)) {
-                return;
-            }
-        }
-
-        let accessorIndex = state.getVertexAccessor(vertexBuffer, start, count);
-
-        if (accessorIndex === undefined) {
-            // Get min/max from converted or original data.
-            const data = state.convertedToRightHandedBuffers.get(vertexBuffer._buffer) || vertexBuffer._buffer.getData()!;
-            const minMax = kind === VertexBuffer.PositionKind ? getMinMax(data, vertexBuffer, start, count) : null;
-
-            if ((kind === VertexBuffer.MatricesIndicesKind || kind === VertexBuffer.MatricesIndicesExtraKind) && vertexBuffer.type === VertexBuffer.FLOAT) {
-                const bufferViewIndex = state.getRemappedBufferView(vertexBuffer._buffer, vertexBuffer);
-                if (bufferViewIndex !== undefined) {
-                    const byteOffset = vertexBuffer.byteOffset + start * vertexBuffer.byteStride;
-                    this._accessors.push(
-                        createAccessor(bufferViewIndex, getAccessorType(kind, state.hasVertexColorAlpha(vertexBuffer)), VertexBuffer.UNSIGNED_BYTE, count, byteOffset, minMax)
-                    );
-                    accessorIndex = this._accessors.length - 1;
-                    state.setVertexAccessor(vertexBuffer, start, count, accessorIndex);
-                    primitive.attributes[getAttributeType(kind)] = accessorIndex;
-                }
-            } else {
-                const bufferViewIndex = state.getVertexBufferView(vertexBuffer._buffer)!;
-                const byteOffset = vertexBuffer.byteOffset + start * vertexBuffer.byteStride;
-                this._accessors.push(createAccessor(bufferViewIndex, getAccessorType(kind, state.hasVertexColorAlpha(vertexBuffer)), vertexBuffer.type, count, byteOffset, minMax));
-                accessorIndex = this._accessors.length - 1;
-                state.setVertexAccessor(vertexBuffer, start, count, accessorIndex);
-                primitive.attributes[getAttributeType(kind)] = accessorIndex;
-            }
-        }
-
-        // TODO: StandardMaterial color spaces
-        // probably have to create new buffer view to store new colors during collectBuffers and figure out if only standardMaterial is using it
-        // separate map by color space
-    }
-
-    private async _exportMaterialAsync(babylonMaterial: Material, vertexBuffers: { [kind: string]: VertexBuffer }, subMesh: SubMesh, primitive: IMeshPrimitive): Promise<void> {
-        let materialIndex = this._materialMap.get(babylonMaterial);
-        if (materialIndex === undefined) {
-            // TODO: Handle LinesMesh
-            // if (babylonMesh instanceof LinesMesh) {
-            //     const material: IMaterial = {
-            //         name: babylonMaterial.name,
-            //     };
-
-            //     if (!babylonMesh.color.equals(Color3.White()) || babylonMesh.alpha < 1) {
-            //         material.pbrMetallicRoughness = {
-            //             baseColorFactor: [...babylonMesh.color.asArray(), babylonMesh.alpha],
-            //         };
-            //     }
-
-            //     this._materials.push(material);
-            //     materialIndex = this._materials.length - 1;
-            // }
-
-            const hasUVs = vertexBuffers && Object.keys(vertexBuffers).some((kind) => kind.startsWith("uv"));
-            babylonMaterial = babylonMaterial instanceof MultiMaterial ? babylonMaterial.subMaterials[subMesh.materialIndex]! : babylonMaterial;
-            if (babylonMaterial instanceof PBRMaterial) {
-                materialIndex = await this._materialExporter.exportPBRMaterialAsync(babylonMaterial, ImageMimeType.PNG, hasUVs);
-            } else if (babylonMaterial instanceof StandardMaterial) {
-                materialIndex = await this._materialExporter.exportStandardMaterialAsync(babylonMaterial, ImageMimeType.PNG, hasUVs);
-            } else {
-                Logger.Warn(`Unsupported material '${babylonMaterial.name}' with type ${babylonMaterial.getClassName()}`);
-                return;
-            }
-
-            this._materialMap.set(babylonMaterial, materialIndex);
-        }
-
-        primitive.material = materialIndex;
-    }
-
-    private async _exportMeshAsync(babylonMesh: Mesh, state: ExporterState): Promise<number> {
-        let meshIndex = state.getMesh(babylonMesh);
-        if (meshIndex !== undefined) {
-            return meshIndex;
-        }
-
-        const mesh: IMesh = { primitives: [] };
-        meshIndex = this._meshes.length;
-        this._meshes.push(mesh);
-        state.setMesh(babylonMesh, meshIndex);
-
-        const indices = babylonMesh.isUnIndexed ? null : babylonMesh.getIndices();
-        const vertexBuffers = babylonMesh.geometry?.getVertexBuffers();
-        const morphTargets = state.getMorphTargetsFromMesh(babylonMesh);
-
-        const subMeshes = babylonMesh.subMeshes;
-        if (vertexBuffers && subMeshes && subMeshes.length > 0) {
-            for (const subMesh of subMeshes) {
-                const primitive: IMeshPrimitive = { attributes: {} };
-
-                // Material
-                const babylonMaterial = subMesh.getMaterial() || this._babylonScene.defaultMaterial;
-                await this._exportMaterialAsync(babylonMaterial, vertexBuffers, subMesh, primitive);
-
-                // Index buffer
-                const fillMode = babylonMesh.overrideRenderingFillMode ?? babylonMaterial.fillMode;
-
-                const sideOrientation = babylonMaterial._getEffectiveOrientation(babylonMesh);
-                this._exportIndices(indices, subMesh.indexStart, subMesh.indexCount, -subMesh.verticesStart, fillMode, sideOrientation, state, primitive);
-
-                // Vertex buffers
-                for (const vertexBuffer of Object.values(vertexBuffers)) {
-                    this._exportVertexBuffer(vertexBuffer, babylonMaterial, subMesh.verticesStart, subMesh.verticesCount, state, primitive);
-                }
-
-                mesh.primitives.push(primitive);
-
-                if (morphTargets) {
-                    primitive.targets = [];
-                    for (const gltfMorphTarget of morphTargets) {
-                        primitive.targets.push(gltfMorphTarget.attributes);
-                    }
-                }
-            }
-        }
-
-        if (morphTargets) {
-            mesh.weights = [];
-
-            if (!mesh.extras) {
-                mesh.extras = {};
-            }
-            mesh.extras.targetNames = [];
-
-            for (const gltfMorphTarget of morphTargets) {
-                mesh.weights.push(gltfMorphTarget.influence);
-                mesh.extras.targetNames.push(gltfMorphTarget.name);
-            }
-        }
-
-        return meshIndex;
-    }
-}
+/* eslint-disable jsdoc/require-jsdoc */
+/* eslint-disable babylonjs/available */
+
+import type {
+    IBufferView,
+    IAccessor,
+    INode,
+    IScene,
+    IMesh,
+    IMaterial,
+    ITexture,
+    IImage,
+    ISampler,
+    IAnimation,
+    IMeshPrimitive,
+    IBuffer,
+    IGLTF,
+    ITextureInfo,
+    ISkin,
+    ICamera,
+} from "babylonjs-gltf2interface";
+import { AccessorComponentType, AccessorType, CameraType, ImageMimeType } from "babylonjs-gltf2interface";
+
+import type { FloatArray, IndicesArray, Nullable } from "core/types";
+import { TmpVectors, Quaternion } from "core/Maths/math.vector";
+import type { Matrix } from "core/Maths/math.vector";
+import { Tools } from "core/Misc/tools";
+import type { Buffer } from "core/Buffers/buffer";
+import { VertexBuffer } from "core/Buffers/buffer";
+import type { Node } from "core/node";
+import { TransformNode } from "core/Meshes/transformNode";
+import type { SubMesh } from "core/Meshes/subMesh";
+import { Mesh } from "core/Meshes/mesh";
+import { InstancedMesh } from "core/Meshes/instancedMesh";
+import type { BaseTexture } from "core/Materials/Textures/baseTexture";
+import type { Texture } from "core/Materials/Textures/texture";
+import { Material } from "core/Materials/material";
+import { Engine } from "core/Engines/engine";
+import type { Scene } from "core/scene";
+import { EngineStore } from "core/Engines/engineStore";
+
+import type { IGLTFExporterExtensionV2 } from "./glTFExporterExtension";
+import { GLTFMaterialExporter } from "./glTFMaterialExporter";
+import type { IExportOptions } from "./glTFSerializer";
+import { GLTFData } from "./glTFData";
+import {
+    areIndices32Bits,
+    convertToRightHandedPosition,
+    convertToRightHandedRotation,
+    createAccessor,
+    createBufferView,
+    dataArrayToUint8Array,
+    getAccessorType,
+    getAttributeType,
+    getMinMax,
+    getPrimitiveMode,
+    indicesArrayToUint8Array,
+    isNoopNode,
+    isTriangleFillMode,
+} from "./glTFUtilities";
+import { DataWriter } from "./dataWriter";
+import { Camera } from "core/Cameras/camera";
+import { MultiMaterial, PBRMaterial, StandardMaterial } from "core/Materials";
+import { Logger } from "core/Misc/logger";
+import { enumerateFloatValues } from "core/Buffers/bufferUtils";
+import type { Bone, Skeleton } from "core/Bones";
+import { _GLTFAnimation } from "./glTFAnimation";
+import type { MorphTarget } from "core/Morph";
+import { buildMorphTargetBuffers } from "./glTFMorphTargetsUtilities";
+import type { GlTFMorphTarget } from "./glTFMorphTargetsUtilities";
+
+// 180 degrees rotation in Y.
+const rotation180Y = new Quaternion(0, 1, 0, 0);
+
+class ExporterState {
+    // Babylon indices array, start, count, offset, flip -> glTF accessor index
+    private _indicesAccessorMap = new Map<Nullable<IndicesArray>, Map<number, Map<number, Map<number, Map<boolean, number>>>>>();
+
+    // Babylon buffer -> glTF buffer view index
+    private _vertexBufferViewMap = new Map<Buffer, number>();
+
+    // Babylon vertex buffer, start, count -> glTF accessor index
+    private _vertexAccessorMap = new Map<VertexBuffer, Map<number, Map<number, number>>>();
+
+    private _remappedBufferView = new Map<Buffer, Map<VertexBuffer, number>>();
+
+    private _meshMorphTargetMap = new Map<Mesh, GlTFMorphTarget[]>();
+
+    private _vertexMapColorAlpha = new Map<VertexBuffer, boolean>();
+
+    private _exportedNodes = new Set<Node>();
+
+    // Babylon mesh -> glTF mesh index
+    private _meshMap = new Map<Mesh, number>();
+
+    public constructor(convertToRightHanded: boolean, userUint16SkinIndex: boolean, wasAddedByNoopNode: boolean) {
+        this.convertToRightHanded = convertToRightHanded;
+        this.userUint16SkinIndex = userUint16SkinIndex;
+        this.wasAddedByNoopNode = wasAddedByNoopNode;
+    }
+
+    public readonly convertToRightHanded: boolean;
+
+    public readonly wasAddedByNoopNode: boolean;
+
+    public readonly userUint16SkinIndex: boolean;
+
+    // Only used when convertToRightHanded is true.
+    public readonly convertedToRightHandedBuffers = new Map<Buffer, Uint8Array>();
+
+    public getIndicesAccessor(indices: Nullable<IndicesArray>, start: number, count: number, offset: number, flip: boolean): number | undefined {
+        return this._indicesAccessorMap.get(indices)?.get(start)?.get(count)?.get(offset)?.get(flip);
+    }
+
+    public setIndicesAccessor(indices: Nullable<IndicesArray>, start: number, count: number, offset: number, flip: boolean, accessorIndex: number): void {
+        let map1 = this._indicesAccessorMap.get(indices);
+        if (!map1) {
+            map1 = new Map<number, Map<number, Map<number, Map<boolean, number>>>>();
+            this._indicesAccessorMap.set(indices, map1);
+        }
+
+        let map2 = map1.get(start);
+        if (!map2) {
+            map2 = new Map<number, Map<number, Map<boolean, number>>>();
+            map1.set(start, map2);
+        }
+
+        let map3 = map2.get(count);
+        if (!map3) {
+            map3 = new Map<number, Map<boolean, number>>();
+            map2.set(count, map3);
+        }
+
+        let map4 = map3.get(offset);
+        if (!map4) {
+            map4 = new Map<boolean, number>();
+            map3.set(offset, map4);
+        }
+
+        map4.set(flip, accessorIndex);
+    }
+
+    public pushExportedNode(node: Node) {
+        if (!this._exportedNodes.has(node)) {
+            this._exportedNodes.add(node);
+        }
+    }
+
+    public getNodesSet(): Set<Node> {
+        return this._exportedNodes;
+    }
+
+    public getVertexBufferView(buffer: Buffer): number | undefined {
+        return this._vertexBufferViewMap.get(buffer);
+    }
+
+    public setVertexBufferView(buffer: Buffer, bufferViewIndex: number): void {
+        this._vertexBufferViewMap.set(buffer, bufferViewIndex);
+    }
+
+    public setRemappedBufferView(buffer: Buffer, vertexBuffer: VertexBuffer, bufferViewIndex: number) {
+        this._remappedBufferView.set(buffer, new Map<VertexBuffer, number>());
+        this._remappedBufferView.get(buffer)?.set(vertexBuffer, bufferViewIndex);
+    }
+
+    public getRemappedBufferView(buffer: Buffer, vertexBuffer: VertexBuffer): number | undefined {
+        return this._remappedBufferView.get(buffer)?.get(vertexBuffer);
+    }
+
+    public getVertexAccessor(vertexBuffer: VertexBuffer, start: number, count: number): number | undefined {
+        return this._vertexAccessorMap.get(vertexBuffer)?.get(start)?.get(count);
+    }
+
+    public setVertexAccessor(vertexBuffer: VertexBuffer, start: number, count: number, accessorIndex: number): void {
+        let map1 = this._vertexAccessorMap.get(vertexBuffer);
+        if (!map1) {
+            map1 = new Map<number, Map<number, number>>();
+            this._vertexAccessorMap.set(vertexBuffer, map1);
+        }
+
+        let map2 = map1.get(start);
+        if (!map2) {
+            map2 = new Map<number, number>();
+            map1.set(start, map2);
+        }
+
+        map2.set(count, accessorIndex);
+    }
+
+    public hasVertexColorAlpha(vertexBuffer: VertexBuffer): boolean {
+        return this._vertexMapColorAlpha.get(vertexBuffer) || false;
+    }
+
+    public setHasVertexColorAlpha(vertexBuffer: VertexBuffer, hasAlpha: boolean) {
+        return this._vertexMapColorAlpha.set(vertexBuffer, hasAlpha);
+    }
+
+    public getMesh(mesh: Mesh): number | undefined {
+        return this._meshMap.get(mesh);
+    }
+
+    public setMesh(mesh: Mesh, meshIndex: number): void {
+        this._meshMap.set(mesh, meshIndex);
+    }
+
+    public bindMorphDataToMesh(mesh: Mesh, morphData: GlTFMorphTarget) {
+        const morphTargets = this._meshMorphTargetMap.get(mesh) || [];
+        this._meshMorphTargetMap.set(mesh, morphTargets);
+        if (morphTargets.indexOf(morphData) === -1) {
+            morphTargets.push(morphData);
+        }
+    }
+
+    public getMorphTargetsFromMesh(mesh: Mesh): GlTFMorphTarget[] | undefined {
+        return this._meshMorphTargetMap.get(mesh);
+    }
+}
+
+/** @internal */
+export class GLTFExporter {
+    public readonly _glTF: IGLTF = {
+        asset: { generator: `Babylon.js v${Engine.Version}`, version: "2.0" },
+    };
+
+    public readonly _animations: IAnimation[] = [];
+    public readonly _accessors: IAccessor[] = [];
+    public readonly _bufferViews: IBufferView[] = [];
+    public readonly _cameras: ICamera[] = [];
+    public readonly _images: IImage[] = [];
+    public readonly _materials: IMaterial[] = [];
+    public readonly _meshes: IMesh[] = [];
+    public readonly _nodes: INode[] = [];
+    public readonly _samplers: ISampler[] = [];
+    public readonly _scenes: IScene[] = [];
+    public readonly _skins: ISkin[] = [];
+    public readonly _textures: ITexture[] = [];
+
+    public readonly _babylonScene: Scene;
+    public readonly _imageData: { [fileName: string]: { data: ArrayBuffer; mimeType: ImageMimeType } } = {};
+    private readonly _orderedImageData: Array<{ data: ArrayBuffer; mimeType: ImageMimeType }> = [];
+
+    // /**
+    //  * Baked animation sample rate
+    //  */
+    private _animationSampleRate: number;
+
+    private readonly _options: Required<IExportOptions>;
+
+    private readonly _materialExporter = new GLTFMaterialExporter(this);
+
+    private readonly _extensions: { [name: string]: IGLTFExporterExtensionV2 } = {};
+
+    private readonly _dataWriter = new DataWriter(4);
+
+    private readonly _shouldExportNodeMap = new Map<Node, boolean>();
+
+    // Babylon node -> glTF node index
+    private readonly _nodeMap = new Map<Node, number>();
+
+    // Babylon material -> glTF material index
+    public readonly _materialMap = new Map<Material, number>();
+    private readonly _camerasMap = new Map<Camera, ICamera>();
+    private readonly _nodesCameraMap = new Map<ICamera, INode[]>();
+    private readonly _skinMap = new Map<Skeleton, ISkin>();
+    private readonly _nodesSkinMap = new Map<ISkin, INode[]>();
+
+    // A material in this set requires UVs
+    public readonly _materialNeedsUVsSet = new Set<Material>();
+
+    private static readonly _ExtensionNames = new Array<string>();
+    private static readonly _ExtensionFactories: { [name: string]: (exporter: GLTFExporter) => IGLTFExporterExtensionV2 } = {};
+
+    private _applyExtension<T>(
+        node: Nullable<T>,
+        extensions: IGLTFExporterExtensionV2[],
+        index: number,
+        actionAsync: (extension: IGLTFExporterExtensionV2, node: Nullable<T>) => Promise<Nullable<T>> | undefined
+    ): Promise<Nullable<T>> {
+        if (index >= extensions.length) {
+            return Promise.resolve(node);
+        }
+
+        const currentPromise = actionAsync(extensions[index], node);
+
+        if (!currentPromise) {
+            return this._applyExtension(node, extensions, index + 1, actionAsync);
+        }
+
+        return currentPromise.then((newNode) => this._applyExtension(newNode, extensions, index + 1, actionAsync));
+    }
+
+    private _applyExtensions<T>(
+        node: Nullable<T>,
+        actionAsync: (extension: IGLTFExporterExtensionV2, node: Nullable<T>) => Promise<Nullable<T>> | undefined
+    ): Promise<Nullable<T>> {
+        const extensions: IGLTFExporterExtensionV2[] = [];
+        for (const name of GLTFExporter._ExtensionNames) {
+            extensions.push(this._extensions[name]);
+        }
+
+        return this._applyExtension(node, extensions, 0, actionAsync);
+    }
+
+    public _extensionsPreExportTextureAsync(context: string, babylonTexture: Nullable<Texture>, mimeType: ImageMimeType): Promise<Nullable<BaseTexture>> {
+        return this._applyExtensions(babylonTexture, (extension, node) => extension.preExportTextureAsync && extension.preExportTextureAsync(context, node, mimeType));
+    }
+
+    public _extensionsPostExportMeshPrimitiveAsync(context: string, meshPrimitive: IMeshPrimitive, babylonSubMesh: SubMesh): Promise<Nullable<IMeshPrimitive>> {
+        return this._applyExtensions(
+            meshPrimitive,
+            (extension, node) => extension.postExportMeshPrimitiveAsync && extension.postExportMeshPrimitiveAsync(context, node, babylonSubMesh)
+        );
+    }
+
+    public _extensionsPostExportNodeAsync(
+        context: string,
+        node: Nullable<INode>,
+        babylonNode: Node,
+        nodeMap: Map<Node, number>,
+        convertToRightHanded: boolean
+    ): Promise<Nullable<INode>> {
+        return this._applyExtensions(
+            node,
+            (extension, node) => extension.postExportNodeAsync && extension.postExportNodeAsync(context, node, babylonNode, nodeMap, convertToRightHanded)
+        );
+    }
+
+    public _extensionsPostExportMaterialAsync(context: string, material: Nullable<IMaterial>, babylonMaterial: Material): Promise<Nullable<IMaterial>> {
+        return this._applyExtensions(material, (extension, node) => extension.postExportMaterialAsync && extension.postExportMaterialAsync(context, node, babylonMaterial));
+    }
+
+    public _extensionsPostExportMaterialAdditionalTextures(context: string, material: IMaterial, babylonMaterial: Material): BaseTexture[] {
+        const output: BaseTexture[] = [];
+
+        for (const name of GLTFExporter._ExtensionNames) {
+            const extension = this._extensions[name];
+
+            if (extension.postExportMaterialAdditionalTextures) {
+                output.push(...extension.postExportMaterialAdditionalTextures(context, material, babylonMaterial));
+            }
+        }
+
+        return output;
+    }
+
+    public _extensionsPostExportTextures(context: string, textureInfo: ITextureInfo, babylonTexture: BaseTexture): void {
+        for (const name of GLTFExporter._ExtensionNames) {
+            const extension = this._extensions[name];
+
+            if (extension.postExportTexture) {
+                extension.postExportTexture(context, textureInfo, babylonTexture);
+            }
+        }
+    }
+
+    private _forEachExtensions(action: (extension: IGLTFExporterExtensionV2) => void): void {
+        for (const name of GLTFExporter._ExtensionNames) {
+            const extension = this._extensions[name];
+            if (extension.enabled) {
+                action(extension);
+            }
+        }
+    }
+
+    private _extensionsOnExporting(): void {
+        this._forEachExtensions((extension) => {
+            if (extension.wasUsed) {
+                this._glTF.extensionsUsed ||= [];
+                if (this._glTF.extensionsUsed.indexOf(extension.name) === -1) {
+                    this._glTF.extensionsUsed.push(extension.name);
+                }
+
+                if (extension.required) {
+                    this._glTF.extensionsRequired ||= [];
+                    if (this._glTF.extensionsRequired.indexOf(extension.name) === -1) {
+                        this._glTF.extensionsRequired.push(extension.name);
+                    }
+                }
+
+                this._glTF.extensions ||= {};
+                if (extension.onExporting) {
+                    extension.onExporting();
+                }
+            }
+        });
+    }
+
+    private _loadExtensions(): void {
+        for (const name of GLTFExporter._ExtensionNames) {
+            const extension = GLTFExporter._ExtensionFactories[name](this);
+            this._extensions[name] = extension;
+        }
+    }
+
+    public constructor(babylonScene: Nullable<Scene> = EngineStore.LastCreatedScene, options?: IExportOptions) {
+        if (!babylonScene) {
+            throw new Error("No scene available to export");
+        }
+
+        this._babylonScene = babylonScene;
+
+        this._options = {
+            shouldExportNode: () => true,
+            shouldExportAnimation: () => true,
+            metadataSelector: (metadata) => metadata,
+            animationSampleRate: 1 / 60,
+            exportWithoutWaitingForScene: false,
+            exportUnusedUVs: false,
+            removeNoopRootNodes: true,
+            includeCoordinateSystemConversionNodes: false,
+            userUint16SkinIndex: false,
+            ...options,
+        };
+
+        this._loadExtensions();
+    }
+
+    public dispose() {
+        for (const key in this._extensions) {
+            const extension = this._extensions[key];
+            extension.dispose();
+        }
+    }
+
+    public get options() {
+        return this._options;
+    }
+
+    public static RegisterExtension(name: string, factory: (exporter: GLTFExporter) => IGLTFExporterExtensionV2): void {
+        if (GLTFExporter.UnregisterExtension(name)) {
+            Tools.Warn(`Extension with the name ${name} already exists`);
+        }
+
+        GLTFExporter._ExtensionFactories[name] = factory;
+        GLTFExporter._ExtensionNames.push(name);
+    }
+
+    public static UnregisterExtension(name: string): boolean {
+        if (!GLTFExporter._ExtensionFactories[name]) {
+            return false;
+        }
+        delete GLTFExporter._ExtensionFactories[name];
+
+        const index = GLTFExporter._ExtensionNames.indexOf(name);
+        if (index !== -1) {
+            GLTFExporter._ExtensionNames.splice(index, 1);
+        }
+
+        return true;
+    }
+
+    private _generateJSON(shouldUseGlb: boolean, bufferByteLength: number, fileName?: string, prettyPrint?: boolean): string {
+        const buffer: IBuffer = { byteLength: bufferByteLength };
+        let imageName: string;
+        let imageData: { data: ArrayBuffer; mimeType: ImageMimeType };
+        let bufferView: IBufferView;
+        let byteOffset: number = bufferByteLength;
+
+        if (buffer.byteLength) {
+            this._glTF.buffers = [buffer];
+        }
+        if (this._nodes && this._nodes.length) {
+            this._glTF.nodes = this._nodes;
+        }
+        if (this._meshes && this._meshes.length) {
+            this._glTF.meshes = this._meshes;
+        }
+        if (this._scenes && this._scenes.length) {
+            this._glTF.scenes = this._scenes;
+            this._glTF.scene = 0;
+        }
+        if (this._cameras && this._cameras.length) {
+            this._glTF.cameras = this._cameras;
+        }
+        if (this._bufferViews && this._bufferViews.length) {
+            this._glTF.bufferViews = this._bufferViews;
+        }
+        if (this._accessors && this._accessors.length) {
+            this._glTF.accessors = this._accessors;
+        }
+        if (this._animations && this._animations.length) {
+            this._glTF.animations = this._animations;
+        }
+        if (this._materials && this._materials.length) {
+            this._glTF.materials = this._materials;
+        }
+        if (this._textures && this._textures.length) {
+            this._glTF.textures = this._textures;
+        }
+        if (this._samplers && this._samplers.length) {
+            this._glTF.samplers = this._samplers;
+        }
+        if (this._skins && this._skins.length) {
+            this._glTF.skins = this._skins;
+        }
+        if (this._images && this._images.length) {
+            if (!shouldUseGlb) {
+                this._glTF.images = this._images;
+            } else {
+                this._glTF.images = [];
+
+                this._images.forEach((image) => {
+                    if (image.uri) {
+                        imageData = this._imageData[image.uri];
+                        this._orderedImageData.push(imageData);
+                        bufferView = createBufferView(0, byteOffset, imageData.data.byteLength, undefined);
+                        byteOffset += imageData.data.byteLength;
+                        this._bufferViews.push(bufferView);
+                        image.bufferView = this._bufferViews.length - 1;
+                        image.name = imageName;
+                        image.mimeType = imageData.mimeType;
+                        image.uri = undefined;
+                        this._glTF.images!.push(image);
+                    }
+                });
+
+                // Replace uri with bufferview and mime type for glb
+                buffer.byteLength = byteOffset;
+            }
+        }
+
+        if (!shouldUseGlb) {
+            buffer.uri = fileName + ".bin";
+        }
+
+        return prettyPrint ? JSON.stringify(this._glTF, null, 2) : JSON.stringify(this._glTF);
+    }
+
+    public async generateGLTFAsync(glTFPrefix: string): Promise<GLTFData> {
+        const binaryBuffer = await this._generateBinaryAsync();
+
+        this._extensionsOnExporting();
+        const jsonText = this._generateJSON(false, binaryBuffer.byteLength, glTFPrefix, true);
+        const bin = new Blob([binaryBuffer], { type: "application/octet-stream" });
+
+        const glTFFileName = glTFPrefix + ".gltf";
+        const glTFBinFile = glTFPrefix + ".bin";
+
+        const container = new GLTFData();
+
+        container.files[glTFFileName] = jsonText;
+        container.files[glTFBinFile] = bin;
+
+        if (this._imageData) {
+            for (const image in this._imageData) {
+                container.files[image] = new Blob([this._imageData[image].data], { type: this._imageData[image].mimeType });
+            }
+        }
+
+        return container;
+    }
+
+    private async _generateBinaryAsync(): Promise<Uint8Array> {
+        await this._exportSceneAsync();
+        return this._dataWriter.getOutputData();
+    }
+
+    /**
+     * Pads the number to a multiple of 4
+     * @param num number to pad
+     * @returns padded number
+     */
+    private _getPadding(num: number): number {
+        const remainder = num % 4;
+        const padding = remainder === 0 ? remainder : 4 - remainder;
+
+        return padding;
+    }
+
+    public async generateGLBAsync(glTFPrefix: string): Promise<GLTFData> {
+        const binaryBuffer = await this._generateBinaryAsync();
+
+        this._extensionsOnExporting();
+        const jsonText = this._generateJSON(true, binaryBuffer.byteLength);
+        const glbFileName = glTFPrefix + ".glb";
+        const headerLength = 12;
+        const chunkLengthPrefix = 8;
+        let jsonLength = jsonText.length;
+        let encodedJsonText;
+        let imageByteLength = 0;
+        // make use of TextEncoder when available
+        if (typeof TextEncoder !== "undefined") {
+            const encoder = new TextEncoder();
+            encodedJsonText = encoder.encode(jsonText);
+            jsonLength = encodedJsonText.length;
+        }
+        for (let i = 0; i < this._orderedImageData.length; ++i) {
+            imageByteLength += this._orderedImageData[i].data.byteLength;
+        }
+        const jsonPadding = this._getPadding(jsonLength);
+        const binPadding = this._getPadding(binaryBuffer.byteLength);
+        const imagePadding = this._getPadding(imageByteLength);
+
+        const byteLength = headerLength + 2 * chunkLengthPrefix + jsonLength + jsonPadding + binaryBuffer.byteLength + binPadding + imageByteLength + imagePadding;
+
+        // header
+        const headerBuffer = new ArrayBuffer(headerLength);
+        const headerBufferView = new DataView(headerBuffer);
+        headerBufferView.setUint32(0, 0x46546c67, true); //glTF
+        headerBufferView.setUint32(4, 2, true); // version
+        headerBufferView.setUint32(8, byteLength, true); // total bytes in file
+
+        // json chunk
+        const jsonChunkBuffer = new ArrayBuffer(chunkLengthPrefix + jsonLength + jsonPadding);
+        const jsonChunkBufferView = new DataView(jsonChunkBuffer);
+        jsonChunkBufferView.setUint32(0, jsonLength + jsonPadding, true);
+        jsonChunkBufferView.setUint32(4, 0x4e4f534a, true);
+
+        // json chunk bytes
+        const jsonData = new Uint8Array(jsonChunkBuffer, chunkLengthPrefix);
+        // if TextEncoder was available, we can simply copy the encoded array
+        if (encodedJsonText) {
+            jsonData.set(encodedJsonText);
+        } else {
+            const blankCharCode = "_".charCodeAt(0);
+            for (let i = 0; i < jsonLength; ++i) {
+                const charCode = jsonText.charCodeAt(i);
+                // if the character doesn't fit into a single UTF-16 code unit, just put a blank character
+                if (charCode != jsonText.codePointAt(i)) {
+                    jsonData[i] = blankCharCode;
+                } else {
+                    jsonData[i] = charCode;
+                }
+            }
+        }
+
+        // json padding
+        const jsonPaddingView = new Uint8Array(jsonChunkBuffer, chunkLengthPrefix + jsonLength);
+        for (let i = 0; i < jsonPadding; ++i) {
+            jsonPaddingView[i] = 0x20;
+        }
+
+        // binary chunk
+        const binaryChunkBuffer = new ArrayBuffer(chunkLengthPrefix);
+        const binaryChunkBufferView = new DataView(binaryChunkBuffer);
+        binaryChunkBufferView.setUint32(0, binaryBuffer.byteLength + binPadding + imageByteLength + imagePadding, true);
+        binaryChunkBufferView.setUint32(4, 0x004e4942, true);
+
+        // binary padding
+        const binPaddingBuffer = new ArrayBuffer(binPadding);
+        const binPaddingView = new Uint8Array(binPaddingBuffer);
+        for (let i = 0; i < binPadding; ++i) {
+            binPaddingView[i] = 0;
+        }
+
+        const imagePaddingBuffer = new ArrayBuffer(imagePadding);
+        const imagePaddingView = new Uint8Array(imagePaddingBuffer);
+        for (let i = 0; i < imagePadding; ++i) {
+            imagePaddingView[i] = 0;
+        }
+
+        const glbData = [headerBuffer, jsonChunkBuffer, binaryChunkBuffer, binaryBuffer];
+
+        // binary data
+        for (let i = 0; i < this._orderedImageData.length; ++i) {
+            glbData.push(this._orderedImageData[i].data);
+        }
+
+        glbData.push(binPaddingBuffer);
+
+        glbData.push(imagePaddingBuffer);
+
+        const glbFile = new Blob(glbData, { type: "application/octet-stream" });
+
+        const container = new GLTFData();
+        container.files[glbFileName] = glbFile;
+
+        return container;
+    }
+
+    private _setNodeTransformation(node: INode, babylonTransformNode: TransformNode, convertToRightHanded: boolean): void {
+        if (!babylonTransformNode.getPivotPoint().equalsToFloats(0, 0, 0)) {
+            Tools.Warn("Pivot points are not supported in the glTF serializer");
+        }
+
+        if (!babylonTransformNode.position.equalsToFloats(0, 0, 0)) {
+            const translation = TmpVectors.Vector3[0].copyFrom(babylonTransformNode.position);
+            if (convertToRightHanded) {
+                convertToRightHandedPosition(translation);
+            }
+
+            node.translation = translation.asArray();
+        }
+
+        if (!babylonTransformNode.scaling.equalsToFloats(1, 1, 1)) {
+            node.scale = babylonTransformNode.scaling.asArray();
+        }
+
+        const rotationQuaternion = Quaternion.FromEulerAngles(babylonTransformNode.rotation.x, babylonTransformNode.rotation.y, babylonTransformNode.rotation.z);
+        if (babylonTransformNode.rotationQuaternion) {
+            rotationQuaternion.multiplyInPlace(babylonTransformNode.rotationQuaternion);
+        }
+        if (!Quaternion.IsIdentity(rotationQuaternion)) {
+            if (convertToRightHanded) {
+                convertToRightHandedRotation(rotationQuaternion);
+            }
+
+            node.rotation = rotationQuaternion.normalize().asArray();
+        }
+    }
+
+    private _setCameraTransformation(node: INode, babylonCamera: Camera, convertToRightHanded: boolean): void {
+        const translation = TmpVectors.Vector3[0];
+        const rotation = TmpVectors.Quaternion[0];
+        babylonCamera.getWorldMatrix().decompose(undefined, rotation, translation);
+
+        if (!translation.equalsToFloats(0, 0, 0)) {
+            if (convertToRightHanded) {
+                convertToRightHandedPosition(translation);
+            }
+
+            node.translation = translation.asArray();
+        }
+
+        // Rotation by 180 as glTF has a different convention than Babylon.
+        rotation.multiplyInPlace(rotation180Y);
+
+        if (!Quaternion.IsIdentity(rotation)) {
+            if (convertToRightHanded) {
+                convertToRightHandedRotation(rotation);
+            }
+
+            node.rotation = rotation.asArray();
+        }
+    }
+
+    // Export babylon cameras to glTF cameras
+    private _listAvailableCameras(): void {
+        for (const camera of this._babylonScene.cameras) {
+            const glTFCamera: ICamera = {
+                type: camera.mode === Camera.PERSPECTIVE_CAMERA ? CameraType.PERSPECTIVE : CameraType.ORTHOGRAPHIC,
+            };
+
+            if (camera.name) {
+                glTFCamera.name = camera.name;
+            }
+
+            if (glTFCamera.type === CameraType.PERSPECTIVE) {
+                glTFCamera.perspective = {
+                    aspectRatio: camera.getEngine().getAspectRatio(camera),
+                    yfov: camera.fovMode === Camera.FOVMODE_VERTICAL_FIXED ? camera.fov : camera.fov * camera.getEngine().getAspectRatio(camera),
+                    znear: camera.minZ,
+                    zfar: camera.maxZ,
+                };
+            } else if (glTFCamera.type === CameraType.ORTHOGRAPHIC) {
+                const halfWidth = camera.orthoLeft && camera.orthoRight ? 0.5 * (camera.orthoRight - camera.orthoLeft) : camera.getEngine().getRenderWidth() * 0.5;
+                const halfHeight = camera.orthoBottom && camera.orthoTop ? 0.5 * (camera.orthoTop - camera.orthoBottom) : camera.getEngine().getRenderHeight() * 0.5;
+                glTFCamera.orthographic = {
+                    xmag: halfWidth,
+                    ymag: halfHeight,
+                    znear: camera.minZ,
+                    zfar: camera.maxZ,
+                };
+            }
+            this._camerasMap.set(camera, glTFCamera);
+        }
+    }
+
+    // Cleanup unused cameras and assign index to nodes.
+    private _exportAndAssignCameras(): void {
+        for (const [, gltfCamera] of this._camerasMap) {
+            const usedNodes = this._nodesCameraMap.get(gltfCamera);
+            if (usedNodes !== undefined) {
+                this._cameras.push(gltfCamera);
+                for (const node of usedNodes) {
+                    node.camera = this._cameras.length - 1;
+                }
+            }
+        }
+    }
+
+    // Builds all skins in the skins array so nodes can reference it during node parsing.
+    private _listAvailableSkeletons(): void {
+        for (const skeleton of this._babylonScene.skeletons) {
+            if (skeleton.bones.length <= 0) {
+                continue;
+            }
+
+            const skin: ISkin = { joints: [] };
+            //this._skins.push(skin);
+            this._skinMap.set(skeleton, skin);
+        }
+    }
+
+    private _exportAndAssignSkeletons() {
+        for (const skeleton of this._babylonScene.skeletons) {
+            if (skeleton.bones.length <= 0) {
+                continue;
+            }
+
+            const skin = this._skinMap.get(skeleton);
+
+            if (skin == undefined) {
+                continue;
+            }
+
+            const boneIndexMap: { [index: number]: Bone } = {};
+            const inverseBindMatrices: Matrix[] = [];
+
+            let maxBoneIndex = -1;
+            for (let i = 0; i < skeleton.bones.length; ++i) {
+                const bone = skeleton.bones[i];
+                const boneIndex = bone.getIndex() ?? i;
+                if (boneIndex !== -1) {
+                    boneIndexMap[boneIndex] = bone;
+                    if (boneIndex > maxBoneIndex) {
+                        maxBoneIndex = boneIndex;
+                    }
+                }
+            }
+
+            // Set joints index to scene node.
+            for (let boneIndex = 0; boneIndex <= maxBoneIndex; ++boneIndex) {
+                const bone = boneIndexMap[boneIndex];
+                inverseBindMatrices.push(bone.getAbsoluteInverseBindMatrix());
+                const transformNode = bone.getTransformNode();
+
+                if (transformNode !== null) {
+                    const nodeID = this._nodeMap.get(transformNode);
+                    if (transformNode && nodeID !== null && nodeID !== undefined) {
+                        skin.joints.push(nodeID);
+                    } else {
+                        Tools.Warn("Exporting a bone without a linked transform node is currently unsupported");
+                    }
+                } else {
+                    Tools.Warn("Exporting a bone without a linked transform node is currently unsupported");
+                }
+            }
+
+            // Nodes that use this skin.
+            const skinedNodes = this._nodesSkinMap.get(skin);
+
+            // Only create skeleton if it has at least one joint and is used by a mesh.
+            if (skin.joints.length > 0 && skinedNodes !== undefined) {
+                // create buffer view for inverse bind matrices
+                const byteStride = 64; // 4 x 4 matrix of 32 bit float
+                const byteLength = inverseBindMatrices.length * byteStride;
+                const bufferViewOffset = this._dataWriter.byteOffset;
+                const bufferView = createBufferView(0, bufferViewOffset, byteLength, undefined);
+                this._bufferViews.push(bufferView);
+                const bufferViewIndex = this._bufferViews.length - 1;
+                const bindMatrixAccessor = createAccessor(bufferViewIndex, AccessorType.MAT4, AccessorComponentType.FLOAT, inverseBindMatrices.length, null, null);
+                const inverseBindAccessorIndex = this._accessors.push(bindMatrixAccessor) - 1;
+                skin.inverseBindMatrices = inverseBindAccessorIndex;
+                inverseBindMatrices.forEach((mat) => {
+                    mat.m.forEach((cell: number) => {
+                        this._dataWriter.writeFloat32(cell);
+                    });
+                });
+
+                this._skins.push(skin);
+                for (const skinedNode of skinedNodes) {
+                    skinedNode.skin = this._skins.length - 1;
+                }
+            }
+        }
+    }
+
+    private async _exportSceneAsync(): Promise<void> {
+        const scene: IScene = { nodes: [] };
+
+        // Scene metadata
+        if (this._babylonScene.metadata) {
+            if (this._options.metadataSelector) {
+                scene.extras = this._options.metadataSelector(this._babylonScene.metadata);
+            } else if (this._babylonScene.metadata.gltf) {
+                scene.extras = this._babylonScene.metadata.gltf.extras;
+            }
+        }
+
+        //  TODO:
+        //  deal with this from the loader:
+        //  babylonMaterial.invertNormalMapX = !this._babylonScene.useRightHandedSystem;
+        //  babylonMaterial.invertNormalMapY = this._babylonScene.useRightHandedSystem;
+
+        const rootNodesRH = new Array<Node>();
+        const rootNodesLH = new Array<Node>();
+        const rootNoopNodesRH = new Array<Node>();
+
+        for (const rootNode of this._babylonScene.rootNodes) {
+            if (this._options.removeNoopRootNodes && !this._options.includeCoordinateSystemConversionNodes && isNoopNode(rootNode, this._babylonScene.useRightHandedSystem)) {
+                rootNoopNodesRH.push(...rootNode.getChildren());
+            } else if (this._babylonScene.useRightHandedSystem) {
+                rootNodesRH.push(rootNode);
+            } else {
+                rootNodesLH.push(rootNode);
+            }
+        }
+
+        this._listAvailableCameras();
+        this._listAvailableSkeletons();
+
+        // await this._materialExporter.convertMaterialsToGLTFAsync(this._getMaterials(nodes));
+        const stateLH = new ExporterState(true, this._options.userUint16SkinIndex, false);
+        scene.nodes.push(...(await this._exportNodesAsync(rootNodesLH, stateLH)));
+        const stateRH = new ExporterState(false, this._options.userUint16SkinIndex, false);
+        scene.nodes.push(...(await this._exportNodesAsync(rootNodesRH, stateRH)));
+        const noopRH = new ExporterState(false, this._options.userUint16SkinIndex, true);
+        scene.nodes.push(...(await this._exportNodesAsync(rootNoopNodesRH, noopRH)));
+
+        this._scenes.push(scene);
+
+        this._exportAndAssignCameras();
+        this._exportAndAssignSkeletons();
+
+        if (this._babylonScene.animationGroups.length) {
+            _GLTFAnimation._CreateNodeAndMorphAnimationFromAnimationGroups(
+                this._babylonScene,
+                this._animations,
+                this._nodeMap,
+                this._dataWriter,
+                this._bufferViews,
+                this._accessors,
+                this._animationSampleRate,
+                stateLH.getNodesSet()
+            );
+        }
+    }
+
+    private _shouldExportNode(babylonNode: Node): boolean {
+        let result = this._shouldExportNodeMap.get(babylonNode);
+
+        if (result === undefined) {
+            result = this._options.shouldExportNode(babylonNode);
+            this._shouldExportNodeMap.set(babylonNode, result);
+        }
+
+        return result;
+    }
+
+    private async _exportNodesAsync(babylonRootNodes: Node[], state: ExporterState): Promise<number[]> {
+        const nodes = new Array<number>();
+
+        this._exportBuffers(babylonRootNodes, state);
+
+        for (const babylonNode of babylonRootNodes) {
+            if (this._shouldExportNode(babylonNode)) {
+                const nodeIndex = await this._exportNodeAsync(babylonNode, state);
+                if (nodeIndex !== null) {
+                    nodes.push(nodeIndex);
+                }
+            }
+        }
+
+        return nodes;
+    }
+
+    private _collectBuffers(
+        babylonNode: Node,
+        bufferToVertexBuffersMap: Map<Buffer, VertexBuffer[]>,
+        vertexBufferToMeshesMap: Map<VertexBuffer, Mesh[]>,
+        morphTargetsToMeshesMap: Map<MorphTarget, Mesh[]>,
+        state: ExporterState
+    ): void {
+        if (!this._shouldExportNode(babylonNode)) {
+            return;
+        }
+
+        if (babylonNode instanceof Mesh && babylonNode.geometry) {
+            const vertexBuffers = babylonNode.geometry.getVertexBuffers();
+            if (vertexBuffers) {
+                for (const kind in vertexBuffers) {
+                    const vertexBuffer = vertexBuffers[kind];
+                    state.setHasVertexColorAlpha(vertexBuffer, babylonNode.hasVertexAlpha);
+                    const buffer = vertexBuffer._buffer;
+                    const vertexBufferArray = bufferToVertexBuffersMap.get(buffer) || [];
+                    bufferToVertexBuffersMap.set(buffer, vertexBufferArray);
+                    if (vertexBufferArray.indexOf(vertexBuffer) === -1) {
+                        vertexBufferArray.push(vertexBuffer);
+                    }
+
+                    const meshes = vertexBufferToMeshesMap.get(vertexBuffer) || [];
+                    vertexBufferToMeshesMap.set(vertexBuffer, meshes);
+                    if (meshes.indexOf(babylonNode) === -1) {
+                        meshes.push(babylonNode);
+                    }
+                }
+            }
+
+            const morphTargetManager = babylonNode.morphTargetManager;
+
+            if (morphTargetManager) {
+                for (let morphIndex = 0; morphIndex < morphTargetManager.numTargets; morphIndex++) {
+                    const morphTarget = morphTargetManager.getTarget(morphIndex);
+
+                    const meshes = morphTargetsToMeshesMap.get(morphTarget) || [];
+                    morphTargetsToMeshesMap.set(morphTarget, meshes);
+                    if (meshes.indexOf(babylonNode) === -1) {
+                        meshes.push(babylonNode);
+                    }
+                }
+            }
+        }
+
+        for (const babylonChildNode of babylonNode.getChildren()) {
+            this._collectBuffers(babylonChildNode, bufferToVertexBuffersMap, vertexBufferToMeshesMap, morphTargetsToMeshesMap, state);
+        }
+    }
+
+    private _exportBuffers(babylonRootNodes: Node[], state: ExporterState): void {
+        const bufferToVertexBuffersMap = new Map<Buffer, VertexBuffer[]>();
+        const vertexBufferToMeshesMap = new Map<VertexBuffer, Mesh[]>();
+        const morphTagetsMeshesMap = new Map<MorphTarget, Mesh[]>();
+
+        for (const babylonNode of babylonRootNodes) {
+            this._collectBuffers(babylonNode, bufferToVertexBuffersMap, vertexBufferToMeshesMap, morphTagetsMeshesMap, state);
+        }
+
+        for (const [buffer, vertexBuffers] of bufferToVertexBuffersMap) {
+            const data = buffer.getData();
+            if (!data) {
+                throw new Error("Buffer data is not available");
+            }
+
+            const byteStride = vertexBuffers[0].byteStride;
+            if (vertexBuffers.some((vertexBuffer) => vertexBuffer.byteStride !== byteStride)) {
+                throw new Error("Vertex buffers pointing to the same buffer must have the same byte stride");
+            }
+
+            const bytes = dataArrayToUint8Array(data).slice();
+
+            // Normalize normals and tangents.
+            for (const vertexBuffer of vertexBuffers) {
+                switch (vertexBuffer.getKind()) {
+                    case VertexBuffer.NormalKind:
+                    case VertexBuffer.TangentKind: {
+                        for (const mesh of vertexBufferToMeshesMap.get(vertexBuffer)!) {
+                            const { byteOffset, byteStride, type, normalized } = vertexBuffer;
+                            const size = vertexBuffer.getSize();
+                            enumerateFloatValues(bytes, byteOffset, byteStride, size, type, mesh.getTotalVertices() * size, normalized, (values) => {
+                                const invLength = 1 / Math.sqrt(values[0] * values[0] + values[1] * values[1] + values[2] * values[2]);
+                                values[0] *= invLength;
+                                values[1] *= invLength;
+                                values[2] *= invLength;
+                            });
+                        }
+                    }
+                }
+            }
+
+            // Performs coordinate conversion if needed (only for position, normal and tanget).
+            if (state.convertToRightHanded) {
+                for (const vertexBuffer of vertexBuffers) {
+                    switch (vertexBuffer.getKind()) {
+                        case VertexBuffer.PositionKind:
+                        case VertexBuffer.NormalKind:
+                        case VertexBuffer.TangentKind: {
+                            for (const mesh of vertexBufferToMeshesMap.get(vertexBuffer)!) {
+                                const { byteOffset, byteStride, type, normalized } = vertexBuffer;
+                                const size = vertexBuffer.getSize();
+                                enumerateFloatValues(bytes, byteOffset, byteStride, size, type, mesh.getTotalVertices() * size, normalized, (values) => {
+                                    values[0] = -values[0];
+                                });
+                            }
+                        }
+                    }
+                }
+
+                // Save converted bytes for min/max computation.
+                state.convertedToRightHandedBuffers.set(buffer, bytes);
+            }
+
+            const byteOffset = this._dataWriter.byteOffset;
+            this._dataWriter.writeUint8Array(bytes);
+            this._bufferViews.push(createBufferView(0, byteOffset, bytes.length, byteStride));
+            state.setVertexBufferView(buffer, this._bufferViews.length - 1);
+
+            const floatMatricesIndices = new Map<VertexBuffer, FloatArray>();
+
+            // If buffers are of type MatricesWeightsKind and have float values, we need to create a new buffer instead.
+            for (const vertexBuffer of vertexBuffers) {
+                switch (vertexBuffer.getKind()) {
+                    case VertexBuffer.MatricesIndicesKind:
+                    case VertexBuffer.MatricesIndicesExtraKind: {
+                        if (vertexBuffer.type == VertexBuffer.FLOAT) {
+                            for (const mesh of vertexBufferToMeshesMap.get(vertexBuffer)!) {
+                                const floatData = vertexBuffer.getFloatData(mesh.getTotalVertices());
+                                if (floatData !== null) {
+                                    floatMatricesIndices.set(vertexBuffer, floatData);
+                                }
+                            }
+                        }
+                    }
+                }
+            }
+
+            if (floatMatricesIndices.size !== 0) {
+                Logger.Warn(
+                    `Joints conversion needed: some joints are stored as floats in Babylon but GLTF requires UNSIGNED BYTES. We will perform the conversion but this might lead to unused data in the buffer.`
+                );
+            }
+
+            for (const [vertexBuffer, array] of floatMatricesIndices) {
+                const byteOffset = this._dataWriter.byteOffset;
+                if (state.userUint16SkinIndex) {
+                    const newArray = new Uint16Array(array.length);
+                    for (let index = 0; index < array.length; index++) {
+                        newArray[index] = array[index];
+                    }
+                    this._dataWriter.writeUint16Array(newArray);
+                    this._bufferViews.push(createBufferView(0, byteOffset, newArray.byteLength, 4 * 2));
+                } else {
+                    const newArray = new Uint8Array(array.length);
+                    for (let index = 0; index < array.length; index++) {
+                        newArray[index] = array[index];
+                    }
+                    this._dataWriter.writeUint8Array(newArray);
+                    this._bufferViews.push(createBufferView(0, byteOffset, newArray.byteLength, 4));
+                }
+
+                state.setRemappedBufferView(buffer, vertexBuffer, this._bufferViews.length - 1);
+            }
+        }
+
+        for (const [morphTarget, meshes] of morphTagetsMeshesMap) {
+            const glTFMorphTarget = buildMorphTargetBuffers(morphTarget, meshes[0], this._dataWriter, this._bufferViews, this._accessors, state.convertToRightHanded);
+
+            for (const mesh of meshes) {
+                state.bindMorphDataToMesh(mesh, glTFMorphTarget);
+            }
+        }
+    }
+
+    /**
+     * Processes a node to be exported to the glTF file
+     * @returns A promise that resolves with the node index when the processing is complete, or null if the node should not be exported
+     * @internal
+     */
+    private async _exportNodeAsync(babylonNode: Node, state: ExporterState): Promise<Nullable<number>> {
+        let nodeIndex = this._nodeMap.get(babylonNode);
+        if (nodeIndex !== undefined) {
+            return nodeIndex;
+        }
+
+        // Create node to hold translation/rotation/scale and the mesh
+        const node: INode = {};
+
+        if (babylonNode.name) {
+            node.name = babylonNode.name;
+        }
+
+        if (babylonNode instanceof TransformNode) {
+            this._setNodeTransformation(node, babylonNode, state.convertToRightHanded);
+
+            if (babylonNode instanceof Mesh || babylonNode instanceof InstancedMesh) {
+                const babylonMesh = babylonNode instanceof Mesh ? babylonNode : babylonNode.sourceMesh;
+                if (babylonMesh.subMeshes && babylonMesh.subMeshes.length > 0) {
+                    node.mesh = await this._exportMeshAsync(babylonMesh, state);
+                }
+
+                if (babylonNode.skeleton) {
+                    const skin = this._skinMap.get(babylonNode.skeleton);
+
+                    if (skin !== undefined) {
+                        if (this._nodesSkinMap.get(skin) === undefined) {
+                            this._nodesSkinMap.set(skin, []);
+                        }
+
+                        this._nodesSkinMap.get(skin)?.push(node);
+                    }
+                }
+            } else {
+                // TODO: handle other Babylon node types
+            }
+        }
+
+        if (babylonNode instanceof Camera) {
+            // TODO: Do light technique here (don't duplicate parent node)
+            const gltfCamera = this._camerasMap.get(babylonNode);
+
+            if (gltfCamera) {
+                if (this._nodesCameraMap.get(gltfCamera) === undefined) {
+                    this._nodesCameraMap.set(gltfCamera, []);
+                }
+
+                this._nodesCameraMap.get(gltfCamera)?.push(node);
+                this._setCameraTransformation(node, babylonNode, state.convertToRightHanded);
+            }
+        }
+
+        const runtimeGLTFAnimation: IAnimation = {
+            name: "runtime animations",
+            channels: [],
+            samplers: [],
+        };
+        const idleGLTFAnimations: IAnimation[] = [];
+
+        if (!this._babylonScene.animationGroups.length) {
+            _GLTFAnimation._CreateMorphTargetAnimationFromMorphTargetAnimations(
+                babylonNode,
+                runtimeGLTFAnimation,
+                idleGLTFAnimations,
+                this._nodeMap,
+                this._nodes,
+                this._dataWriter,
+                this._bufferViews,
+                this._accessors,
+                this._animationSampleRate,
+                state.convertToRightHanded,
+                this._options.shouldExportAnimation
+            );
+            if (babylonNode.animations.length) {
+                _GLTFAnimation._CreateNodeAnimationFromNodeAnimations(
+                    babylonNode,
+                    runtimeGLTFAnimation,
+                    idleGLTFAnimations,
+                    this._nodeMap,
+                    this._nodes,
+                    this._dataWriter,
+                    this._bufferViews,
+                    this._accessors,
+                    this._animationSampleRate,
+                    state.convertToRightHanded,
+                    this._options.shouldExportAnimation
+                );
+            }
+        }
+
+        // Apply extensions to the node. If this resolves to null, it means we can skip exporting this node and its children.
+        const processedNode = await this._extensionsPostExportNodeAsync("exportNodeAsync", node, babylonNode, this._nodeMap, state.convertToRightHanded);
+        if (!processedNode) {
+            Logger.Warn(`Not exporting node ${babylonNode.name}`);
+            return null;
+        }
+
+        nodeIndex = this._nodes.length;
+        this._nodes.push(node);
+        this._nodeMap.set(babylonNode, nodeIndex);
+        state.pushExportedNode(babylonNode);
+
+        // Begin processing child nodes once parent is finished
+        for (const babylonChildNode of babylonNode.getChildren()) {
+            if (this._shouldExportNode(babylonChildNode)) {
+                const childNodeIndex = await this._exportNodeAsync(babylonChildNode, state);
+                if (childNodeIndex !== null) {
+                    node.children ||= [];
+                    node.children.push(childNodeIndex);
+                }
+            }
+        }
+
+        return nodeIndex;
+    }
+
+    private _exportIndices(
+        indices: Nullable<IndicesArray>,
+        start: number,
+        count: number,
+        offset: number,
+        fillMode: number,
+        sideOrientation: number,
+        state: ExporterState,
+        primitive: IMeshPrimitive
+    ): void {
+        const is32Bits = areIndices32Bits(indices, count);
+        let indicesToExport = indices;
+
+        primitive.mode = getPrimitiveMode(fillMode);
+
+        // Flip if triangle winding order is not CCW as glTF is always CCW.
+        const invertedMaterial = sideOrientation !== Material.CounterClockWiseSideOrientation;
+
+        // Temporary logic to handle indices flipping. Not sure how this is working yet.
+        const result1 = !state.wasAddedByNoopNode && !state.convertToRightHanded;
+        const result2 = !state.wasAddedByNoopNode && invertedMaterial;
+
+        const flip = isTriangleFillMode(fillMode) && (result1 || result2);
+
+        if (flip) {
+            if (fillMode === Material.TriangleStripDrawMode || fillMode === Material.TriangleFanDrawMode) {
+                throw new Error("Triangle strip/fan fill mode is not implemented");
+            }
+
+            primitive.mode = getPrimitiveMode(fillMode);
+
+            const newIndices = is32Bits ? new Uint32Array(count) : new Uint16Array(count);
+
+            if (indices) {
+                for (let i = 0; i + 2 < count; i += 3) {
+                    newIndices[i] = indices[start + i] + offset;
+                    newIndices[i + 1] = indices[start + i + 2] + offset;
+                    newIndices[i + 2] = indices[start + i + 1] + offset;
+                }
+            } else {
+                for (let i = 0; i + 2 < count; i += 3) {
+                    newIndices[i] = i;
+                    newIndices[i + 1] = i + 2;
+                    newIndices[i + 2] = i + 1;
+                }
+            }
+
+            indicesToExport = newIndices;
+        } else if (indices && offset !== 0) {
+            const newIndices = is32Bits ? new Uint32Array(count) : new Uint16Array(count);
+            for (let i = 0; i < count; i++) {
+                newIndices[i] = indices[start + i] + offset;
+            }
+
+            indicesToExport = newIndices;
+        }
+
+        if (indicesToExport) {
+            let accessorIndex = state.getIndicesAccessor(indices, start, count, offset, flip);
+            if (accessorIndex === undefined) {
+                const bufferViewByteOffset = this._dataWriter.byteOffset;
+                const bytes = indicesArrayToUint8Array(indicesToExport, start, count, is32Bits);
+                this._dataWriter.writeUint8Array(bytes);
+                this._bufferViews.push(createBufferView(0, bufferViewByteOffset, bytes.length));
+                const bufferViewIndex = this._bufferViews.length - 1;
+
+                const componentType = is32Bits ? AccessorComponentType.UNSIGNED_INT : AccessorComponentType.UNSIGNED_SHORT;
+                this._accessors.push(createAccessor(bufferViewIndex, AccessorType.SCALAR, componentType, count, 0));
+                accessorIndex = this._accessors.length - 1;
+                state.setIndicesAccessor(indices, start, count, offset, flip, accessorIndex);
+            }
+
+            primitive.indices = accessorIndex;
+        }
+    }
+
+    private _exportVertexBuffer(vertexBuffer: VertexBuffer, babylonMaterial: Material, start: number, count: number, state: ExporterState, primitive: IMeshPrimitive): void {
+        const kind = vertexBuffer.getKind();
+        if (kind.startsWith("uv") && !this._options.exportUnusedUVs) {
+            if (!babylonMaterial || !this._materialNeedsUVsSet.has(babylonMaterial)) {
+                return;
+            }
+        }
+
+        let accessorIndex = state.getVertexAccessor(vertexBuffer, start, count);
+
+        if (accessorIndex === undefined) {
+            // Get min/max from converted or original data.
+            const data = state.convertedToRightHandedBuffers.get(vertexBuffer._buffer) || vertexBuffer._buffer.getData()!;
+            const minMax = kind === VertexBuffer.PositionKind ? getMinMax(data, vertexBuffer, start, count) : null;
+
+            if ((kind === VertexBuffer.MatricesIndicesKind || kind === VertexBuffer.MatricesIndicesExtraKind) && vertexBuffer.type === VertexBuffer.FLOAT) {
+                const bufferViewIndex = state.getRemappedBufferView(vertexBuffer._buffer, vertexBuffer);
+                if (bufferViewIndex !== undefined) {
+                    const byteOffset = vertexBuffer.byteOffset + start * vertexBuffer.byteStride;
+                    this._accessors.push(
+                        createAccessor(bufferViewIndex, getAccessorType(kind, state.hasVertexColorAlpha(vertexBuffer)), VertexBuffer.UNSIGNED_BYTE, count, byteOffset, minMax)
+                    );
+                    accessorIndex = this._accessors.length - 1;
+                    state.setVertexAccessor(vertexBuffer, start, count, accessorIndex);
+                    primitive.attributes[getAttributeType(kind)] = accessorIndex;
+                }
+            } else {
+                const bufferViewIndex = state.getVertexBufferView(vertexBuffer._buffer)!;
+                const byteOffset = vertexBuffer.byteOffset + start * vertexBuffer.byteStride;
+                this._accessors.push(createAccessor(bufferViewIndex, getAccessorType(kind, state.hasVertexColorAlpha(vertexBuffer)), vertexBuffer.type, count, byteOffset, minMax));
+                accessorIndex = this._accessors.length - 1;
+                state.setVertexAccessor(vertexBuffer, start, count, accessorIndex);
+                primitive.attributes[getAttributeType(kind)] = accessorIndex;
+            }
+        }
+
+        // TODO: StandardMaterial color spaces
+        // probably have to create new buffer view to store new colors during collectBuffers and figure out if only standardMaterial is using it
+        // separate map by color space
+    }
+
+    private async _exportMaterialAsync(babylonMaterial: Material, vertexBuffers: { [kind: string]: VertexBuffer }, subMesh: SubMesh, primitive: IMeshPrimitive): Promise<void> {
+        let materialIndex = this._materialMap.get(babylonMaterial);
+        if (materialIndex === undefined) {
+            // TODO: Handle LinesMesh
+            // if (babylonMesh instanceof LinesMesh) {
+            //     const material: IMaterial = {
+            //         name: babylonMaterial.name,
+            //     };
+
+            //     if (!babylonMesh.color.equals(Color3.White()) || babylonMesh.alpha < 1) {
+            //         material.pbrMetallicRoughness = {
+            //             baseColorFactor: [...babylonMesh.color.asArray(), babylonMesh.alpha],
+            //         };
+            //     }
+
+            //     this._materials.push(material);
+            //     materialIndex = this._materials.length - 1;
+            // }
+
+            const hasUVs = vertexBuffers && Object.keys(vertexBuffers).some((kind) => kind.startsWith("uv"));
+            babylonMaterial = babylonMaterial instanceof MultiMaterial ? babylonMaterial.subMaterials[subMesh.materialIndex]! : babylonMaterial;
+            if (babylonMaterial instanceof PBRMaterial) {
+                materialIndex = await this._materialExporter.exportPBRMaterialAsync(babylonMaterial, ImageMimeType.PNG, hasUVs);
+            } else if (babylonMaterial instanceof StandardMaterial) {
+                materialIndex = await this._materialExporter.exportStandardMaterialAsync(babylonMaterial, ImageMimeType.PNG, hasUVs);
+            } else {
+                Logger.Warn(`Unsupported material '${babylonMaterial.name}' with type ${babylonMaterial.getClassName()}`);
+                return;
+            }
+
+            this._materialMap.set(babylonMaterial, materialIndex);
+        }
+
+        primitive.material = materialIndex;
+    }
+
+    private async _exportMeshAsync(babylonMesh: Mesh, state: ExporterState): Promise<number> {
+        let meshIndex = state.getMesh(babylonMesh);
+        if (meshIndex !== undefined) {
+            return meshIndex;
+        }
+
+        const mesh: IMesh = { primitives: [] };
+        meshIndex = this._meshes.length;
+        this._meshes.push(mesh);
+        state.setMesh(babylonMesh, meshIndex);
+
+        const indices = babylonMesh.isUnIndexed ? null : babylonMesh.getIndices();
+        const vertexBuffers = babylonMesh.geometry?.getVertexBuffers();
+        const morphTargets = state.getMorphTargetsFromMesh(babylonMesh);
+
+        const subMeshes = babylonMesh.subMeshes;
+        if (vertexBuffers && subMeshes && subMeshes.length > 0) {
+            for (const subMesh of subMeshes) {
+                const primitive: IMeshPrimitive = { attributes: {} };
+
+                // Material
+                const babylonMaterial = subMesh.getMaterial() || this._babylonScene.defaultMaterial;
+                await this._exportMaterialAsync(babylonMaterial, vertexBuffers, subMesh, primitive);
+
+                // Index buffer
+                const fillMode = babylonMesh.overrideRenderingFillMode ?? babylonMaterial.fillMode;
+
+                const sideOrientation = babylonMaterial._getEffectiveOrientation(babylonMesh);
+                this._exportIndices(indices, subMesh.indexStart, subMesh.indexCount, -subMesh.verticesStart, fillMode, sideOrientation, state, primitive);
+
+                // Vertex buffers
+                for (const vertexBuffer of Object.values(vertexBuffers)) {
+                    this._exportVertexBuffer(vertexBuffer, babylonMaterial, subMesh.verticesStart, subMesh.verticesCount, state, primitive);
+                }
+
+                mesh.primitives.push(primitive);
+
+                if (morphTargets) {
+                    primitive.targets = [];
+                    for (const gltfMorphTarget of morphTargets) {
+                        primitive.targets.push(gltfMorphTarget.attributes);
+                    }
+                }
+            }
+        }
+
+        if (morphTargets) {
+            mesh.weights = [];
+
+            if (!mesh.extras) {
+                mesh.extras = {};
+            }
+            mesh.extras.targetNames = [];
+
+            for (const gltfMorphTarget of morphTargets) {
+                mesh.weights.push(gltfMorphTarget.influence);
+                mesh.extras.targetNames.push(gltfMorphTarget.name);
+            }
+        }
+
+        return meshIndex;
+    }
+}
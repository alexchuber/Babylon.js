--- conflicted
+++ resolved
@@ -1,159 +1,494 @@
-<<<<<<< HEAD
-=======
-/* eslint-disable @typescript-eslint/naming-convention */
-import type { BoundingInfo } from "../../Culling/boundingInfo";
-import { Tools } from "../../Misc/tools";
-import { AutoReleaseWorkerPool } from "../../Misc/workerPool";
->>>>>>> 3725abae
-import type { Nullable } from "../../types";
-import { DracoDecoder } from "./Draco/dracoCompression.decoder";
-import type { IDracoCompressionEngineConfiguration } from "./Draco/dracoCommons";
-import { DracoCompressionBase } from "./Draco/dracoCommons";
-
-/**
- * @deprecated use DracoDecoder
- */
-export class DracoCompression extends DracoDecoder {
-    public static get Configuration(): IDracoCompressionEngineConfiguration {
-        return DracoDecoder.Configuration;
-    }
-
-    public static set Configuration(value: any) {
-        DracoDecoder.Configuration = value.decoder;
-    }
-
-    private static _Default0: Nullable<DracoDecoder> = null;
-
-    /**
-     * Default instance for the draco compression object.
-     */
-    public static get Default(): DracoCompression {
-        if (!DracoCompression._Default0) {
-            DracoCompression._Default0 = new DracoCompression();
-        }
-
-<<<<<<< HEAD
-        return DracoCompression._Default0;
-=======
-                        worker.addEventListener("error", onError);
-                        worker.addEventListener("message", onMessage);
-
-                        const dataViewCopy = dataView.slice();
-                        worker.postMessage({ id: "decodeMesh", dataView: dataViewCopy, attributes: attributes }, [dataViewCopy.buffer]);
-                    });
-                });
-            });
-        }
-
-        if (this._decoderModulePromise) {
-            return this._decoderModulePromise.then((decoder) => {
-                let resultIndices: Nullable<Uint16Array | Uint32Array> = null;
-                const resultAttributes: Array<AttributeData> = [];
-
-                const numPoints = decodeMesh(
-                    decoder.module,
-                    dataView,
-                    attributes,
-                    (indices) => {
-                        resultIndices = indices;
-                    },
-                    (kind, data, size, byteOffset, byteStride, normalized) => {
-                        resultAttributes.push({
-                            kind,
-                            data,
-                            size,
-                            byteOffset,
-                            byteStride,
-                            normalized,
-                        });
-                    }
-                );
-
-                return { indices: resultIndices!, attributes: resultAttributes, totalVertices: numPoints };
-            });
-        }
-
-        throw new Error("Draco decoder module is not available");
-    }
-
-    /**
-     * Decode Draco compressed mesh data to Babylon geometry.
-     * @param name The name to use when creating the geometry
-     * @param scene The scene to use when creating the geometry
-     * @param data The ArrayBuffer or ArrayBufferView for the Draco compression data
-     * @param attributes A map of attributes from vertex buffer kinds to Draco unique ids
-     * @returns A promise that resolves with the decoded geometry
-     */
-    public async decodeMeshToGeometryAsync(name: string, scene: Scene, data: ArrayBuffer | ArrayBufferView, attributes?: { [kind: string]: number }): Promise<Geometry> {
-        const meshData = await this.decodeMeshToMeshDataAsync(data, attributes);
-        const geometry = new Geometry(name, scene);
-        if (meshData.indices) {
-            geometry.setIndices(meshData.indices);
-        }
-        for (const attribute of meshData.attributes) {
-            geometry.setVerticesBuffer(
-                new VertexBuffer(
-                    scene.getEngine(),
-                    attribute.data,
-                    attribute.kind,
-                    false,
-                    undefined,
-                    attribute.byteStride,
-                    undefined,
-                    attribute.byteOffset,
-                    attribute.size,
-                    undefined,
-                    attribute.normalized,
-                    true
-                ),
-                meshData.totalVertices
-            );
-        }
-        return geometry;
-    }
-
-    /** @internal */
-    public async _decodeMeshToGeometryForGltfAsync(
-        name: string,
-        scene: Scene,
-        data: ArrayBuffer | ArrayBufferView,
-        attributes: { [kind: string]: number },
-        gltfNormalizedOverride: { [kind: string]: boolean },
-        boundingInfo: Nullable<BoundingInfo>
-    ): Promise<Geometry> {
-        const meshData = await this.decodeMeshToMeshDataAsync(data, attributes, gltfNormalizedOverride);
-        const geometry = new Geometry(name, scene);
-        if (boundingInfo) {
-            geometry._boundingInfo = boundingInfo;
-            geometry.useBoundingInfoFromGeometry = true;
-        }
-        if (meshData.indices) {
-            geometry.setIndices(meshData.indices);
-        }
-        for (const attribute of meshData.attributes) {
-            geometry.setVerticesBuffer(
-                new VertexBuffer(
-                    scene.getEngine(),
-                    attribute.data,
-                    attribute.kind,
-                    false,
-                    undefined,
-                    attribute.byteStride,
-                    undefined,
-                    attribute.byteOffset,
-                    attribute.size,
-                    undefined,
-                    attribute.normalized,
-                    true
-                ),
-                meshData.totalVertices
-            );
-        }
-        return geometry;
->>>>>>> 3725abae
-    }
-
-    constructor(numWorkers = DracoCompressionBase.DefaultNumWorkers) {
-        super(numWorkers);
-    }
-}
+/* eslint-disable @typescript-eslint/naming-convention */
+import type { BoundingInfo } from "../../Culling/boundingInfo";
+import { Tools } from "../../Misc/tools";
+import { AutoReleaseWorkerPool } from "../../Misc/workerPool";
+import type { Nullable } from "../../types";
+import type { IDisposable, Scene } from "../../scene";
+import { Geometry } from "../geometry";
+import { VertexBuffer } from "../buffer";
+import { VertexData } from "../mesh.vertexData";
+import type { DecoderModule } from "draco3dgltf";
+import { Logger } from "../../Misc/logger";
+import { decodeMesh, type AttributeData, type Message, workerFunction, initializeWebWorker } from "./dracoCompressionWorker";
+import { DracoDecoderModule } from "draco3dgltf";
+
+// eslint-disable-next-line @typescript-eslint/naming-convention
+declare let DracoDecoderModule: DracoDecoderModule;
+
+interface MeshData {
+    indices?: Uint16Array | Uint32Array;
+    attributes: Array<AttributeData>;
+    totalVertices: number;
+}
+
+function createDecoderAsync(wasmBinary?: ArrayBuffer, jsModule?: DracoDecoderModule): Promise<{ module: DecoderModule }> {
+    return new Promise((resolve) => {
+        (jsModule || DracoDecoderModule)({ wasmBinary }).then((module) => {
+            resolve({ module });
+        });
+    });
+}
+
+/**
+ * Configuration for Draco compression
+ */
+export interface IDracoCompressionConfiguration {
+    /**
+     * Configuration for the decoder.
+     */
+    decoder: {
+        /**
+         * The url to the WebAssembly module.
+         */
+        wasmUrl?: string;
+
+        /**
+         * The url to the WebAssembly binary.
+         */
+        wasmBinaryUrl?: string;
+
+        /**
+         * The url to the fallback JavaScript module.
+         */
+        fallbackUrl?: string;
+        /**
+         * Optional worker pool to use for async decoding instead of creating a new worker pool.
+         */
+        workerPool?: AutoReleaseWorkerPool;
+        /**
+         * Optional ArrayBuffer of the WebAssembly binary
+         */
+        wasmBinary?: ArrayBuffer;
+
+        /**
+         * The decoder module if already available.
+         */
+        jsModule?: any /* DecoderModule */;
+    };
+}
+
+/**
+ * Options for Draco compression
+ */
+export interface IDracoCompressionOptions {
+    /**
+     * The number of workers for async operations. Specify `0` to disable web workers and run synchronously in the current context.
+     */
+    numWorkers?: number;
+    /**
+     * Optional ArrayBuffer of the WebAssembly binary.
+     * If provided it will be used instead of loading the binary from wasmBinaryUrl.
+     */
+    wasmBinary?: ArrayBuffer;
+    /**
+     * Optional worker pool to use for async decoding.
+     * If provided, numWorkers will be ignored and the worker pool will be used instead.
+     * If provided the draco script will not be loaded from the DracoConfiguration.
+     */
+    workerPool?: AutoReleaseWorkerPool;
+}
+
+/**
+ * Draco compression (https://google.github.io/draco/)
+ *
+ * This class wraps the Draco module.
+ *
+ * **Encoder**
+ *
+ * The encoder is not currently implemented.
+ *
+ * **Decoder**
+ *
+ * By default, the configuration points to a copy of the Draco decoder files for glTF from the babylon.js preview cdn https://preview.babylonjs.com/draco_wasm_wrapper_gltf.js.
+ *
+ * To update the configuration, use the following code:
+ * ```javascript
+ *     DracoCompression.Configuration = {
+ *         decoder: {
+ *             wasmUrl: "<url to the WebAssembly library>",
+ *             wasmBinaryUrl: "<url to the WebAssembly binary>",
+ *             fallbackUrl: "<url to the fallback JavaScript library>",
+ *         }
+ *     };
+ * ```
+ *
+ * Draco has two versions, one for WebAssembly and one for JavaScript. The decoder configuration can be set to only support WebAssembly or only support the JavaScript version.
+ * Decoding will automatically fallback to the JavaScript version if WebAssembly version is not configured or if WebAssembly is not supported by the browser.
+ * Use `DracoCompression.DecoderAvailable` to determine if the decoder configuration is available for the current context.
+ *
+ * To decode Draco compressed data, get the default DracoCompression object and call decodeMeshToGeometryAsync:
+ * ```javascript
+ *     var geometry = await DracoCompression.Default.decodeMeshToGeometryAsync(data);
+ * ```
+ *
+ * @see https://playground.babylonjs.com/#DMZIBD#0
+ */
+export class DracoCompression implements IDisposable {
+    private _workerPoolPromise?: Promise<AutoReleaseWorkerPool>;
+    private _decoderModulePromise?: Promise<{ module: DecoderModule }>;
+
+    /**
+     * The configuration. Defaults to the following urls:
+     * - wasmUrl: "https://cdn.babylonjs.com/draco_wasm_wrapper_gltf.js"
+     * - wasmBinaryUrl: "https://cdn.babylonjs.com/draco_decoder_gltf.wasm"
+     * - fallbackUrl: "https://cdn.babylonjs.com/draco_decoder_gltf.js"
+     */
+    public static Configuration: IDracoCompressionConfiguration = {
+        decoder: {
+            wasmUrl: `${Tools._DefaultCdnUrl}/draco_wasm_wrapper_gltf.js`,
+            wasmBinaryUrl: `${Tools._DefaultCdnUrl}/draco_decoder_gltf.wasm`,
+            fallbackUrl: `${Tools._DefaultCdnUrl}/draco_decoder_gltf.js`,
+        },
+    };
+
+    /**
+     * Returns true if the decoder configuration is available.
+     */
+    public static get DecoderAvailable(): boolean {
+        const decoder = DracoCompression.Configuration.decoder;
+        return !!((decoder.wasmUrl && decoder.wasmBinaryUrl && typeof WebAssembly === "object") || decoder.fallbackUrl);
+    }
+
+    /**
+     * Default number of workers to create when creating the draco compression object.
+     */
+    public static DefaultNumWorkers = DracoCompression.GetDefaultNumWorkers();
+
+    private static GetDefaultNumWorkers(): number {
+        if (typeof navigator !== "object" || !navigator.hardwareConcurrency) {
+            return 1;
+        }
+
+        // Use 50% of the available logical processors but capped at 4.
+        return Math.min(Math.floor(navigator.hardwareConcurrency * 0.5), 4);
+    }
+
+    private static _Default: Nullable<DracoCompression> = null;
+
+    /**
+     * Default instance for the draco compression object.
+     */
+    public static get Default(): DracoCompression {
+        if (!DracoCompression._Default) {
+            DracoCompression._Default = new DracoCompression();
+        }
+
+        return DracoCompression._Default;
+    }
+
+    /**
+     * Reset the default draco compression object to null and disposing the removed default instance.
+     * Note that if the workerPool is a member of the static Configuration object it is recommended not to run dispose,
+     * unless the static worker pool is no longer needed.
+     * @param skipDispose set to true to not dispose the removed default instance
+     */
+    public static ResetDefault(skipDispose?: boolean): void {
+        if (DracoCompression._Default) {
+            if (!skipDispose) {
+                DracoCompression._Default.dispose();
+            }
+            DracoCompression._Default = null;
+        }
+    }
+
+    /**
+     * Constructor
+     * @param numWorkers The number of workers for async operations Or an options object. Specify `0` to disable web workers and run synchronously in the current context.
+     */
+    constructor(numWorkers: number | IDracoCompressionOptions = DracoCompression.DefaultNumWorkers) {
+        const decoder = DracoCompression.Configuration.decoder;
+        // check if the decoder binary and worker pool was injected
+        // Note - it is expected that the developer checked if WebWorker, WebAssembly and the URL object are available
+        if (decoder.workerPool || (typeof numWorkers === "object" && numWorkers.workerPool)) {
+            // set the promise accordingly
+            this._workerPoolPromise = Promise.resolve(decoder.workerPool || (numWorkers as IDracoCompressionOptions).workerPool!);
+        } else {
+            // to avoid making big changes to the decider, if wasmBinary is provided use it in the wasmBinaryPromise
+            const wasmBinaryProvided = decoder.wasmBinary || (typeof numWorkers === "object" && numWorkers.wasmBinary);
+            const numberOfWorkers = typeof numWorkers === "number" ? numWorkers : numWorkers.numWorkers;
+            const useWorkers = numberOfWorkers && typeof Worker === "function" && typeof URL === "function";
+            const urlNeeded = useWorkers || (!useWorkers && !decoder.jsModule);
+            // code maintained here for back-compat with no changes
+
+            const decoderInfo: { url: string | undefined; wasmBinaryPromise: Promise<ArrayBuffer | undefined> } =
+                decoder.wasmUrl && decoder.wasmBinaryUrl && typeof WebAssembly === "object"
+                    ? {
+                          url: urlNeeded ? Tools.GetBabylonScriptURL(decoder.wasmUrl, true) : "",
+                          wasmBinaryPromise: wasmBinaryProvided ? Promise.resolve(wasmBinaryProvided) : Tools.LoadFileAsync(Tools.GetBabylonScriptURL(decoder.wasmBinaryUrl, true)),
+                      }
+                    : {
+                          url: urlNeeded ? Tools.GetBabylonScriptURL(decoder.fallbackUrl!) : "",
+                          wasmBinaryPromise: Promise.resolve(undefined),
+                      };
+            if (useWorkers) {
+                this._workerPoolPromise = decoderInfo.wasmBinaryPromise.then((decoderWasmBinary) => {
+                    const workerContent = `${decodeMesh}(${workerFunction})()`;
+                    const workerBlobUrl = URL.createObjectURL(new Blob([workerContent], { type: "application/javascript" }));
+
+                    return new AutoReleaseWorkerPool(numberOfWorkers as number, () => {
+                        const worker = new Worker(workerBlobUrl);
+                        return initializeWebWorker(worker, decoderWasmBinary, decoderInfo.url);
+                    });
+                });
+            } else {
+                this._decoderModulePromise = decoderInfo.wasmBinaryPromise.then(async (decoderWasmBinary) => {
+                    if (typeof DracoDecoderModule === "undefined") {
+                        if (!decoder.jsModule) {
+                            if (!decoderInfo.url) {
+                                throw new Error("Draco decoder module is not available");
+                            }
+                            await Tools.LoadBabylonScriptAsync(decoderInfo.url);
+                        }
+                    }
+                    return await createDecoderAsync(decoderWasmBinary as ArrayBuffer, decoder.jsModule);
+                });
+            }
+        }
+    }
+
+    /**
+     * Stop all async operations and release resources.
+     */
+    public dispose(): void {
+        if (this._workerPoolPromise) {
+            this._workerPoolPromise.then((workerPool) => {
+                workerPool.dispose();
+            });
+        }
+
+        delete this._workerPoolPromise;
+        delete this._decoderModulePromise;
+    }
+
+    /**
+     * Returns a promise that resolves when ready. Call this manually to ensure draco compression is ready before use.
+     * @returns a promise that resolves when ready
+     */
+    public async whenReadyAsync(): Promise<void> {
+        if (this._workerPoolPromise) {
+            await this._workerPoolPromise;
+            return;
+        }
+
+        if (this._decoderModulePromise) {
+            await this._decoderModulePromise;
+            return;
+        }
+    }
+
+    /**
+     * Decode Draco compressed mesh data to mesh data.
+     * @param data The ArrayBuffer or ArrayBufferView for the Draco compression data
+     * @param attributes A map of attributes from vertex buffer kinds to Draco unique ids
+     * @param gltfNormalizedOverride A map of attributes from vertex buffer kinds to normalized flags to override the Draco normalization
+     * @returns A promise that resolves with the decoded mesh data
+     */
+    public decodeMeshToMeshDataAsync(
+        data: ArrayBuffer | ArrayBufferView,
+        attributes?: { [kind: string]: number },
+        gltfNormalizedOverride?: { [kind: string]: boolean }
+    ): Promise<MeshData> {
+        const dataView = data instanceof ArrayBuffer ? new Int8Array(data) : new Int8Array(data.buffer, data.byteOffset, data.byteLength);
+
+        const applyGltfNormalizedOverride = (kind: string, normalized: boolean): boolean => {
+            if (gltfNormalizedOverride && gltfNormalizedOverride[kind] !== undefined) {
+                if (normalized !== gltfNormalizedOverride[kind]) {
+                    Logger.Warn(
+                        `Normalized flag from Draco data (${normalized}) does not match normalized flag from glTF accessor (${gltfNormalizedOverride[kind]}). Using flag from glTF accessor.`
+                    );
+                }
+
+                return gltfNormalizedOverride[kind];
+            } else {
+                return normalized;
+            }
+        };
+
+        if (this._workerPoolPromise) {
+            return this._workerPoolPromise.then((workerPool) => {
+                return new Promise<MeshData>((resolve, reject) => {
+                    workerPool.push((worker, onComplete) => {
+                        let resultIndices: Nullable<Uint16Array | Uint32Array> = null;
+                        const resultAttributes: Array<AttributeData> = [];
+
+                        const onError = (error: ErrorEvent) => {
+                            worker.removeEventListener("error", onError);
+                            worker.removeEventListener("message", onMessage);
+                            reject(error);
+                            onComplete();
+                        };
+
+                        const onMessage = (event: MessageEvent<Message>) => {
+                            const message = event.data;
+                            switch (message.id) {
+                                case "decodeMeshDone": {
+                                    worker.removeEventListener("error", onError);
+                                    worker.removeEventListener("message", onMessage);
+                                    resolve({ indices: resultIndices!, attributes: resultAttributes, totalVertices: message.totalVertices });
+                                    onComplete();
+                                    break;
+                                }
+                                case "indices": {
+                                    resultIndices = message.data;
+                                    break;
+                                }
+                                case "attribute": {
+                                    resultAttributes.push({
+                                        kind: message.kind,
+                                        data: message.data,
+                                        size: message.size,
+                                        byteOffset: message.byteOffset,
+                                        byteStride: message.byteStride,
+                                        normalized: applyGltfNormalizedOverride(message.kind, message.normalized),
+                                    });
+                                    break;
+                                }
+                            }
+                        };
+
+                        worker.addEventListener("error", onError);
+                        worker.addEventListener("message", onMessage);
+
+                        const dataViewCopy = dataView.slice();
+                        worker.postMessage({ id: "decodeMesh", dataView: dataViewCopy, attributes: attributes }, [dataViewCopy.buffer]);
+                    });
+                });
+            });
+        }
+
+        if (this._decoderModulePromise) {
+            return this._decoderModulePromise.then((decoder) => {
+                let resultIndices: Nullable<Uint16Array | Uint32Array> = null;
+                const resultAttributes: Array<AttributeData> = [];
+
+                const numPoints = decodeMesh(
+                    decoder.module,
+                    dataView,
+                    attributes,
+                    (indices) => {
+                        resultIndices = indices;
+                    },
+                    (kind, data, size, byteOffset, byteStride, normalized) => {
+                        resultAttributes.push({
+                            kind,
+                            data,
+                            size,
+                            byteOffset,
+                            byteStride,
+                            normalized,
+                        });
+                    }
+                );
+
+                return { indices: resultIndices!, attributes: resultAttributes, totalVertices: numPoints };
+            });
+        }
+
+        throw new Error("Draco decoder module is not available");
+    }
+
+    /**
+     * Decode Draco compressed mesh data to Babylon geometry.
+     * @param name The name to use when creating the geometry
+     * @param scene The scene to use when creating the geometry
+     * @param data The ArrayBuffer or ArrayBufferView for the Draco compression data
+     * @param attributes A map of attributes from vertex buffer kinds to Draco unique ids
+     * @returns A promise that resolves with the decoded geometry
+     */
+    public async decodeMeshToGeometryAsync(name: string, scene: Scene, data: ArrayBuffer | ArrayBufferView, attributes?: { [kind: string]: number }): Promise<Geometry> {
+        const meshData = await this.decodeMeshToMeshDataAsync(data, attributes);
+        const geometry = new Geometry(name, scene);
+        if (meshData.indices) {
+            geometry.setIndices(meshData.indices);
+        }
+        for (const attribute of meshData.attributes) {
+            geometry.setVerticesBuffer(
+                new VertexBuffer(
+                    scene.getEngine(),
+                    attribute.data,
+                    attribute.kind,
+                    false,
+                    undefined,
+                    attribute.byteStride,
+                    undefined,
+                    attribute.byteOffset,
+                    attribute.size,
+                    undefined,
+                    attribute.normalized,
+                    true
+                ),
+                meshData.totalVertices
+            );
+        }
+        return geometry;
+    }
+
+    /** @internal */
+    public async _decodeMeshToGeometryForGltfAsync(
+        name: string,
+        scene: Scene,
+        data: ArrayBuffer | ArrayBufferView,
+        attributes: { [kind: string]: number },
+        gltfNormalizedOverride: { [kind: string]: boolean },
+        boundingInfo: Nullable<BoundingInfo>
+    ): Promise<Geometry> {
+        const meshData = await this.decodeMeshToMeshDataAsync(data, attributes, gltfNormalizedOverride);
+        const geometry = new Geometry(name, scene);
+        if (boundingInfo) {
+            geometry._boundingInfo = boundingInfo;
+            geometry.useBoundingInfoFromGeometry = true;
+        }
+        if (meshData.indices) {
+            geometry.setIndices(meshData.indices);
+        }
+        for (const attribute of meshData.attributes) {
+            geometry.setVerticesBuffer(
+                new VertexBuffer(
+                    scene.getEngine(),
+                    attribute.data,
+                    attribute.kind,
+                    false,
+                    undefined,
+                    attribute.byteStride,
+                    undefined,
+                    attribute.byteOffset,
+                    attribute.size,
+                    undefined,
+                    attribute.normalized,
+                    true
+                ),
+                meshData.totalVertices
+            );
+        }
+        return geometry;
+    }
+
+    /**
+     * Decode Draco compressed mesh data to Babylon vertex data.
+     * @param data The ArrayBuffer or ArrayBufferView for the Draco compression data
+     * @param attributes A map of attributes from vertex buffer kinds to Draco unique ids
+     * @returns A promise that resolves with the decoded vertex data
+     * @deprecated Use {@link decodeMeshToGeometryAsync} for better performance in some cases
+     */
+    public async decodeMeshAsync(data: ArrayBuffer | ArrayBufferView, attributes?: { [kind: string]: number }): Promise<VertexData> {
+        const meshData = await this.decodeMeshToMeshDataAsync(data, attributes);
+        const vertexData = new VertexData();
+        if (meshData.indices) {
+            vertexData.indices = meshData.indices;
+        }
+        for (const attribute of meshData.attributes) {
+            const floatData = VertexBuffer.GetFloatData(
+                attribute.data,
+                attribute.size,
+                VertexBuffer.GetDataType(attribute.data),
+                attribute.byteOffset,
+                attribute.byteStride,
+                attribute.normalized,
+                meshData.totalVertices
+            );
+
+            vertexData.set(floatData, attribute.kind);
+        }
+        return vertexData;
+    }
+}
import type { Engine } from "../../Engines/engine";
import { DeviceType } from "./deviceEnums";
<<<<<<< HEAD
import type { Nullable } from "../../types";
import type { Observer } from "../../Misc/observable";
import { Observable } from "../../Misc/observable";
import type { DeviceSource } from "./deviceSource";
import type { IObservableManager } from "./internalDeviceSourceManager";
import { InternalDeviceSourceManager } from "./internalDeviceSourceManager";
import type { IDisposable } from "../../scene";
import type { ThinEngine } from "../../Engines/thinEngine";
import type { IUIEvent } from "../../Events/deviceInputEvents";
=======
import { Nullable } from "../../types";
import { Observable, Observer } from "../../Misc/observable";
import { DeviceSource } from "./deviceSource";
import { DeviceSourceType, InternalDeviceSourceManager, IObservableManager } from "./internalDeviceSourceManager";
import { IDisposable } from "../../scene";
import { ThinEngine } from "../../Engines/thinEngine";
import { IKeyboardEvent, IPointerEvent, IUIEvent, IWheelEvent } from "../../Events/deviceInputEvents";
>>>>>>> fbfe652e

/**
 * Class to keep track of devices
 */
export class DeviceSourceManager implements IDisposable, IObservableManager {
    // Public Members
    /**
     * Observable to be triggered when after a device is connected, any new observers added will be triggered against already connected devices
     */
    public readonly onDeviceConnectedObservable: Observable<DeviceSourceType>;

    /**
     * Observable to be triggered when after a device is disconnected
     */
    public readonly onDeviceDisconnectedObservable: Observable<DeviceSourceType>;

    // Private Members
    private _engine: Engine;
    private _onDisposeObserver: Nullable<Observer<ThinEngine>>;
    private readonly _devices: Array<Array<DeviceSource<DeviceType>>>;
    private readonly _firstDevice: Array<number>;

    // Public Functions
    /**
     * Gets a DeviceSource, given a type and slot
     * @param deviceType - Type of Device
     * @param deviceSlot - Slot or ID of device
     * @returns DeviceSource
     */
    public getDeviceSource<T extends DeviceType>(deviceType: T, deviceSlot?: number): Nullable<DeviceSource<T>> {
        if (deviceSlot === undefined) {
            if (this._firstDevice[deviceType] === undefined) {
                return null;
            }

            deviceSlot = this._firstDevice[deviceType];
        }

        if (!this._devices[deviceType] || this._devices[deviceType][deviceSlot] === undefined) {
            return null;
        }

        return this._devices[deviceType][deviceSlot] as DeviceSource<T>;
    }
    /**
     * Gets an array of DeviceSource objects for a given device type
     * @param deviceType - Type of Device
     * @returns All available DeviceSources of a given type
     */
    public getDeviceSources<T extends DeviceType>(deviceType: T): ReadonlyArray<DeviceSource<T>> {
        return this._devices[deviceType].filter((source) => {
            return !!source;
        }) as Array<DeviceSource<T>>;
    }

    /**
     * Default constructor
     * @param engine - Used to get canvas (if applicable)
     */
    constructor(engine: Engine) {
        const numberOfDeviceTypes = Object.keys(DeviceType).length / 2;
        this._devices = new Array(numberOfDeviceTypes);
        this._firstDevice = new Array(numberOfDeviceTypes);
        this._engine = engine;

        if (!this._engine._deviceSourceManager) {
            this._engine._deviceSourceManager = new InternalDeviceSourceManager(engine);
        }
        this._engine._deviceSourceManager._refCount++;

        // Observables
        this.onDeviceConnectedObservable = new Observable((observer) => {
            for (const devices of this._devices) {
                if (devices) {
                    for (const device of devices) {
                        if (device) {
                            this.onDeviceConnectedObservable.notifyObserver(observer, device as DeviceSourceType);
                        }
                    }
                }
            }
        });
        this.onDeviceDisconnectedObservable = new Observable();

        this._engine._deviceSourceManager.registerManager(this);

        this._onDisposeObserver = engine.onDisposeObservable.add(() => {
            this.dispose();
        });
    }

    /**
     * Dispose of DeviceSourceManager
     */
    public dispose(): void {
        // Null out observable refs
        this.onDeviceConnectedObservable.clear();
        this.onDeviceDisconnectedObservable.clear();

        if (this._engine._deviceSourceManager) {
            this._engine._deviceSourceManager.unregisterManager(this);
            if (--this._engine._deviceSourceManager._refCount < 1) {
                this._engine._deviceSourceManager.dispose();
                delete this._engine._deviceSourceManager;
            }
        }
        this._engine.onDisposeObservable.remove(this._onDisposeObserver);
    }

    // Hidden Functions
    /**
     * @param deviceSource - Source to add
     * @hidden
     */
    public _addDevice(deviceSource: DeviceSourceType): void {
        if (!this._devices[deviceSource.deviceType]) {
            this._devices[deviceSource.deviceType] = new Array();
        }

        if (!this._devices[deviceSource.deviceType][deviceSource.deviceSlot]) {
            this._devices[deviceSource.deviceType][deviceSource.deviceSlot] = deviceSource;
            this._updateFirstDevices(deviceSource.deviceType);
        }

        this.onDeviceConnectedObservable.notifyObservers(deviceSource);
    }

    /**
     * @param deviceType - DeviceType
     * @param deviceSlot - DeviceSlot
     * @hidden
     */
    public _removeDevice(deviceType: DeviceType, deviceSlot: number): void {
        const deviceSource = this._devices[deviceType]?.[deviceSlot]; // Grab local reference to use before removing from devices
        this.onDeviceDisconnectedObservable.notifyObservers(deviceSource as DeviceSourceType);
        if (this._devices[deviceType]?.[deviceSlot]) {
            delete this._devices[deviceType][deviceSlot];
        }
        // Even if we don't delete a device, we should still check for the first device as things may have gotten out of sync.
        this._updateFirstDevices(deviceType);
    }

    /**
     * @param deviceType - DeviceType
     * @param deviceSlot - DeviceSlot
     * @param eventData - Event
     * @hidden
     */
    public _onInputChanged<T extends DeviceType>(deviceType: T, deviceSlot: number, eventData: IUIEvent): void {
        this._devices[deviceType]?.[deviceSlot]?.onInputChangedObservable.notifyObservers(eventData as IKeyboardEvent | IWheelEvent | IPointerEvent);
    }

    // Private Functions
    private _updateFirstDevices(type: DeviceType): void {
        switch (type) {
            case DeviceType.Keyboard:
            case DeviceType.Mouse:
                this._firstDevice[type] = 0;
                break;
            case DeviceType.Touch:
            case DeviceType.DualSense:
            case DeviceType.DualShock:
            case DeviceType.Xbox:
            case DeviceType.Switch:
            case DeviceType.Generic: {
                delete this._firstDevice[type];
                // eslint-disable-next-line no-case-declarations
                const devices = this._devices[type];
                if (devices) {
                    for (let i = 0; i < devices.length; i++) {
                        if (devices[i]) {
                            this._firstDevice[type] = i;
                            break;
                        }
                    }
                }
                break;
            }
        }
    }
}
<|MERGE_RESOLUTION|>--- conflicted
+++ resolved
@@ -1,202 +1,192 @@
-import type { Engine } from "../../Engines/engine";
-import { DeviceType } from "./deviceEnums";
-<<<<<<< HEAD
-import type { Nullable } from "../../types";
-import type { Observer } from "../../Misc/observable";
-import { Observable } from "../../Misc/observable";
-import type { DeviceSource } from "./deviceSource";
-import type { IObservableManager } from "./internalDeviceSourceManager";
-import { InternalDeviceSourceManager } from "./internalDeviceSourceManager";
-import type { IDisposable } from "../../scene";
-import type { ThinEngine } from "../../Engines/thinEngine";
-import type { IUIEvent } from "../../Events/deviceInputEvents";
-=======
-import { Nullable } from "../../types";
-import { Observable, Observer } from "../../Misc/observable";
-import { DeviceSource } from "./deviceSource";
-import { DeviceSourceType, InternalDeviceSourceManager, IObservableManager } from "./internalDeviceSourceManager";
-import { IDisposable } from "../../scene";
-import { ThinEngine } from "../../Engines/thinEngine";
-import { IKeyboardEvent, IPointerEvent, IUIEvent, IWheelEvent } from "../../Events/deviceInputEvents";
->>>>>>> fbfe652e
-
-/**
- * Class to keep track of devices
- */
-export class DeviceSourceManager implements IDisposable, IObservableManager {
-    // Public Members
-    /**
-     * Observable to be triggered when after a device is connected, any new observers added will be triggered against already connected devices
-     */
-    public readonly onDeviceConnectedObservable: Observable<DeviceSourceType>;
-
-    /**
-     * Observable to be triggered when after a device is disconnected
-     */
-    public readonly onDeviceDisconnectedObservable: Observable<DeviceSourceType>;
-
-    // Private Members
-    private _engine: Engine;
-    private _onDisposeObserver: Nullable<Observer<ThinEngine>>;
-    private readonly _devices: Array<Array<DeviceSource<DeviceType>>>;
-    private readonly _firstDevice: Array<number>;
-
-    // Public Functions
-    /**
-     * Gets a DeviceSource, given a type and slot
-     * @param deviceType - Type of Device
-     * @param deviceSlot - Slot or ID of device
-     * @returns DeviceSource
-     */
-    public getDeviceSource<T extends DeviceType>(deviceType: T, deviceSlot?: number): Nullable<DeviceSource<T>> {
-        if (deviceSlot === undefined) {
-            if (this._firstDevice[deviceType] === undefined) {
-                return null;
-            }
-
-            deviceSlot = this._firstDevice[deviceType];
-        }
-
-        if (!this._devices[deviceType] || this._devices[deviceType][deviceSlot] === undefined) {
-            return null;
-        }
-
-        return this._devices[deviceType][deviceSlot] as DeviceSource<T>;
-    }
-    /**
-     * Gets an array of DeviceSource objects for a given device type
-     * @param deviceType - Type of Device
-     * @returns All available DeviceSources of a given type
-     */
-    public getDeviceSources<T extends DeviceType>(deviceType: T): ReadonlyArray<DeviceSource<T>> {
-        return this._devices[deviceType].filter((source) => {
-            return !!source;
-        }) as Array<DeviceSource<T>>;
-    }
-
-    /**
-     * Default constructor
-     * @param engine - Used to get canvas (if applicable)
-     */
-    constructor(engine: Engine) {
-        const numberOfDeviceTypes = Object.keys(DeviceType).length / 2;
-        this._devices = new Array(numberOfDeviceTypes);
-        this._firstDevice = new Array(numberOfDeviceTypes);
-        this._engine = engine;
-
-        if (!this._engine._deviceSourceManager) {
-            this._engine._deviceSourceManager = new InternalDeviceSourceManager(engine);
-        }
-        this._engine._deviceSourceManager._refCount++;
-
-        // Observables
-        this.onDeviceConnectedObservable = new Observable((observer) => {
-            for (const devices of this._devices) {
-                if (devices) {
-                    for (const device of devices) {
-                        if (device) {
-                            this.onDeviceConnectedObservable.notifyObserver(observer, device as DeviceSourceType);
-                        }
-                    }
-                }
-            }
-        });
-        this.onDeviceDisconnectedObservable = new Observable();
-
-        this._engine._deviceSourceManager.registerManager(this);
-
-        this._onDisposeObserver = engine.onDisposeObservable.add(() => {
-            this.dispose();
-        });
-    }
-
-    /**
-     * Dispose of DeviceSourceManager
-     */
-    public dispose(): void {
-        // Null out observable refs
-        this.onDeviceConnectedObservable.clear();
-        this.onDeviceDisconnectedObservable.clear();
-
-        if (this._engine._deviceSourceManager) {
-            this._engine._deviceSourceManager.unregisterManager(this);
-            if (--this._engine._deviceSourceManager._refCount < 1) {
-                this._engine._deviceSourceManager.dispose();
-                delete this._engine._deviceSourceManager;
-            }
-        }
-        this._engine.onDisposeObservable.remove(this._onDisposeObserver);
-    }
-
-    // Hidden Functions
-    /**
-     * @param deviceSource - Source to add
-     * @hidden
-     */
-    public _addDevice(deviceSource: DeviceSourceType): void {
-        if (!this._devices[deviceSource.deviceType]) {
-            this._devices[deviceSource.deviceType] = new Array();
-        }
-
-        if (!this._devices[deviceSource.deviceType][deviceSource.deviceSlot]) {
-            this._devices[deviceSource.deviceType][deviceSource.deviceSlot] = deviceSource;
-            this._updateFirstDevices(deviceSource.deviceType);
-        }
-
-        this.onDeviceConnectedObservable.notifyObservers(deviceSource);
-    }
-
-    /**
-     * @param deviceType - DeviceType
-     * @param deviceSlot - DeviceSlot
-     * @hidden
-     */
-    public _removeDevice(deviceType: DeviceType, deviceSlot: number): void {
-        const deviceSource = this._devices[deviceType]?.[deviceSlot]; // Grab local reference to use before removing from devices
-        this.onDeviceDisconnectedObservable.notifyObservers(deviceSource as DeviceSourceType);
-        if (this._devices[deviceType]?.[deviceSlot]) {
-            delete this._devices[deviceType][deviceSlot];
-        }
-        // Even if we don't delete a device, we should still check for the first device as things may have gotten out of sync.
-        this._updateFirstDevices(deviceType);
-    }
-
-    /**
-     * @param deviceType - DeviceType
-     * @param deviceSlot - DeviceSlot
-     * @param eventData - Event
-     * @hidden
-     */
-    public _onInputChanged<T extends DeviceType>(deviceType: T, deviceSlot: number, eventData: IUIEvent): void {
-        this._devices[deviceType]?.[deviceSlot]?.onInputChangedObservable.notifyObservers(eventData as IKeyboardEvent | IWheelEvent | IPointerEvent);
-    }
-
-    // Private Functions
-    private _updateFirstDevices(type: DeviceType): void {
-        switch (type) {
-            case DeviceType.Keyboard:
-            case DeviceType.Mouse:
-                this._firstDevice[type] = 0;
-                break;
-            case DeviceType.Touch:
-            case DeviceType.DualSense:
-            case DeviceType.DualShock:
-            case DeviceType.Xbox:
-            case DeviceType.Switch:
-            case DeviceType.Generic: {
-                delete this._firstDevice[type];
-                // eslint-disable-next-line no-case-declarations
-                const devices = this._devices[type];
-                if (devices) {
-                    for (let i = 0; i < devices.length; i++) {
-                        if (devices[i]) {
-                            this._firstDevice[type] = i;
-                            break;
-                        }
-                    }
-                }
-                break;
-            }
-        }
-    }
-}
+import type { Engine } from "../../Engines/engine";
+import { DeviceType } from "./deviceEnums";
+import type { Nullable } from "../../types";
+import type { Observer } from "../../Misc/observable";
+import { Observable } from "../../Misc/observable";
+import type { DeviceSource } from "./deviceSource";
+import type { IObservableManager, DeviceSourceType } from "./internalDeviceSourceManager";
+import { InternalDeviceSourceManager } from "./internalDeviceSourceManager";
+import type { IDisposable } from "../../scene";
+import type { ThinEngine } from "../../Engines/thinEngine";
+import type { IUIEvent } from "../../Events/deviceInputEvents";
+
+/**
+ * Class to keep track of devices
+ */
+export class DeviceSourceManager implements IDisposable, IObservableManager {
+    // Public Members
+    /**
+     * Observable to be triggered when after a device is connected, any new observers added will be triggered against already connected devices
+     */
+    public readonly onDeviceConnectedObservable: Observable<DeviceSourceType>;
+
+    /**
+     * Observable to be triggered when after a device is disconnected
+     */
+    public readonly onDeviceDisconnectedObservable: Observable<DeviceSourceType>;
+
+    // Private Members
+    private _engine: Engine;
+    private _onDisposeObserver: Nullable<Observer<ThinEngine>>;
+    private readonly _devices: Array<Array<DeviceSource<DeviceType>>>;
+    private readonly _firstDevice: Array<number>;
+
+    // Public Functions
+    /**
+     * Gets a DeviceSource, given a type and slot
+     * @param deviceType - Type of Device
+     * @param deviceSlot - Slot or ID of device
+     * @returns DeviceSource
+     */
+    public getDeviceSource<T extends DeviceType>(deviceType: T, deviceSlot?: number): Nullable<DeviceSource<T>> {
+        if (deviceSlot === undefined) {
+            if (this._firstDevice[deviceType] === undefined) {
+                return null;
+            }
+
+            deviceSlot = this._firstDevice[deviceType];
+        }
+
+        if (!this._devices[deviceType] || this._devices[deviceType][deviceSlot] === undefined) {
+            return null;
+        }
+
+        return this._devices[deviceType][deviceSlot] as DeviceSource<T>;
+    }
+    /**
+     * Gets an array of DeviceSource objects for a given device type
+     * @param deviceType - Type of Device
+     * @returns All available DeviceSources of a given type
+     */
+    public getDeviceSources<T extends DeviceType>(deviceType: T): ReadonlyArray<DeviceSource<T>> {
+        return this._devices[deviceType].filter((source) => {
+            return !!source;
+        }) as Array<DeviceSource<T>>;
+    }
+
+    /**
+     * Default constructor
+     * @param engine - Used to get canvas (if applicable)
+     */
+    constructor(engine: Engine) {
+        const numberOfDeviceTypes = Object.keys(DeviceType).length / 2;
+        this._devices = new Array(numberOfDeviceTypes);
+        this._firstDevice = new Array(numberOfDeviceTypes);
+        this._engine = engine;
+
+        if (!this._engine._deviceSourceManager) {
+            this._engine._deviceSourceManager = new InternalDeviceSourceManager(engine);
+        }
+        this._engine._deviceSourceManager._refCount++;
+
+        // Observables
+        this.onDeviceConnectedObservable = new Observable((observer) => {
+            for (const devices of this._devices) {
+                if (devices) {
+                    for (const device of devices) {
+                        if (device) {
+                            this.onDeviceConnectedObservable.notifyObserver(observer, device as DeviceSourceType);
+                        }
+                    }
+                }
+            }
+        });
+        this.onDeviceDisconnectedObservable = new Observable();
+
+        this._engine._deviceSourceManager.registerManager(this);
+
+        this._onDisposeObserver = engine.onDisposeObservable.add(() => {
+            this.dispose();
+        });
+    }
+
+    /**
+     * Dispose of DeviceSourceManager
+     */
+    public dispose(): void {
+        // Null out observable refs
+        this.onDeviceConnectedObservable.clear();
+        this.onDeviceDisconnectedObservable.clear();
+
+        if (this._engine._deviceSourceManager) {
+            this._engine._deviceSourceManager.unregisterManager(this);
+            if (--this._engine._deviceSourceManager._refCount < 1) {
+                this._engine._deviceSourceManager.dispose();
+                delete this._engine._deviceSourceManager;
+            }
+        }
+        this._engine.onDisposeObservable.remove(this._onDisposeObserver);
+    }
+
+    // Hidden Functions
+    /**
+     * @param deviceSource - Source to add
+     * @hidden
+     */
+    public _addDevice(deviceSource: DeviceSourceType): void {
+        if (!this._devices[deviceSource.deviceType]) {
+            this._devices[deviceSource.deviceType] = new Array();
+        }
+
+        if (!this._devices[deviceSource.deviceType][deviceSource.deviceSlot]) {
+            this._devices[deviceSource.deviceType][deviceSource.deviceSlot] = deviceSource;
+            this._updateFirstDevices(deviceSource.deviceType);
+        }
+
+        this.onDeviceConnectedObservable.notifyObservers(deviceSource);
+    }
+
+    /**
+     * @param deviceType - DeviceType
+     * @param deviceSlot - DeviceSlot
+     * @hidden
+     */
+    public _removeDevice(deviceType: DeviceType, deviceSlot: number): void {
+        const deviceSource = this._devices[deviceType]?.[deviceSlot]; // Grab local reference to use before removing from devices
+        this.onDeviceDisconnectedObservable.notifyObservers(deviceSource as DeviceSourceType);
+        if (this._devices[deviceType]?.[deviceSlot]) {
+            delete this._devices[deviceType][deviceSlot];
+        }
+        // Even if we don't delete a device, we should still check for the first device as things may have gotten out of sync.
+        this._updateFirstDevices(deviceType);
+    }
+
+    /**
+     * @param deviceType - DeviceType
+     * @param deviceSlot - DeviceSlot
+     * @param eventData - Event
+     * @hidden
+     */
+    public _onInputChanged<T extends DeviceType>(deviceType: T, deviceSlot: number, eventData: IUIEvent): void {
+        this._devices[deviceType]?.[deviceSlot]?.onInputChangedObservable.notifyObservers(eventData as IKeyboardEvent | IWheelEvent | IPointerEvent);
+    }
+
+    // Private Functions
+    private _updateFirstDevices(type: DeviceType): void {
+        switch (type) {
+            case DeviceType.Keyboard:
+            case DeviceType.Mouse:
+                this._firstDevice[type] = 0;
+                break;
+            case DeviceType.Touch:
+            case DeviceType.DualSense:
+            case DeviceType.DualShock:
+            case DeviceType.Xbox:
+            case DeviceType.Switch:
+            case DeviceType.Generic: {
+                delete this._firstDevice[type];
+                // eslint-disable-next-line no-case-declarations
+                const devices = this._devices[type];
+                if (devices) {
+                    for (let i = 0; i < devices.length; i++) {
+                        if (devices[i]) {
+                            this._firstDevice[type] = i;
+                            break;
+                        }
+                    }
+                }
+                break;
+            }
+        }
+    }
+}
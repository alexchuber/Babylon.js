import type { NodeMaterialBlock } from "core/Materials/Node/nodeMaterialBlock";
import type { IDisplayManager, VisualContentDescription } from "shared-ui-components/nodeGraphSystem/interfaces/displayManager";
import type { INodeData } from "shared-ui-components/nodeGraphSystem/interfaces/nodeData";
import * as styles from "./debugDisplayManager.module.scss";
import * as commonStyles from "./common.module.scss";
import type { GlobalState } from "node-editor/globalState";
import type { Nullable } from "core/types";
import type { StateManager } from "shared-ui-components/nodeGraphSystem/stateManager";
import type { NodeMaterialDebugBlock } from "core/Materials";
import type { Observer } from "core/Misc/observable";

export class DebugDisplayManager implements IDisplayManager {
    private _previewCanvas: HTMLCanvasElement;
    private _previewImage: HTMLImageElement;
    private _onPreviewSceneAfterRenderObserver: Nullable<Observer<void>>;

    public getHeaderClass() {
        return "";
    }

    public shouldDisplayPortLabels(): boolean {
        return true;
    }

    public getHeaderText(nodeData: INodeData): string {
        return (nodeData.data as NodeMaterialBlock).name;
    }

    public getBackgroundColor(): string {
        return "#543a5c";
    }

    public onSelectionChanged?(data: INodeData, selectedData: Nullable<INodeData>, manager: StateManager) {
        const block = data.data as NodeMaterialDebugBlock;

        const globalState = manager.data as GlobalState;
        if (selectedData === data && !this._onPreviewSceneAfterRenderObserver) {
            globalState.onPreviewUpdatedObservable.addOnce(() => {
                this._onPreviewSceneAfterRenderObserver = globalState.onPreviewSceneAfterRenderObservable.add(async () => {
                    if (globalState.previewTexture && block.debug.isConnected) {
                        const size = globalState.previewTexture.getSize();
<<<<<<< HEAD
                        const data = (await globalState.previewTexture.readPixels()!) as Float32Array;
=======
                        const data = (await globalState.previewTexture.readPixels()!) as Uint8Array;
>>>>>>> 93f2cfc5
                        this._previewCanvas.width = size.width;
                        this._previewCanvas.height = size.height;
                        const ctx = this._previewCanvas.getContext("2d");
                        const imgData = ctx!.getImageData(0, 0, size.width, size.height);

<<<<<<< HEAD
                        for (let i = 0; i < data.length; i += 4) {
                            imgData.data[i] = data[i] * 255;
                            imgData.data[i + 1] = data[i + 1] * 255;
                            imgData.data[i + 2] = data[i + 2] * 255;
                            imgData.data[i + 3] = data[i + 3] * 255;
                        }
=======
                        imgData.data.set(data);
>>>>>>> 93f2cfc5

                        // Draw the image data on the canvas
                        ctx!.putImageData(imgData, 0, 0);
                        this._previewImage.src = this._previewCanvas.toDataURL("image/png");
                        this._previewImage.classList.remove(commonStyles.empty);
                    } else {
                        this._previewImage.classList.add(commonStyles.empty);
                    }

                    // Let's do a round robin to refresh the debug blocks
                    if (globalState.debugBlocksToRefresh.length > 0) {
                        const nextBlock = globalState.debugBlocksToRefresh.pop();
                        const nodeData = globalState.onGetNodeFromBlock(nextBlock!);
                        if (nodeData) {
                            globalState.stateManager.onSelectionChangedObservable.notifyObservers({ selection: nodeData });
                        }
                    }
                });
            });
        } else {
            globalState.onPreviewSceneAfterRenderObservable.remove(this._onPreviewSceneAfterRenderObserver);
            this._onPreviewSceneAfterRenderObserver = null;
        }
    }

    public updatePreviewContent(nodeData: INodeData, contentArea: HTMLDivElement): void {
        if (!this._previewCanvas) {
            this._previewCanvas = contentArea.ownerDocument!.createElement("canvas");
            this._previewImage = contentArea.ownerDocument!.createElement("img");
            this._previewImage.style.width = "100%";
            this._previewImage.style.height = "100%";
            this._previewImage.style.transform = "scaleY(-1)";
            contentArea.appendChild(this._previewImage);
            this._previewImage.classList.add(commonStyles.empty);
        }
    }

    public updateFullVisualContent(data: INodeData, visualContent: VisualContentDescription): void {
        visualContent.visual.classList.add(styles["debugBlock"]);
        visualContent.headerContainer.classList.add(styles.hidden);
        visualContent.headerContainer.classList.add(styles.hidden);
        visualContent.connections.classList.add(styles.translatedConnections);
        visualContent.content.classList.add(styles["texture-area"]);
    }
}
<|MERGE_RESOLUTION|>--- conflicted
+++ resolved
@@ -1,106 +1,93 @@
-import type { NodeMaterialBlock } from "core/Materials/Node/nodeMaterialBlock";
-import type { IDisplayManager, VisualContentDescription } from "shared-ui-components/nodeGraphSystem/interfaces/displayManager";
-import type { INodeData } from "shared-ui-components/nodeGraphSystem/interfaces/nodeData";
-import * as styles from "./debugDisplayManager.module.scss";
-import * as commonStyles from "./common.module.scss";
-import type { GlobalState } from "node-editor/globalState";
-import type { Nullable } from "core/types";
-import type { StateManager } from "shared-ui-components/nodeGraphSystem/stateManager";
-import type { NodeMaterialDebugBlock } from "core/Materials";
-import type { Observer } from "core/Misc/observable";
-
-export class DebugDisplayManager implements IDisplayManager {
-    private _previewCanvas: HTMLCanvasElement;
-    private _previewImage: HTMLImageElement;
-    private _onPreviewSceneAfterRenderObserver: Nullable<Observer<void>>;
-
-    public getHeaderClass() {
-        return "";
-    }
-
-    public shouldDisplayPortLabels(): boolean {
-        return true;
-    }
-
-    public getHeaderText(nodeData: INodeData): string {
-        return (nodeData.data as NodeMaterialBlock).name;
-    }
-
-    public getBackgroundColor(): string {
-        return "#543a5c";
-    }
-
-    public onSelectionChanged?(data: INodeData, selectedData: Nullable<INodeData>, manager: StateManager) {
-        const block = data.data as NodeMaterialDebugBlock;
-
-        const globalState = manager.data as GlobalState;
-        if (selectedData === data && !this._onPreviewSceneAfterRenderObserver) {
-            globalState.onPreviewUpdatedObservable.addOnce(() => {
-                this._onPreviewSceneAfterRenderObserver = globalState.onPreviewSceneAfterRenderObservable.add(async () => {
-                    if (globalState.previewTexture && block.debug.isConnected) {
-                        const size = globalState.previewTexture.getSize();
-<<<<<<< HEAD
-                        const data = (await globalState.previewTexture.readPixels()!) as Float32Array;
-=======
-                        const data = (await globalState.previewTexture.readPixels()!) as Uint8Array;
->>>>>>> 93f2cfc5
-                        this._previewCanvas.width = size.width;
-                        this._previewCanvas.height = size.height;
-                        const ctx = this._previewCanvas.getContext("2d");
-                        const imgData = ctx!.getImageData(0, 0, size.width, size.height);
-
-<<<<<<< HEAD
-                        for (let i = 0; i < data.length; i += 4) {
-                            imgData.data[i] = data[i] * 255;
-                            imgData.data[i + 1] = data[i + 1] * 255;
-                            imgData.data[i + 2] = data[i + 2] * 255;
-                            imgData.data[i + 3] = data[i + 3] * 255;
-                        }
-=======
-                        imgData.data.set(data);
->>>>>>> 93f2cfc5
-
-                        // Draw the image data on the canvas
-                        ctx!.putImageData(imgData, 0, 0);
-                        this._previewImage.src = this._previewCanvas.toDataURL("image/png");
-                        this._previewImage.classList.remove(commonStyles.empty);
-                    } else {
-                        this._previewImage.classList.add(commonStyles.empty);
-                    }
-
-                    // Let's do a round robin to refresh the debug blocks
-                    if (globalState.debugBlocksToRefresh.length > 0) {
-                        const nextBlock = globalState.debugBlocksToRefresh.pop();
-                        const nodeData = globalState.onGetNodeFromBlock(nextBlock!);
-                        if (nodeData) {
-                            globalState.stateManager.onSelectionChangedObservable.notifyObservers({ selection: nodeData });
-                        }
-                    }
-                });
-            });
-        } else {
-            globalState.onPreviewSceneAfterRenderObservable.remove(this._onPreviewSceneAfterRenderObserver);
-            this._onPreviewSceneAfterRenderObserver = null;
-        }
-    }
-
-    public updatePreviewContent(nodeData: INodeData, contentArea: HTMLDivElement): void {
-        if (!this._previewCanvas) {
-            this._previewCanvas = contentArea.ownerDocument!.createElement("canvas");
-            this._previewImage = contentArea.ownerDocument!.createElement("img");
-            this._previewImage.style.width = "100%";
-            this._previewImage.style.height = "100%";
-            this._previewImage.style.transform = "scaleY(-1)";
-            contentArea.appendChild(this._previewImage);
-            this._previewImage.classList.add(commonStyles.empty);
-        }
-    }
-
-    public updateFullVisualContent(data: INodeData, visualContent: VisualContentDescription): void {
-        visualContent.visual.classList.add(styles["debugBlock"]);
-        visualContent.headerContainer.classList.add(styles.hidden);
-        visualContent.headerContainer.classList.add(styles.hidden);
-        visualContent.connections.classList.add(styles.translatedConnections);
-        visualContent.content.classList.add(styles["texture-area"]);
-    }
-}
+import type { NodeMaterialBlock } from "core/Materials/Node/nodeMaterialBlock";
+import type { IDisplayManager, VisualContentDescription } from "shared-ui-components/nodeGraphSystem/interfaces/displayManager";
+import type { INodeData } from "shared-ui-components/nodeGraphSystem/interfaces/nodeData";
+import * as styles from "./debugDisplayManager.module.scss";
+import * as commonStyles from "./common.module.scss";
+import type { GlobalState } from "node-editor/globalState";
+import type { Nullable } from "core/types";
+import type { StateManager } from "shared-ui-components/nodeGraphSystem/stateManager";
+import type { NodeMaterialDebugBlock } from "core/Materials";
+import type { Observer } from "core/Misc/observable";
+
+export class DebugDisplayManager implements IDisplayManager {
+    private _previewCanvas: HTMLCanvasElement;
+    private _previewImage: HTMLImageElement;
+    private _onPreviewSceneAfterRenderObserver: Nullable<Observer<void>>;
+
+    public getHeaderClass() {
+        return "";
+    }
+
+    public shouldDisplayPortLabels(): boolean {
+        return true;
+    }
+
+    public getHeaderText(nodeData: INodeData): string {
+        return (nodeData.data as NodeMaterialBlock).name;
+    }
+
+    public getBackgroundColor(): string {
+        return "#543a5c";
+    }
+
+    public onSelectionChanged?(data: INodeData, selectedData: Nullable<INodeData>, manager: StateManager) {
+        const block = data.data as NodeMaterialDebugBlock;
+
+        const globalState = manager.data as GlobalState;
+        if (selectedData === data && !this._onPreviewSceneAfterRenderObserver) {
+            globalState.onPreviewUpdatedObservable.addOnce(() => {
+                this._onPreviewSceneAfterRenderObserver = globalState.onPreviewSceneAfterRenderObservable.add(async () => {
+                    if (globalState.previewTexture && block.debug.isConnected) {
+                        const size = globalState.previewTexture.getSize();
+                        const data = (await globalState.previewTexture.readPixels()!) as Uint8Array;
+                        this._previewCanvas.width = size.width;
+                        this._previewCanvas.height = size.height;
+                        const ctx = this._previewCanvas.getContext("2d");
+                        const imgData = ctx!.getImageData(0, 0, size.width, size.height);
+
+                        imgData.data.set(data);
+
+                        // Draw the image data on the canvas
+                        ctx!.putImageData(imgData, 0, 0);
+                        this._previewImage.src = this._previewCanvas.toDataURL("image/png");
+                        this._previewImage.classList.remove(commonStyles.empty);
+                    } else {
+                        this._previewImage.classList.add(commonStyles.empty);
+                    }
+
+                    // Let's do a round robin to refresh the debug blocks
+                    if (globalState.debugBlocksToRefresh.length > 0) {
+                        const nextBlock = globalState.debugBlocksToRefresh.pop();
+                        const nodeData = globalState.onGetNodeFromBlock(nextBlock!);
+                        if (nodeData) {
+                            globalState.stateManager.onSelectionChangedObservable.notifyObservers({ selection: nodeData });
+                        }
+                    }
+                });
+            });
+        } else {
+            globalState.onPreviewSceneAfterRenderObservable.remove(this._onPreviewSceneAfterRenderObserver);
+            this._onPreviewSceneAfterRenderObserver = null;
+        }
+    }
+
+    public updatePreviewContent(nodeData: INodeData, contentArea: HTMLDivElement): void {
+        if (!this._previewCanvas) {
+            this._previewCanvas = contentArea.ownerDocument!.createElement("canvas");
+            this._previewImage = contentArea.ownerDocument!.createElement("img");
+            this._previewImage.style.width = "100%";
+            this._previewImage.style.height = "100%";
+            this._previewImage.style.transform = "scaleY(-1)";
+            contentArea.appendChild(this._previewImage);
+            this._previewImage.classList.add(commonStyles.empty);
+        }
+    }
+
+    public updateFullVisualContent(data: INodeData, visualContent: VisualContentDescription): void {
+        visualContent.visual.classList.add(styles["debugBlock"]);
+        visualContent.headerContainer.classList.add(styles.hidden);
+        visualContent.headerContainer.classList.add(styles.hidden);
+        visualContent.connections.classList.add(styles.translatedConnections);
+        visualContent.content.classList.add(styles["texture-area"]);
+    }
+}
--- conflicted
+++ resolved
@@ -1,562 +1,432 @@
-import { Gizmo } from "babylonjs/Gizmos/gizmo";
-import { Scalar } from "babylonjs/Maths/math.scalar";
-import { Matrix, Quaternion, TmpVectors, Vector3 } from "babylonjs/Maths/math.vector";
-import { AbstractMesh } from "babylonjs/Meshes/abstractMesh";
-import { TransformNode } from "babylonjs/Meshes/transformNode";
-import { Observer } from "babylonjs/Misc/observable";
-import { PivotTools } from "babylonjs/Misc/pivotTools";
-import { UtilityLayerRenderer } from "babylonjs/Rendering/utilityLayerRenderer";
-import { Nullable } from "babylonjs/types";
-
-import { HolographicSlate } from "../controls/holographicSlate";
-import { CornerHandle, GizmoHandle, SideHandle } from "./gizmoHandle";
-
-// Mask contains the influence of the drag offset vectors on dimensions or origin of the slate
-// Mask vector is multiplied to the offset vector
-type HandleMasks = {
-    dimensions: Vector3;
-    origin: Vector3;
-};
-
-/**
- * Gizmo to resize 2D slates
- */
-export class SlateGizmo extends Gizmo {
-    private _boundingDimensions = new Vector3(0, 0, 0);
-    private _pickedPointObserver: Nullable<Observer<Nullable<AbstractMesh>>>;
-
-    private _tmpQuaternion = new Quaternion();
-    private _tmpVector = new Vector3(0, 0, 0);
-
-    // Ordered bl, br, tr, tl
-    private _corners: CornerHandle[] = [];
-    // Ordered left, bottom, right, top
-    private _sides: SideHandle[] = [];
-    private _handlesParent: TransformNode;
-    private _handleHovered: Nullable<GizmoHandle>;
-    private _handleDragged: Nullable<GizmoHandle>;
-
-    private _boundingBoxGizmo = {
-        min: new Vector3(),
-        max: new Vector3(),
-    };
-
-    /**
-     * Value we use to offset handles from mesh
-     */
-    private _margin = 0.35;
-    private _attachedSlate: Nullable<HolographicSlate> = null;
-    /**
-     * If set, the handles will increase in size based on the distance away from the camera to have a consistent screen size (Default: true)
-     */
-    public fixedScreenSize = false;
-    /**
-     * The distance away from the object which the draggable meshes should appear world sized when fixedScreenSize is set to true (default: 10)
-     */
-    public fixedScreenSizeDistanceFactor = 10;
-
-    /**
-     * Size of the handles (meters in XR)
-     */
-    public handleSize = 0.01;
-
-    /**
-     * The slate attached to this gizmo
-     */
-    public set attachedSlate(control: Nullable<HolographicSlate>) {
-<<<<<<< HEAD
-        this._attachedSlate = control;
-        if (this._attachedSlate) {
-            this.attachedMesh = this._attachedSlate.mesh;
-            this.updateBoundingBox();
-=======
-        if (control) {
-            this.attachedMesh = control.mesh;
-            this.updateBoundingBox();
-
-            this._pickedPointObserver = control._host.onPickingObservable.add((pickedMesh) => {
-                if (this._handleHovered && (!pickedMesh || pickedMesh.parent !== this._handleHovered.node)) {
-                    this._handleHovered.hover = false;
-                    this._handleHovered = null;
-                }
-
-                if (pickedMesh && pickedMesh.parent && pickedMesh.parent.reservedDataStore && pickedMesh.parent.reservedDataStore.handle) {
-                    const handle = pickedMesh.parent.reservedDataStore.handle as GizmoHandle;
-                    if (handle.gizmo === this) {
-                        this._handleHovered = handle;
-                        this._handleHovered.hover = true;
-                    }
-                }
-            });
-        } else if (this._attachedSlate) {
-            this._attachedSlate._host.onPickingObservable.remove(this._pickedPointObserver);
->>>>>>> c259626e
-        }
-        this._attachedSlate = control;
-    }
-
-    public get attachedSlate(): Nullable<HolographicSlate> {
-        return this._attachedSlate;
-    }
-
-    constructor(utilityLayer?: UtilityLayerRenderer) {
-        super(utilityLayer);
-
-        this._createNode();
-        this.updateScale = false;
-    }
-
-    private _createNode() {
-        this._handlesParent = new TransformNode("handlesParent", this.gizmoLayer.utilityLayerScene);
-        this._handlesParent.rotationQuaternion = Quaternion.Identity();
-
-        const masksCorners = [
-            {
-                dimensions: new Vector3(-1, -1, 0),
-                origin: new Vector3(1, 0, 0),
-            },
-            {
-                dimensions: new Vector3(1, -1, 0),
-                origin: new Vector3(0, 0, 0),
-            },
-            {
-                dimensions: new Vector3(1, 1, 0),
-                origin: new Vector3(0, 1, 0),
-            },
-            {
-                dimensions: new Vector3(-1, 1, 0),
-                origin: new Vector3(1, 1, 0),
-            },
-        ];
-
-        for (let i = 0; i < 4; i++) {
-<<<<<<< HEAD
-            const node = this._createAngleMesh();
-            this._corners.push(node);
-            node.rotation.z = (Math.PI / 2) * i;
-            node.scaling.setAll(this.handleSize);
-
-            node.parent = this._handlesParent;
-            this._assignDragBehavior1(
-                node,
-=======
-            const corner = new CornerHandle(this, this.gizmoLayer.utilityLayerScene);
-            this._corners.push(corner);
-            corner.node.rotation.z = (Math.PI / 2) * i;
-            corner.node.scaling.setAll(this.handleSize);
-
-            corner.node.parent = this._handlesParent;
-            this._assignDragBehaviorCorners(
-                corner,
->>>>>>> c259626e
-                (originStart: Vector3, dimensionsStart: Vector3, offset: Vector3, masks: HandleMasks) => this._moveHandle(originStart, dimensionsStart, offset, masks, true),
-                masksCorners[i]
-            );
-        }
-
-        for (let i = 0; i < 4; i++) {
-<<<<<<< HEAD
-            const node = this._createSideMesh();
-            this._sides.push(node);
-            node.rotation.z = (Math.PI / 2) * i;
-            node.scaling.copyFromFloats(this.handleSize, this.handleSize, this.handleSize);
-            node.parent = this._handlesParent;
-            this._assignDragBehavior2(node, i % 2 === 0 ? new Vector3(0, 1, 0) : new Vector3(1, 0, 0));
-=======
-            const side = new SideHandle(this, this.gizmoLayer.utilityLayerScene);
-            this._sides.push(side);
-            side.node.rotation.z = (Math.PI / 2) * i;
-            side.node.scaling.copyFromFloats(this.handleSize, this.handleSize, this.handleSize);
-            side.node.parent = this._handlesParent;
-            this._assignDragBehaviorSides(side, i % 2 === 0 ? new Vector3(0, 1, 0) : new Vector3(1, 0, 0));
->>>>>>> c259626e
-        }
-
-        this._handlesParent.parent = this._rootMesh;
-    }
-
-    private _keepAspectRatio(vector: Vector3, aspectRatio: number, invertDiagonal: boolean = false) {
-        const axis = TmpVectors.Vector3[0];
-        axis.copyFromFloats(aspectRatio, 1, 0).normalize();
-        if (invertDiagonal) {
-            axis.y *= -1;
-        }
-        const dot = Vector3.Dot(vector, axis);
-        vector.copyFrom(axis).scaleInPlace(dot);
-    }
-
-    private _clampDimensions(vector: Vector3, dimensions: Vector3, mask: Vector3, keepAspectRatio: boolean = false) {
-        const impact = TmpVectors.Vector3[0];
-        impact.copyFrom(vector).multiplyInPlace(mask);
-
-        const clampedDimensions = TmpVectors.Vector3[1];
-        clampedDimensions.copyFromFloats(
-            Math.max(this._attachedSlate!.minDimensions.x, impact.x + dimensions.x),
-            Math.max(this._attachedSlate!.minDimensions.y, impact.y + dimensions.y),
-            0
-        );
-
-        // Calculating the real impact of vector on clamped dimensions
-        impact.copyFrom(clampedDimensions).subtractInPlace(dimensions);
-
-        let factor = TmpVectors.Vector3[2];
-        factor.copyFrom(impact);
-        if (keepAspectRatio) {
-            // We want to keep aspect ratio of vector while clamping so we move by the minimum of the 2 dimensions
-            factor.x = Math.min(Math.abs(clampedDimensions.x - dimensions.x), Math.abs(clampedDimensions.y - dimensions.y));
-            factor.y = factor.x;
-        }
-
-        vector.x = Math.sign(vector.x) * Math.abs(factor.x);
-        vector.y = Math.sign(vector.y) * Math.abs(factor.y);
-    }
-
-    private _moveHandle(originStart: Vector3, dimensionsStart: Vector3, offset: Vector3, masks: HandleMasks, isCorner: boolean) {
-        if (!this._attachedSlate) {
-            return;
-        }
-
-        if (isCorner) {
-            const aspectRatio = dimensionsStart.x / dimensionsStart.y;
-            this._keepAspectRatio(offset, aspectRatio, masks.dimensions.x * masks.dimensions.y < 0);
-        }
-        this._clampDimensions(offset, dimensionsStart, masks.dimensions, isCorner);
-
-        const offsetOriginMasked = TmpVectors.Vector3[0];
-        const offsetDimensionsMasked = TmpVectors.Vector3[1];
-        offsetOriginMasked.copyFrom(offset).multiplyInPlace(masks.origin);
-        offsetDimensionsMasked.copyFrom(offset).multiplyInPlace(masks.dimensions);
-
-        this._attachedSlate.origin.copyFrom(originStart).addInPlace(offsetOriginMasked);
-        this._attachedSlate.dimensions.copyFrom(dimensionsStart).addInPlace(offsetDimensionsMasked);
-        this._attachedSlate.backplateDimensions.x = this._attachedSlate.dimensions.x;
-    }
-
-<<<<<<< HEAD
-    private _assignDragBehavior1(node: Node, moveFn: (originStart: Vector3, dimensionsStart: Vector3, offset: Vector3, masks: HandleMasks) => void, masks: HandleMasks) {
-        var dragBehavior = new PointerDragBehavior({
-            dragPlaneNormal: this._dragPlaneNormal,
-        });
-        dragBehavior.moveAttached = false;
-        dragBehavior.updateDragPlane = false;
-        node.addBehavior(dragBehavior);
-
-        let dimensionsStart = new Vector3();
-        let originStart = new Vector3();
-        let dragOrigin = new Vector3();
-        let toObjectFrame = new Matrix();
-
-        let previousFollowState = false;
-        this._dragStartObserver = dragBehavior.onDragStartObservable.add((event) => {
-=======
-    private _assignDragBehaviorCorners(
-        handle: GizmoHandle,
-        moveFn: (originStart: Vector3, dimensionsStart: Vector3, offset: Vector3, masks: HandleMasks) => void,
-        masks: HandleMasks
-    ) {
-        const dimensionsStart = new Vector3();
-        const originStart = new Vector3();
-        const dragOrigin = new Vector3();
-        const toObjectFrame = new Matrix();
-        const dragPlaneNormal = new Vector3();
-
-        let previousFollowState = false;
-        const projectToRef = (position: Vector3, normal: Vector3, origin: Vector3, ref: Vector3) => {
-            // Projects on the plane with its normal and origin
-            position.subtractToRef(origin, TmpVectors.Vector3[0]);
-            const dot = Vector3.Dot(TmpVectors.Vector3[0], normal);
-            TmpVectors.Vector3[1].copyFrom(normal).scaleInPlace(dot);
-            TmpVectors.Vector3[0].subtractInPlace(TmpVectors.Vector3[1]);
-            TmpVectors.Vector3[0].addToRef(origin, ref);
-        };
-
-        const dragStart = (event: any) => {
->>>>>>> c259626e
-            if (this.attachedSlate && this.attachedMesh) {
-                dimensionsStart.copyFrom(this.attachedSlate.dimensions);
-                originStart.copyFrom(this.attachedSlate.origin);
-                dragOrigin.copyFrom(event.position);
-                toObjectFrame.copyFrom(this.attachedMesh.computeWorldMatrix(true));
-                toObjectFrame.invert();
-                previousFollowState = this.attachedSlate._defaultBehavior.followBehaviorEnabled;
-                this.attachedSlate._defaultBehavior.followBehaviorEnabled = false;
-<<<<<<< HEAD
-=======
-                Vector3.TransformNormalToRef(Vector3.Forward(), this.attachedMesh.getWorldMatrix(), dragPlaneNormal);
-                dragPlaneNormal.normalize();
-
-                if (this._handleHovered) {
-                    this._handleDragged = this._handleHovered;
-                    this._handleDragged.drag = true;
-                }
->>>>>>> c259626e
-            }
-        };
-
-        const dragging = (event: any) => {
-            if (this.attachedSlate && this.attachedMesh) {
-                projectToRef(event.position, dragPlaneNormal, dragOrigin, this._tmpVector);
-                this._tmpVector.subtractInPlace(dragOrigin);
-                Vector3.TransformNormalToRef(this._tmpVector, toObjectFrame, this._tmpVector);
-
-                moveFn(originStart, dimensionsStart, this._tmpVector, masks);
-                this.attachedSlate._positionElements();
-                this.updateBoundingBox();
-            }
-        };
-
-        const dragEnd = () => {
-            if (this.attachedSlate && this.attachedNode) {
-                this.attachedSlate._updatePivot();
-                this.attachedSlate._defaultBehavior.followBehaviorEnabled = previousFollowState;
-<<<<<<< HEAD
-            }
-        });
-
-        this._dragBehavior = dragBehavior;
-    }
-
-    private _angleBetweenOnPlane(from: Vector3, to: Vector3, normal: Vector3) {
-        // Work on copies
-        TmpVectors.Vector3[0].copyFrom(from);
-        from = TmpVectors.Vector3[0];
-        TmpVectors.Vector3[1].copyFrom(to);
-        to = TmpVectors.Vector3[1];
-        TmpVectors.Vector3[2].copyFrom(normal);
-        normal = TmpVectors.Vector3[2];
-        const right = TmpVectors.Vector3[3];
-        const forward = TmpVectors.Vector3[4];
-
-        from.normalize();
-        to.normalize();
-        normal.normalize();
-
-        Vector3.CrossToRef(normal, from, right);
-        Vector3.CrossToRef(right, normal, forward);
-
-        const angle = Math.atan2(Vector3.Dot(to, right), Vector3.Dot(to, forward));
-
-        return Scalar.NormalizeRadians(angle);
-    }
-
-    private _assignDragBehavior2(node: Node, dragPlaneNormal: Vector3) {
-        var dragBehavior = new PointerDragBehavior({
-            dragPlaneNormal,
-        });
-        dragBehavior.useObjectOrientationForDragging = false;
-        dragBehavior.moveAttached = false;
-        dragBehavior.updateDragPlane = false;
-
-        node.addBehavior(dragBehavior);
-
-        let quaternionOrigin = new Quaternion();
-        let dragOrigin = new Vector3();
-        let directionOrigin = new Vector3();
-        let worldPivot = new Vector3();
-        let previousFollowState: boolean;
-        let worldPlaneNormal = new Vector3();
-
-        this._dragStartObserver = dragBehavior.onDragStartObservable.add((event) => {
-            if (this.attachedSlate && this.attachedMesh) {
-                quaternionOrigin.copyFrom(this.attachedMesh.rotationQuaternion!);
-                dragOrigin.copyFrom(event.dragPlanePoint);
-                previousFollowState = this.attachedSlate._defaultBehavior.followBehaviorEnabled;
-                this.attachedSlate._defaultBehavior.followBehaviorEnabled = false;
-                worldPivot.copyFrom(this.attachedMesh.getAbsolutePivotPoint());
-                directionOrigin.copyFrom(dragOrigin).subtractInPlace(worldPivot).normalize();
-                Vector3.TransformNormalToRef(dragPlaneNormal, this.attachedMesh.getWorldMatrix(), worldPlaneNormal);
-                worldPlaneNormal.normalize();
-                dragBehavior.options.dragPlaneNormal = worldPlaneNormal;
-            }
-        });
-
-        this._draggingObserver = dragBehavior.onDragObservable.add((event) => {
-            if (this.attachedSlate && this.attachedMesh) {
-                this._tmpVector.copyFrom(event.dragPlanePoint);
-                this._tmpVector.subtractInPlace(worldPivot);
-                this._tmpVector.normalize();
-                // Vector3.CrossToRef(this._tmpVector, directionOrigin, TmpVectors.Vector3[0]);
-                let angle = -this._angleBetweenOnPlane(this._tmpVector, directionOrigin, worldPlaneNormal);
-
-                Quaternion.RotationAxisToRef(dragPlaneNormal, angle, this._tmpQuaternion);
-                quaternionOrigin.multiplyToRef(this._tmpQuaternion, this.attachedMesh.rotationQuaternion!);
-                this.updateBoundingBox();
-            }
-        });
-
-        this._dragEndObserver = dragBehavior.onDragEndObservable.add(() => {
-            if (this.attachedSlate && this.attachedNode) {
-                this.attachedSlate._updatePivot();
-                this.attachedSlate._defaultBehavior.followBehaviorEnabled = previousFollowState;
-=======
-
-                if (this._handleDragged) {
-                    this._handleDragged.drag = false;
-                    this._handleDragged = null;
-                }
->>>>>>> c259626e
-            }
-        };
-
-        handle.setDragBehavior(dragStart, dragging, dragEnd);
-    }
-
-    private _assignDragBehaviorSides(handle: GizmoHandle, dragPlaneNormal: Vector3) {
-        let quaternionOrigin = new Quaternion();
-        let dragOrigin = new Vector3();
-        let directionOrigin = new Vector3();
-        let worldPivot = new Vector3();
-        let previousFollowState: boolean;
-        let worldPlaneNormal = new Vector3();
-
-        const dragStart = (event: { position: Vector3 }) => {
-            if (this.attachedSlate && this.attachedMesh) {
-                quaternionOrigin.copyFrom(this.attachedMesh.rotationQuaternion!);
-                dragOrigin.copyFrom(event.position);
-                previousFollowState = this.attachedSlate._defaultBehavior.followBehaviorEnabled;
-                this.attachedSlate._defaultBehavior.followBehaviorEnabled = false;
-                worldPivot.copyFrom(this.attachedMesh.getAbsolutePivotPoint());
-                directionOrigin.copyFrom(dragOrigin).subtractInPlace(worldPivot).normalize();
-                Vector3.TransformNormalToRef(dragPlaneNormal, this.attachedMesh.getWorldMatrix(), worldPlaneNormal);
-                worldPlaneNormal.normalize();
-
-                if (this._handleHovered) {
-                    this._handleDragged = this._handleHovered;
-                    this._handleDragged.drag = true;
-                }
-            }
-        };
-
-        const dragging = (event: { position: Vector3 }) => {
-            if (this.attachedSlate && this.attachedMesh) {
-                this._tmpVector.copyFrom(event.position);
-                this._tmpVector.subtractInPlace(worldPivot);
-                this._tmpVector.normalize();
-
-                let angle = -Vector3.GetAngleBetweenVectorsOnPlane(this._tmpVector, directionOrigin, worldPlaneNormal);
-                Quaternion.RotationAxisToRef(dragPlaneNormal, angle, this._tmpQuaternion);
-                quaternionOrigin.multiplyToRef(this._tmpQuaternion, this.attachedMesh.rotationQuaternion!);
-            }
-        };
-
-        const dragEnd = () => {
-            if (this.attachedSlate && this.attachedNode) {
-                this.attachedSlate._updatePivot();
-                this.attachedSlate._defaultBehavior.followBehaviorEnabled = previousFollowState;
-
-                if (this._handleDragged) {
-                    this._handleDragged.drag = false;
-                    this._handleDragged = null;
-                }
-            }
-        };
-
-        handle.setDragBehavior(dragStart, dragging, dragEnd);
-    }
-
-    protected _attachedNodeChanged(value: Nullable<AbstractMesh>) {
-        if (value) {
-            this.updateBoundingBox();
-        }
-    }
-
-    /**
-     * Updates the bounding box information for the gizmo
-     */
-    public updateBoundingBox() {
-        if (this.attachedMesh) {
-            PivotTools._RemoveAndStorePivotPoint(this.attachedMesh);
-
-            // Store original parent
-            const originalParent = this.attachedMesh.parent;
-            this.attachedMesh.setParent(null);
-
-            this._update();
-
-            // Rotate based on axis
-            if (!this.attachedMesh.rotationQuaternion) {
-                this.attachedMesh.rotationQuaternion = Quaternion.RotationYawPitchRoll(this.attachedMesh.rotation.y, this.attachedMesh.rotation.x, this.attachedMesh.rotation.z);
-            }
-
-            // Store original position and reset mesh to origin before computing the bounding box
-            this._tmpQuaternion.copyFrom(this.attachedMesh.rotationQuaternion);
-            this._tmpVector.copyFrom(this.attachedMesh.position);
-            this.attachedMesh.rotationQuaternion.set(0, 0, 0, 1);
-            this.attachedMesh.position.set(0, 0, 0);
-
-            // Update bounding dimensions/positions
-            const boundingMinMax = this.attachedMesh.getHierarchyBoundingVectors();
-            boundingMinMax.max.subtractToRef(boundingMinMax.min, this._boundingDimensions);
-            this._boundingBoxGizmo.min = boundingMinMax.min;
-            this._boundingBoxGizmo.max = boundingMinMax.max;
-
-            // Update handles of the gizmo
-            this._updateHandlesPosition();
-
-            // Restore position/rotation values
-            this.attachedMesh.rotationQuaternion.copyFrom(this._tmpQuaternion);
-            this.attachedMesh.position.copyFrom(this._tmpVector);
-
-            PivotTools._RestorePivotPoint(this.attachedMesh);
-
-            // Restore original parent
-            this.attachedMesh.setParent(originalParent);
-            this.attachedMesh.computeWorldMatrix(true);
-        }
-    }
-
-    private _updateHandlesPosition() {
-        const min = this._boundingBoxGizmo.min.clone();
-        const max = this._boundingBoxGizmo.max.clone();
-
-        const handleScaling = this._corners[0].node.scaling.length();
-        min.x -= this._margin * handleScaling;
-        min.y -= this._margin * handleScaling;
-        max.x += this._margin * handleScaling;
-        max.y += this._margin * handleScaling;
-
-        const center = min.add(max).scaleInPlace(0.5);
-
-        this._corners[0].node.position.copyFromFloats(min.x, min.y, 0);
-        this._corners[1].node.position.copyFromFloats(max.x, min.y, 0);
-        this._corners[2].node.position.copyFromFloats(max.x, max.y, 0);
-        this._corners[3].node.position.copyFromFloats(min.x, max.y, 0);
-
-        this._sides[0].node.position.copyFromFloats(min.x, center.y, 0);
-        this._sides[1].node.position.copyFromFloats(center.x, min.y, 0);
-        this._sides[2].node.position.copyFromFloats(max.x, center.y, 0);
-        this._sides[3].node.position.copyFromFloats(center.x, max.y, 0);
-    }
-
-    protected _update() {
-        super._update();
-
-        if (!this.gizmoLayer.utilityLayerScene.activeCamera) {
-            return;
-        }
-
-        if (this._attachedSlate && this._attachedSlate.mesh) {
-            if (this.fixedScreenSize) {
-                this._attachedSlate.mesh.absolutePosition.subtractToRef(this.gizmoLayer.utilityLayerScene.activeCamera.position, this._tmpVector);
-                var distanceFromCamera = (this.handleSize * this._tmpVector.length()) / this.fixedScreenSizeDistanceFactor;
-                for (let i = 0; i < this._corners.length; i++) {
-                    this._corners[i].node.scaling.set(distanceFromCamera, distanceFromCamera, distanceFromCamera);
-                }
-            }
-            this._updateHandlesPosition();
-        }
-    }
-
-    public dispose() {
-        // Will dispose rootMesh and all descendants
-        super.dispose();
-
-        for (const corner of this._corners) {
-            corner.dispose();
-        }
-
-        for (const side of this._sides) {
-            side.dispose();
-        }
-    }
-}
+import { Gizmo } from "babylonjs/Gizmos/gizmo";
+import { Matrix, Quaternion, TmpVectors, Vector3 } from "babylonjs/Maths/math.vector";
+import { AbstractMesh } from "babylonjs/Meshes/abstractMesh";
+import { TransformNode } from "babylonjs/Meshes/transformNode";
+import { Observer } from "babylonjs/Misc/observable";
+import { PivotTools } from "babylonjs/Misc/pivotTools";
+import { UtilityLayerRenderer } from "babylonjs/Rendering/utilityLayerRenderer";
+import { Nullable } from "babylonjs/types";
+
+import { HolographicSlate } from "../controls/holographicSlate";
+import { CornerHandle, GizmoHandle, SideHandle } from "./gizmoHandle";
+
+// Mask contains the influence of the drag offset vectors on dimensions or origin of the slate
+// Mask vector is multiplied to the offset vector
+type HandleMasks = {
+    dimensions: Vector3;
+    origin: Vector3;
+};
+
+/**
+ * Gizmo to resize 2D slates
+ */
+export class SlateGizmo extends Gizmo {
+    private _boundingDimensions = new Vector3(0, 0, 0);
+    private _pickedPointObserver: Nullable<Observer<Nullable<AbstractMesh>>>;
+
+    private _tmpQuaternion = new Quaternion();
+    private _tmpVector = new Vector3(0, 0, 0);
+
+    // Ordered bl, br, tr, tl
+    private _corners: CornerHandle[] = [];
+    // Ordered left, bottom, right, top
+    private _sides: SideHandle[] = [];
+    private _handlesParent: TransformNode;
+    private _handleHovered: Nullable<GizmoHandle>;
+    private _handleDragged: Nullable<GizmoHandle>;
+
+    private _boundingBoxGizmo = {
+        min: new Vector3(),
+        max: new Vector3(),
+    };
+
+    /**
+     * Value we use to offset handles from mesh
+     */
+    private _margin = 0.35;
+    private _attachedSlate: Nullable<HolographicSlate> = null;
+    /**
+     * If set, the handles will increase in size based on the distance away from the camera to have a consistent screen size (Default: true)
+     */
+    public fixedScreenSize = false;
+    /**
+     * The distance away from the object which the draggable meshes should appear world sized when fixedScreenSize is set to true (default: 10)
+     */
+    public fixedScreenSizeDistanceFactor = 10;
+
+    /**
+     * Size of the handles (meters in XR)
+     */
+    public handleSize = 0.01;
+
+    /**
+     * The slate attached to this gizmo
+     */
+    public set attachedSlate(control: Nullable<HolographicSlate>) {
+        if (control) {
+            this.attachedMesh = control.mesh;
+            this.updateBoundingBox();
+
+            this._pickedPointObserver = control._host.onPickingObservable.add((pickedMesh) => {
+                if (this._handleHovered && (!pickedMesh || pickedMesh.parent !== this._handleHovered.node)) {
+                    this._handleHovered.hover = false;
+                    this._handleHovered = null;
+                }
+
+                if (pickedMesh && pickedMesh.parent && pickedMesh.parent.reservedDataStore && pickedMesh.parent.reservedDataStore.handle) {
+                    const handle = pickedMesh.parent.reservedDataStore.handle as GizmoHandle;
+                    if (handle.gizmo === this) {
+                        this._handleHovered = handle;
+                        this._handleHovered.hover = true;
+                    }
+                }
+            });
+        } else if (this._attachedSlate) {
+            this._attachedSlate._host.onPickingObservable.remove(this._pickedPointObserver);
+        }
+        this._attachedSlate = control;
+    }
+
+    public get attachedSlate(): Nullable<HolographicSlate> {
+        return this._attachedSlate;
+    }
+
+    constructor(utilityLayer?: UtilityLayerRenderer) {
+        super(utilityLayer);
+
+        this._createNode();
+        this.updateScale = false;
+    }
+
+    private _createNode() {
+        this._handlesParent = new TransformNode("handlesParent", this.gizmoLayer.utilityLayerScene);
+        this._handlesParent.rotationQuaternion = Quaternion.Identity();
+
+        const masksCorners = [
+            {
+                dimensions: new Vector3(-1, -1, 0),
+                origin: new Vector3(1, 0, 0),
+            },
+            {
+                dimensions: new Vector3(1, -1, 0),
+                origin: new Vector3(0, 0, 0),
+            },
+            {
+                dimensions: new Vector3(1, 1, 0),
+                origin: new Vector3(0, 1, 0),
+            },
+            {
+                dimensions: new Vector3(-1, 1, 0),
+                origin: new Vector3(1, 1, 0),
+            },
+        ];
+
+        for (let i = 0; i < 4; i++) {
+            const corner = new CornerHandle(this, this.gizmoLayer.utilityLayerScene);
+            this._corners.push(corner);
+            corner.node.rotation.z = (Math.PI / 2) * i;
+            corner.node.scaling.setAll(this.handleSize);
+
+            corner.node.parent = this._handlesParent;
+            this._assignDragBehaviorCorners(
+                corner,
+                (originStart: Vector3, dimensionsStart: Vector3, offset: Vector3, masks: HandleMasks) => this._moveHandle(originStart, dimensionsStart, offset, masks, true),
+                masksCorners[i]
+            );
+        }
+
+        for (let i = 0; i < 4; i++) {
+            const side = new SideHandle(this, this.gizmoLayer.utilityLayerScene);
+            this._sides.push(side);
+            side.node.rotation.z = (Math.PI / 2) * i;
+            side.node.scaling.copyFromFloats(this.handleSize, this.handleSize, this.handleSize);
+            side.node.parent = this._handlesParent;
+            this._assignDragBehaviorSides(side, i % 2 === 0 ? new Vector3(0, 1, 0) : new Vector3(1, 0, 0));
+        }
+
+        this._handlesParent.parent = this._rootMesh;
+    }
+
+    private _keepAspectRatio(vector: Vector3, aspectRatio: number, invertDiagonal: boolean = false) {
+        const axis = TmpVectors.Vector3[0];
+        axis.copyFromFloats(aspectRatio, 1, 0).normalize();
+        if (invertDiagonal) {
+            axis.y *= -1;
+        }
+        const dot = Vector3.Dot(vector, axis);
+        vector.copyFrom(axis).scaleInPlace(dot);
+    }
+
+    private _clampDimensions(vector: Vector3, dimensions: Vector3, mask: Vector3, keepAspectRatio: boolean = false) {
+        const impact = TmpVectors.Vector3[0];
+        impact.copyFrom(vector).multiplyInPlace(mask);
+
+        const clampedDimensions = TmpVectors.Vector3[1];
+        clampedDimensions.copyFromFloats(
+            Math.max(this._attachedSlate!.minDimensions.x, impact.x + dimensions.x),
+            Math.max(this._attachedSlate!.minDimensions.y, impact.y + dimensions.y),
+            0
+        );
+
+        // Calculating the real impact of vector on clamped dimensions
+        impact.copyFrom(clampedDimensions).subtractInPlace(dimensions);
+
+        let factor = TmpVectors.Vector3[2];
+        factor.copyFrom(impact);
+        if (keepAspectRatio) {
+            // We want to keep aspect ratio of vector while clamping so we move by the minimum of the 2 dimensions
+            factor.x = Math.min(Math.abs(clampedDimensions.x - dimensions.x), Math.abs(clampedDimensions.y - dimensions.y));
+            factor.y = factor.x;
+        }
+
+        vector.x = Math.sign(vector.x) * Math.abs(factor.x);
+        vector.y = Math.sign(vector.y) * Math.abs(factor.y);
+    }
+
+    private _moveHandle(originStart: Vector3, dimensionsStart: Vector3, offset: Vector3, masks: HandleMasks, isCorner: boolean) {
+        if (!this._attachedSlate) {
+            return;
+        }
+
+        if (isCorner) {
+            const aspectRatio = dimensionsStart.x / dimensionsStart.y;
+            this._keepAspectRatio(offset, aspectRatio, masks.dimensions.x * masks.dimensions.y < 0);
+        }
+        this._clampDimensions(offset, dimensionsStart, masks.dimensions, isCorner);
+
+        const offsetOriginMasked = TmpVectors.Vector3[0];
+        const offsetDimensionsMasked = TmpVectors.Vector3[1];
+        offsetOriginMasked.copyFrom(offset).multiplyInPlace(masks.origin);
+        offsetDimensionsMasked.copyFrom(offset).multiplyInPlace(masks.dimensions);
+
+        this._attachedSlate.origin.copyFrom(originStart).addInPlace(offsetOriginMasked);
+        this._attachedSlate.dimensions.copyFrom(dimensionsStart).addInPlace(offsetDimensionsMasked);
+        this._attachedSlate.backplateDimensions.x = this._attachedSlate.dimensions.x;
+    }
+
+    private _assignDragBehaviorCorners(
+        handle: GizmoHandle,
+        moveFn: (originStart: Vector3, dimensionsStart: Vector3, offset: Vector3, masks: HandleMasks) => void,
+        masks: HandleMasks
+    ) {
+        const dimensionsStart = new Vector3();
+        const originStart = new Vector3();
+        const dragOrigin = new Vector3();
+        const toObjectFrame = new Matrix();
+        const dragPlaneNormal = new Vector3();
+
+        let previousFollowState = false;
+        const projectToRef = (position: Vector3, normal: Vector3, origin: Vector3, ref: Vector3) => {
+            // Projects on the plane with its normal and origin
+            position.subtractToRef(origin, TmpVectors.Vector3[0]);
+            const dot = Vector3.Dot(TmpVectors.Vector3[0], normal);
+            TmpVectors.Vector3[1].copyFrom(normal).scaleInPlace(dot);
+            TmpVectors.Vector3[0].subtractInPlace(TmpVectors.Vector3[1]);
+            TmpVectors.Vector3[0].addToRef(origin, ref);
+        };
+
+        const dragStart = (event: any) => {
+            if (this.attachedSlate && this.attachedMesh) {
+                dimensionsStart.copyFrom(this.attachedSlate.dimensions);
+                originStart.copyFrom(this.attachedSlate.origin);
+                dragOrigin.copyFrom(event.position);
+                toObjectFrame.copyFrom(this.attachedMesh.computeWorldMatrix(true));
+                toObjectFrame.invert();
+                previousFollowState = this.attachedSlate._defaultBehavior.followBehaviorEnabled;
+                this.attachedSlate._defaultBehavior.followBehaviorEnabled = false;
+                Vector3.TransformNormalToRef(Vector3.Forward(), this.attachedMesh.getWorldMatrix(), dragPlaneNormal);
+                dragPlaneNormal.normalize();
+
+                if (this._handleHovered) {
+                    this._handleDragged = this._handleHovered;
+                    this._handleDragged.drag = true;
+                }
+            }
+        };
+
+        const dragging = (event: any) => {
+            if (this.attachedSlate && this.attachedMesh) {
+                projectToRef(event.position, dragPlaneNormal, dragOrigin, this._tmpVector);
+                this._tmpVector.subtractInPlace(dragOrigin);
+                Vector3.TransformNormalToRef(this._tmpVector, toObjectFrame, this._tmpVector);
+
+                moveFn(originStart, dimensionsStart, this._tmpVector, masks);
+                this.attachedSlate._positionElements();
+                this.updateBoundingBox();
+            }
+        };
+
+        const dragEnd = () => {
+            if (this.attachedSlate && this.attachedNode) {
+                this.attachedSlate._updatePivot();
+                this.attachedSlate._defaultBehavior.followBehaviorEnabled = previousFollowState;
+
+                if (this._handleDragged) {
+                    this._handleDragged.drag = false;
+                    this._handleDragged = null;
+                }
+            }
+        };
+
+        handle.setDragBehavior(dragStart, dragging, dragEnd);
+    }
+
+    private _assignDragBehaviorSides(handle: GizmoHandle, dragPlaneNormal: Vector3) {
+        let quaternionOrigin = new Quaternion();
+        let dragOrigin = new Vector3();
+        let directionOrigin = new Vector3();
+        let worldPivot = new Vector3();
+        let previousFollowState: boolean;
+        let worldPlaneNormal = new Vector3();
+
+        const dragStart = (event: { position: Vector3 }) => {
+            if (this.attachedSlate && this.attachedMesh) {
+                quaternionOrigin.copyFrom(this.attachedMesh.rotationQuaternion!);
+                dragOrigin.copyFrom(event.position);
+                previousFollowState = this.attachedSlate._defaultBehavior.followBehaviorEnabled;
+                this.attachedSlate._defaultBehavior.followBehaviorEnabled = false;
+                worldPivot.copyFrom(this.attachedMesh.getAbsolutePivotPoint());
+                directionOrigin.copyFrom(dragOrigin).subtractInPlace(worldPivot).normalize();
+                Vector3.TransformNormalToRef(dragPlaneNormal, this.attachedMesh.getWorldMatrix(), worldPlaneNormal);
+                worldPlaneNormal.normalize();
+
+                if (this._handleHovered) {
+                    this._handleDragged = this._handleHovered;
+                    this._handleDragged.drag = true;
+                }
+            }
+        };
+
+        const dragging = (event: { position: Vector3 }) => {
+            if (this.attachedSlate && this.attachedMesh) {
+                this._tmpVector.copyFrom(event.position);
+                this._tmpVector.subtractInPlace(worldPivot);
+                this._tmpVector.normalize();
+
+                let angle = -Vector3.GetAngleBetweenVectorsOnPlane(this._tmpVector, directionOrigin, worldPlaneNormal);
+                Quaternion.RotationAxisToRef(dragPlaneNormal, angle, this._tmpQuaternion);
+                quaternionOrigin.multiplyToRef(this._tmpQuaternion, this.attachedMesh.rotationQuaternion!);
+            }
+        };
+
+        const dragEnd = () => {
+            if (this.attachedSlate && this.attachedNode) {
+                this.attachedSlate._updatePivot();
+                this.attachedSlate._defaultBehavior.followBehaviorEnabled = previousFollowState;
+
+                if (this._handleDragged) {
+                    this._handleDragged.drag = false;
+                    this._handleDragged = null;
+                }
+            }
+        };
+
+        handle.setDragBehavior(dragStart, dragging, dragEnd);
+    }
+
+    protected _attachedNodeChanged(value: Nullable<AbstractMesh>) {
+        if (value) {
+            this.updateBoundingBox();
+        }
+    }
+
+    /**
+     * Updates the bounding box information for the gizmo
+     */
+    public updateBoundingBox() {
+        if (this.attachedMesh) {
+            PivotTools._RemoveAndStorePivotPoint(this.attachedMesh);
+
+            // Store original parent
+            const originalParent = this.attachedMesh.parent;
+            this.attachedMesh.setParent(null);
+
+            this._update();
+
+            // Rotate based on axis
+            if (!this.attachedMesh.rotationQuaternion) {
+                this.attachedMesh.rotationQuaternion = Quaternion.RotationYawPitchRoll(this.attachedMesh.rotation.y, this.attachedMesh.rotation.x, this.attachedMesh.rotation.z);
+            }
+
+            // Store original position and reset mesh to origin before computing the bounding box
+            this._tmpQuaternion.copyFrom(this.attachedMesh.rotationQuaternion);
+            this._tmpVector.copyFrom(this.attachedMesh.position);
+            this.attachedMesh.rotationQuaternion.set(0, 0, 0, 1);
+            this.attachedMesh.position.set(0, 0, 0);
+
+            // Update bounding dimensions/positions
+            const boundingMinMax = this.attachedMesh.getHierarchyBoundingVectors();
+            boundingMinMax.max.subtractToRef(boundingMinMax.min, this._boundingDimensions);
+            this._boundingBoxGizmo.min = boundingMinMax.min;
+            this._boundingBoxGizmo.max = boundingMinMax.max;
+
+            // Update handles of the gizmo
+            this._updateHandlesPosition();
+
+            // Restore position/rotation values
+            this.attachedMesh.rotationQuaternion.copyFrom(this._tmpQuaternion);
+            this.attachedMesh.position.copyFrom(this._tmpVector);
+
+            PivotTools._RestorePivotPoint(this.attachedMesh);
+
+            // Restore original parent
+            this.attachedMesh.setParent(originalParent);
+            this.attachedMesh.computeWorldMatrix(true);
+        }
+    }
+
+    private _updateHandlesPosition() {
+        const min = this._boundingBoxGizmo.min.clone();
+        const max = this._boundingBoxGizmo.max.clone();
+
+        const handleScaling = this._corners[0].node.scaling.length();
+        min.x -= this._margin * handleScaling;
+        min.y -= this._margin * handleScaling;
+        max.x += this._margin * handleScaling;
+        max.y += this._margin * handleScaling;
+
+        const center = min.add(max).scaleInPlace(0.5);
+
+        this._corners[0].node.position.copyFromFloats(min.x, min.y, 0);
+        this._corners[1].node.position.copyFromFloats(max.x, min.y, 0);
+        this._corners[2].node.position.copyFromFloats(max.x, max.y, 0);
+        this._corners[3].node.position.copyFromFloats(min.x, max.y, 0);
+
+        this._sides[0].node.position.copyFromFloats(min.x, center.y, 0);
+        this._sides[1].node.position.copyFromFloats(center.x, min.y, 0);
+        this._sides[2].node.position.copyFromFloats(max.x, center.y, 0);
+        this._sides[3].node.position.copyFromFloats(center.x, max.y, 0);
+    }
+
+    protected _update() {
+        super._update();
+
+        if (!this.gizmoLayer.utilityLayerScene.activeCamera) {
+            return;
+        }
+
+        if (this._attachedSlate && this._attachedSlate.mesh) {
+            if (this.fixedScreenSize) {
+                this._attachedSlate.mesh.absolutePosition.subtractToRef(this.gizmoLayer.utilityLayerScene.activeCamera.position, this._tmpVector);
+                var distanceFromCamera = (this.handleSize * this._tmpVector.length()) / this.fixedScreenSizeDistanceFactor;
+                for (let i = 0; i < this._corners.length; i++) {
+                    this._corners[i].node.scaling.set(distanceFromCamera, distanceFromCamera, distanceFromCamera);
+                }
+            }
+            this._updateHandlesPosition();
+        }
+    }
+
+    public dispose() {
+        // Will dispose rootMesh and all descendants
+        super.dispose();
+
+        for (const corner of this._corners) {
+            corner.dispose();
+        }
+
+        for (const side of this._sides) {
+            side.dispose();
+        }
+    }
+}
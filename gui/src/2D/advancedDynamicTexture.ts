<<<<<<< HEAD
import { DynamicTexture, Nullable, Observer, Camera, Engine, KeyboardInfoPre, PointerInfoPre, PointerInfo, ClipboardEventTypes, Layer, Viewport, Scene, Texture, KeyboardEventTypes, Vector3, Matrix, Vector2, Tools, PointerEventTypes, AbstractMesh, StandardMaterial, Color3, Observable, ClipboardInfo } from 'babylonjs';
import { Container } from "./controls/container";
import { Control } from "./controls/control";
import { Style } from "./style";
import { Measure } from "./measure";
/**
* Interface used to define a control that can receive focus
*/
export interface IFocusableControl {
    /**
     * Function called when the control receives the focus
     */
    onFocus(): void;
    /**
     * Function called when the control loses the focus
     */
    onBlur(): void;
    /**
     * Function called to let the control handle keyboard events
     * @param evt defines the current keyboard event
     */
    processKeyboard(evt: KeyboardEvent): void;
    /**
    * Function called to get the list of controls that should not steal the focus from this control
    * @returns an array of controls
    */
    keepsFocusWith(): Nullable<Control[]>;
}
/**
* Class used to create texture to support 2D GUI elements
* @see http://doc.babylonjs.com/how_to/gui
*/
export class AdvancedDynamicTexture extends DynamicTexture {
    private _isDirty = false;
    private _renderObserver: Nullable<Observer<Camera>>;
    private _resizeObserver: Nullable<Observer<Engine>>;
    private _preKeyboardObserver: Nullable<Observer<KeyboardInfoPre>>;
    private _pointerMoveObserver: Nullable<Observer<PointerInfoPre>>;
    private _pointerObserver: Nullable<Observer<PointerInfo>>;
    private _canvasPointerOutObserver: Nullable<Observer<PointerEvent>>;
    private _background: string;
    /** @hidden */
    public _rootContainer = new Container("root");
    /** @hidden */
    public _lastPickedControl: Control;
    /** @hidden */
    public _lastControlOver: { [pointerId: number]: Control } = {};
    /** @hidden */
    public _lastControlDown: { [pointerId: number]: Control } = {};
    /** @hidden */
    public _capturingControl: { [pointerId: number]: Control } = {};
    /** @hidden */
    public _shouldBlockPointer: boolean;
    /** @hidden */
    public _layerToDispose: Nullable<Layer>;
    /** @hidden */
    public _linkedControls = new Array<Control>();
    private _isFullscreen = false;
    private _fullscreenViewport = new Viewport(0, 0, 1, 1);
    private _idealWidth = 0;
    private _idealHeight = 0;
    private _useSmallestIdeal: boolean = false;
    private _renderAtIdealSize = false;
    private _focusedControl: Nullable<IFocusableControl>;
    private _blockNextFocusCheck = false;
    private _renderScale = 1;
    private _rootCanvas: Nullable<HTMLCanvasElement>;
    /**
    * Define type to string to ensure compatibility across browsers
    * Safari doesn't support DataTransfer constructor
    */
    private _clipboardData: string = "";
    /**
    * Observable event triggered each time an clipboard event is received from the rendering canvas
    */
    public onClipboardObservable = new Observable<ClipboardInfo>();
    /**
    * Observable event triggered each time a pointer down is intercepted by a control
    */
    public onControlPickedObservable = new Observable<Control>();
    /**
    * Observable event triggered before layout is evaluated
    */
    public onBeginLayoutObservable = new Observable<AdvancedDynamicTexture>();
    /**
    * Observable event triggered after the layout was evaluated
    */
    public onEndLayoutObservable = new Observable<AdvancedDynamicTexture>();
    /**
    * Observable event triggered before the texture is rendered
    */
    public onBeginRenderObservable = new Observable<AdvancedDynamicTexture>();
    /**
    * Observable event triggered after the texture was rendered
    */
    public onEndRenderObservable = new Observable<AdvancedDynamicTexture>();
    /**
    * Gets or sets a boolean defining if alpha is stored as premultiplied
    */
    public premulAlpha = false;
    /**
    * Gets or sets a number used to scale rendering size (2 means that the texture will be twice bigger).
    * Useful when you want more antialiasing
    */
    public get renderScale(): number {
        return this._renderScale;
    }
    public set renderScale(value: number) {
        if (value === this._renderScale) {
            return;
        }
        this._renderScale = value;
        this._onResize();
    }
    /** Gets or sets the background color */
    public get background(): string {
        return this._background;
    }
    public set background(value: string) {
        if (this._background === value) {
            return;
        }
        this._background = value;
        this.markAsDirty();
    }
    /**
    * Gets or sets the ideal width used to design controls.
    * The GUI will then rescale everything accordingly
    * @see http://doc.babylonjs.com/how_to/gui#adaptive-scaling
    */
    public get idealWidth(): number {
        return this._idealWidth;
    }
    public set idealWidth(value: number) {
        if (this._idealWidth === value) {
            return;
        }
        this._idealWidth = value;
        this.markAsDirty();
        this._rootContainer._markAllAsDirty();
    }
    /**
    * Gets or sets the ideal height used to design controls.
    * The GUI will then rescale everything accordingly
    * @see http://doc.babylonjs.com/how_to/gui#adaptive-scaling
    */
    public get idealHeight(): number {
        return this._idealHeight;
    }
    public set idealHeight(value: number) {
        if (this._idealHeight === value) {
            return;
        }
        this._idealHeight = value;
        this.markAsDirty();
        this._rootContainer._markAllAsDirty();
    }
    /**
    * Gets or sets a boolean indicating if the smallest ideal value must be used if idealWidth and idealHeight are both set
    * @see http://doc.babylonjs.com/how_to/gui#adaptive-scaling
    */
    public get useSmallestIdeal(): boolean {
        return this._useSmallestIdeal;
    }
    public set useSmallestIdeal(value: boolean) {
        if (this._useSmallestIdeal === value) {
            return;
        }
        this._useSmallestIdeal = value;
        this.markAsDirty();
        this._rootContainer._markAllAsDirty();
    }
    /**
    * Gets or sets a boolean indicating if adaptive scaling must be used
    * @see http://doc.babylonjs.com/how_to/gui#adaptive-scaling
    */
    public get renderAtIdealSize(): boolean {
        return this._renderAtIdealSize;
    }
    public set renderAtIdealSize(value: boolean) {
        if (this._renderAtIdealSize === value) {
            return;
        }
        this._renderAtIdealSize = value;
        this._onResize();
    }
    /**
    * Gets the underlying layer used to render the texture when in fullscreen mode
    */
    public get layer(): Nullable<Layer> {
        return this._layerToDispose;
    }
    /**
    * Gets the root container control
    */
    public get rootContainer(): Container {
        return this._rootContainer;
    }
    /**
    * Returns an array containing the root container.
    * This is mostly used to let the Inspector introspects the ADT
    * @returns an array containing the rootContainer
    */
    public getChildren(): Array<Container> {
        return [this._rootContainer];
    }
    /**
    * Will return all controls that are inside this texture
    * @param directDescendantsOnly defines if true only direct descendants of 'this' will be considered, if false direct and also indirect (children of children, an so on in a recursive manner) descendants of 'this' will be considered
    * @param predicate defines an optional predicate that will be called on every evaluated child, the predicate must return true for a given child to be part of the result, otherwise it will be ignored
    * @return all child controls
    */
    public getDescendants(directDescendantsOnly?: boolean, predicate?: (control: Control) => boolean): Control[] {
        return this._rootContainer.getDescendants(directDescendantsOnly, predicate);
    }
    /**
    * Gets or sets the current focused control
    */
    public get focusedControl(): Nullable<IFocusableControl> {
        return this._focusedControl;
    }
    public set focusedControl(control: Nullable<IFocusableControl>) {
        if (this._focusedControl == control) {
            return;
        }
        if (this._focusedControl) {
            this._focusedControl.onBlur();
        }
        if (control) {
            control.onFocus();
        }
        this._focusedControl = control;
    }
    /**
    * Gets or sets a boolean indicating if the texture must be rendered in background or foreground when in fullscreen mode
    */
    public get isForeground(): boolean {
        if (!this.layer) {
            return true;
        }
        return (!this.layer.isBackground);
    }
    public set isForeground(value: boolean) {
        if (!this.layer) {
            return;
        }
        if (this.layer.isBackground === !value) {
            return;
        }
        this.layer.isBackground = !value;
    }
    /**
    * Gets or set information about clipboardData
    */
    public get clipboardData(): string {
        return this._clipboardData;
    }
    public set clipboardData(value: string) {
        this._clipboardData = value;
    }
    /**
   * Creates a new AdvancedDynamicTexture
   * @param name defines the name of the texture
   * @param width defines the width of the texture
   * @param height defines the height of the texture
   * @param scene defines the hosting scene
   * @param generateMipMaps defines a boolean indicating if mipmaps must be generated (false by default)
   * @param samplingMode defines the texture sampling mode (Texture.NEAREST_SAMPLINGMODE by default)
   */
    constructor(name: string, width = 0, height = 0, scene: Nullable<Scene>, generateMipMaps = false, samplingMode = Texture.NEAREST_SAMPLINGMODE) {
        super(name, { width: width, height: height }, scene, generateMipMaps, samplingMode, Engine.TEXTUREFORMAT_RGBA);
        scene = this.getScene();
        if (!scene || !this._texture) {
            return;
        }
        this._rootCanvas = scene.getEngine()!.getRenderingCanvas()!;
        this._renderObserver = scene.onBeforeCameraRenderObservable.add((camera: Camera) => this._checkUpdate(camera));
        this._preKeyboardObserver = scene.onPreKeyboardObservable.add((info) => {
            if (!this._focusedControl) {
                return;
            }
            if (info.type === KeyboardEventTypes.KEYDOWN) {
                this._focusedControl.processKeyboard(info.event);
            }
            info.skipOnPointerObservable = true;
        });
        this._rootContainer._link(this);
        this.hasAlpha = true;
        if (!width || !height) {
            this._resizeObserver = scene.getEngine().onResizeObservable.add(() => this._onResize());
            this._onResize();
        }
        this._texture.isReady = true;
    }
    /**
    * Get the current class name of the texture useful for serialization or dynamic coding.
    * @returns "AdvancedDynamicTexture"
    */
    public getClassName(): string {
        return "AdvancedDynamicTexture";
    }
    /**
    * Function used to execute a function on all controls
    * @param func defines the function to execute
    * @param container defines the container where controls belong. If null the root container will be used
    */
    public executeOnAllControls(func: (control: Control) => void, container?: Container) {
        if (!container) {
            container = this._rootContainer;
        }
        func(container);
        for (var child of container.children) {
            if ((<any>child).children) {
                this.executeOnAllControls(func, (<Container>child));
                continue;
            }
            func(child);
        }
    }
    private _disableInvalidateRect = false;
    private _invalidatedRectangle: Nullable<Measure> = null;
    /**
     * Invalidates a rectangle area on the gui texture
     * @param minX left most position of the rectangle to invalidate in pixels
     * @param minY top most position of the rectangle to invalidate in pixels
     * @param maxX right most position of the rectangle to invalidate in pixels
     * @param maxY bottom most position of the rectangle to invalidate in pixels
     */
    public invalidateRect(minX: number, minY: number, maxX: number, maxY: number) {
        if (this._disableInvalidateRect) {
            return;
        }
        if (!this._invalidatedRectangle) {
            this._invalidatedRectangle = new Measure(minX, minY, maxX - minX, maxY - minY);
        } else {
            // Compute intersection
            var maxLeft = Math.max(this._invalidatedRectangle.left + this._invalidatedRectangle.width, maxX);
            var maxTop = Math.max(this._invalidatedRectangle.top + this._invalidatedRectangle.height, maxY);
            this._invalidatedRectangle.left = Math.min(this._invalidatedRectangle.left, minX);
            this._invalidatedRectangle.top = Math.min(this._invalidatedRectangle.top, minY);
            this._invalidatedRectangle.width = maxLeft - this._invalidatedRectangle.left;
            this._invalidatedRectangle.height = maxTop - this._invalidatedRectangle.top;
        }
        // Ensure there are no pixel fractions
        this._invalidatedRectangle.left = Math.floor(this._invalidatedRectangle.left);
        this._invalidatedRectangle.top = Math.floor(this._invalidatedRectangle.top);
        this._invalidatedRectangle.width = Math.ceil(this._invalidatedRectangle.width);
        this._invalidatedRectangle.height = Math.ceil(this._invalidatedRectangle.height);
    }
    /**
    * Marks the texture as dirty forcing a complete update
    */
    public markAsDirty() {
        this._isDirty = true;
    }
    /**
    * Helper function used to create a new style
    * @returns a new style
    * @see http://doc.babylonjs.com/how_to/gui#styles
    */
    public createStyle(): Style {
        return new Style(this);
    }
    /**
    * Adds a new control to the root container
    * @param control defines the control to add
    * @returns the current texture
    */
    public addControl(control: Control): AdvancedDynamicTexture {
        this._rootContainer.addControl(control);
        return this;
    }
    /**
    * Removes a control from the root container
    * @param control defines the control to remove
    * @returns the current texture
    */
    public removeControl(control: Control): AdvancedDynamicTexture {
        this._rootContainer.removeControl(control);
        return this;
    }
    /**
    * Release all resources
    */
    public dispose(): void {
        let scene = this.getScene();
        if (!scene) {
            return;
        }
        this._rootCanvas = null;
        scene.onBeforeCameraRenderObservable.remove(this._renderObserver);
        if (this._resizeObserver) {
            scene.getEngine().onResizeObservable.remove(this._resizeObserver);
        }
        if (this._pointerMoveObserver) {
            scene.onPrePointerObservable.remove(this._pointerMoveObserver);
        }
        if (this._pointerObserver) {
            scene.onPointerObservable.remove(this._pointerObserver);
        }
        if (this._preKeyboardObserver) {
            scene.onPreKeyboardObservable.remove(this._preKeyboardObserver);
        }
        if (this._canvasPointerOutObserver) {
            scene.getEngine().onCanvasPointerOutObservable.remove(this._canvasPointerOutObserver);
        }
        if (this._layerToDispose) {
            this._layerToDispose.texture = null;
            this._layerToDispose.dispose();
            this._layerToDispose = null;
        }
        this._rootContainer.dispose();
        this.onClipboardObservable.clear();
        this.onControlPickedObservable.clear();
        this.onBeginRenderObservable.clear();
        this.onEndRenderObservable.clear();
        this.onBeginLayoutObservable.clear();
        this.onEndLayoutObservable.clear();
        super.dispose();
    }
    private _onResize(): void {
        let scene = this.getScene();
        if (!scene) {
            return;
        }
        // Check size
        var engine = scene.getEngine();
        var textureSize = this.getSize();
        var renderWidth = engine.getRenderWidth() * this._renderScale;
        var renderHeight = engine.getRenderHeight() * this._renderScale;
        if (this._renderAtIdealSize) {
            if (this._idealWidth) {
                renderHeight = (renderHeight * this._idealWidth) / renderWidth;
                renderWidth = this._idealWidth;
            } else if (this._idealHeight) {
                renderWidth = (renderWidth * this._idealHeight) / renderHeight;
                renderHeight = this._idealHeight;
            }
        }
        if (textureSize.width !== renderWidth || textureSize.height !== renderHeight) {
            this.scaleTo(renderWidth, renderHeight);
            this.markAsDirty();
            if (this._idealWidth || this._idealHeight) {
                this._rootContainer._markAllAsDirty();
            }
        }
        this.invalidateRect(0, 0, textureSize.width, textureSize.height);
    }
    /** @hidden */
    public _getGlobalViewport(scene: Scene): Viewport {
        var engine = scene.getEngine();
        return this._fullscreenViewport.toGlobal(engine.getRenderWidth(), engine.getRenderHeight());
    }
    /**
    * Get screen coordinates for a vector3
    * @param position defines the position to project
    * @param worldMatrix defines the world matrix to use
    * @returns the projected position
    */
    public getProjectedPosition(position: Vector3, worldMatrix: Matrix): Vector2 {
        var scene = this.getScene();
        if (!scene) {
            return Vector2.Zero();
        }
        var globalViewport = this._getGlobalViewport(scene);
        var projectedPosition = Vector3.Project(position, worldMatrix, scene.getTransformMatrix(), globalViewport);
        projectedPosition.scaleInPlace(this.renderScale);
        return new Vector2(projectedPosition.x, projectedPosition.y);
    }
    private _checkUpdate(camera: Camera): void {
        if (this._layerToDispose) {
            if ((camera.layerMask & this._layerToDispose.layerMask) === 0) {
                return;
            }
        }
        if (this._isFullscreen && this._linkedControls.length) {
            var scene = this.getScene();
            if (!scene) {
                return;
            }
            var globalViewport = this._getGlobalViewport(scene);
            for (var control of this._linkedControls) {
                if (!control.isVisible) {
                    continue;
                }
                var mesh = control._linkedMesh;
                if (!mesh || mesh.isDisposed()) {
                    Tools.SetImmediate(() => {
                        control.linkWithMesh(null);
                    });
                    continue;
                }
                var position = mesh.getBoundingInfo().boundingSphere.center;
                var projectedPosition = Vector3.Project(position, mesh.getWorldMatrix(), scene.getTransformMatrix(), globalViewport);
                if (projectedPosition.z < 0 || projectedPosition.z > 1) {
                    control.notRenderable = true;
                    continue;
                }
                control.notRenderable = false;
                // Account for RenderScale.
                projectedPosition.scaleInPlace(this.renderScale);
                control._moveToProjectedPosition(projectedPosition);
            }
        }
        if (!this._isDirty && !this._rootContainer.isDirty) {
            return;
        }
        this._isDirty = false;
        this._render();
        this.update(true, this.premulAlpha);
    }
    private _clearMeasure = new Measure(0, 0, 0, 0);
    private _render(): void {
        var textureSize = this.getSize();
        var renderWidth = textureSize.width;
        var renderHeight = textureSize.height;
        if (this._invalidatedRectangle) {
            this._clearMeasure.copyFrom(this._invalidatedRectangle);
        } else {
            this._clearMeasure.copyFromFloats(0, 0, renderWidth, renderHeight);
        }
        // Clear
        var context = this.getContext();
        context.clearRect(this._clearMeasure.left, this._clearMeasure.top, this._clearMeasure.width, this._clearMeasure.height);
        if (this._background) {
            context.save();
            context.fillStyle = this._background;
            context.fillRect(this._clearMeasure.left, this._clearMeasure.top, this._clearMeasure.width, this._clearMeasure.height);
            context.restore();
        }
        // Render
        context.font = "18px Arial";
        context.strokeStyle = "white";
        this.onBeginLayoutObservable.notifyObservers(this);
        var measure = new Measure(0, 0, renderWidth, renderHeight);
        this._rootContainer._layout(measure, context, this._invalidatedRectangle);
        this.onEndLayoutObservable.notifyObservers(this);

        this._isDirty = false; // Restoring the dirty state that could have been set by controls during layout processing

        this.onBeginRenderObservable.notifyObservers(this);
        this._rootContainer._render(context, this._invalidatedRectangle);
        this.onEndRenderObservable.notifyObservers(this);
        this._invalidatedRectangle = null;
    }
    /** @hidden */
    public _changeCursor(cursor: string) {
        if (this._rootCanvas) {
            this._rootCanvas.style.cursor = cursor;
        }
    }
    /** @hidden */
    public _registerLastControlDown(control: Control, pointerId: number) {
        this._lastControlDown[pointerId] = control;
        this.onControlPickedObservable.notifyObservers(control);
    }
    private _doPicking(x: number, y: number, type: number, pointerId: number, buttonIndex: number): void {
        var scene = this.getScene();
        if (!scene) {
            return;
        }
        var engine = scene.getEngine();
        var textureSize = this.getSize();
        if (this._isFullscreen) {
            let camera = scene.cameraToUseForPointers || scene.activeCamera;
            let viewport = camera!.viewport;
            x = x * (textureSize.width / (engine.getRenderWidth() * viewport.width));
            y = y * (textureSize.height / (engine.getRenderHeight() * viewport.height));
        }
        if (this._capturingControl[pointerId]) {
            this._capturingControl[pointerId]._processObservables(type, x, y, pointerId, buttonIndex);
            return;
        }
        if (!this._rootContainer._processPicking(x, y, type, pointerId, buttonIndex)) {
            this._changeCursor("");
            if (type === PointerEventTypes.POINTERMOVE) {
                if (this._lastControlOver[pointerId]) {
                    this._lastControlOver[pointerId]._onPointerOut(this._lastControlOver[pointerId]);
                    delete this._lastControlOver[pointerId];
                }
            }
        }
        this._manageFocus();
    }
    /** @hidden */
    public _cleanControlAfterRemovalFromList(list: { [pointerId: number]: Control }, control: Control) {
        for (var pointerId in list) {
            if (!list.hasOwnProperty(pointerId)) {
                continue;
            }
            var lastControlOver = list[pointerId];
            if (lastControlOver === control) {
                delete list[pointerId];
            }
        }
    }
    /** @hidden */
    public _cleanControlAfterRemoval(control: Control) {
        this._cleanControlAfterRemovalFromList(this._lastControlDown, control);
        this._cleanControlAfterRemovalFromList(this._lastControlOver, control);
    }
    /** Attach to all scene events required to support pointer events */
    public attach(): void {
        var scene = this.getScene();
        if (!scene) {
            return;
        }
        this._pointerMoveObserver = scene.onPrePointerObservable.add((pi, state) => {
            if (scene!.isPointerCaptured((<PointerEvent>(pi.event)).pointerId)) {
                return;
            }
            if (pi.type !== PointerEventTypes.POINTERMOVE
                && pi.type !== PointerEventTypes.POINTERUP
                && pi.type !== PointerEventTypes.POINTERDOWN) {
                return;
            }
            if (!scene) {
                return;
            }
            let camera = scene.cameraToUseForPointers || scene.activeCamera;
            if (!camera) {
                return;
            }
            let engine = scene.getEngine();
            let viewport = camera.viewport.toGlobal(engine.getRenderWidth(), engine.getRenderHeight());
            let x = scene.pointerX / engine.getHardwareScalingLevel() - viewport.x;
            let y = scene.pointerY / engine.getHardwareScalingLevel() - (engine.getRenderHeight() - viewport.y - viewport.height);
            this._shouldBlockPointer = false;
            // Do picking modifies _shouldBlockPointer
            this._doPicking(x, y, pi.type, (pi.event as PointerEvent).pointerId || 0, pi.event.button);
            // Avoid overwriting a true skipOnPointerObservable to false
            if (this._shouldBlockPointer) {
                pi.skipOnPointerObservable = this._shouldBlockPointer;
            }
        });
        this._attachToOnPointerOut(scene);
    }
    /** @hidden */
    private onClipboardCopy = (rawEvt: Event) => {
        const evt = rawEvt as ClipboardEvent;
        let ev = new ClipboardInfo(ClipboardEventTypes.COPY, evt);
        this.onClipboardObservable.notifyObservers(ev);
        evt.preventDefault();
    }
    /** @hidden */
    private onClipboardCut = (rawEvt: Event) => {
        const evt = rawEvt as ClipboardEvent;
        let ev = new ClipboardInfo(ClipboardEventTypes.CUT, evt);
        this.onClipboardObservable.notifyObservers(ev);
        evt.preventDefault();
    }
    /** @hidden */
    private onClipboardPaste = (rawEvt: Event) => {
        const evt = rawEvt as ClipboardEvent;
        let ev = new ClipboardInfo(ClipboardEventTypes.PASTE, evt);
        this.onClipboardObservable.notifyObservers(ev);
        evt.preventDefault();
    }
    /**
    * Register the clipboard Events onto the canvas
    */
    public registerClipboardEvents(): void {
        self.addEventListener("copy", this.onClipboardCopy, false);
        self.addEventListener("cut", this.onClipboardCut, false);
        self.addEventListener("paste", this.onClipboardPaste, false);
    }
    /**
     * Unregister the clipboard Events from the canvas
     */
    public unRegisterClipboardEvents(): void {
        self.removeEventListener("copy", this.onClipboardCopy);
        self.removeEventListener("cut", this.onClipboardCut);
        self.removeEventListener("paste", this.onClipboardPaste);
    }
    /**
    * Connect the texture to a hosting mesh to enable interactions
    * @param mesh defines the mesh to attach to
    * @param supportPointerMove defines a boolean indicating if pointer move events must be catched as well
    */
    public attachToMesh(mesh: AbstractMesh, supportPointerMove = true): void {
        var scene = this.getScene();
        if (!scene) {
            return;
        }
        this._pointerObserver = scene.onPointerObservable.add((pi, state) => {
            if (pi.type !== PointerEventTypes.POINTERMOVE
                && pi.type !== PointerEventTypes.POINTERUP
                && pi.type !== PointerEventTypes.POINTERDOWN) {
                return;
            }
            var pointerId = (pi.event as PointerEvent).pointerId || 0;
            if (pi.pickInfo && pi.pickInfo.hit && pi.pickInfo.pickedMesh === mesh) {
                var uv = pi.pickInfo.getTextureCoordinates();
                if (uv) {
                    let size = this.getSize();
                    this._doPicking(uv.x * size.width, (1.0 - uv.y) * size.height, pi.type, pointerId, pi.event.button);
                }
            } else if (pi.type === PointerEventTypes.POINTERUP) {
                if (this._lastControlDown[pointerId]) {
                    this._lastControlDown[pointerId]._forcePointerUp(pointerId);
                }
                delete this._lastControlDown[pointerId];
                if (this.focusedControl) {
                    const friendlyControls = this.focusedControl.keepsFocusWith();
                    let canMoveFocus = true;
                    if (friendlyControls) {
                        for (var control of friendlyControls) {
                            // Same host, no need to keep the focus
                            if (this === control._host) {
                                continue;
                            }
                            // Different hosts
                            const otherHost = control._host;
                            if (otherHost._lastControlOver[pointerId] && otherHost._lastControlOver[pointerId].isAscendant(control)) {
                                canMoveFocus = false;
                                break;
                            }
                        }
                    }
                    if (canMoveFocus) {
                        this.focusedControl = null;
                    }
                }
            } else if (pi.type === PointerEventTypes.POINTERMOVE) {
                if (this._lastControlOver[pointerId]) {
                    this._lastControlOver[pointerId]._onPointerOut(this._lastControlOver[pointerId]);
                }
                delete this._lastControlOver[pointerId];
            }
        });
        mesh.enablePointerMoveEvents = supportPointerMove;
        this._attachToOnPointerOut(scene);
    }
    /**
    * Move the focus to a specific control
    * @param control defines the control which will receive the focus
    */
    public moveFocusToControl(control: IFocusableControl): void {
        this.focusedControl = control;
        this._lastPickedControl = <any>control;
        this._blockNextFocusCheck = true;
    }
    private _manageFocus(): void {
        if (this._blockNextFocusCheck) {
            this._blockNextFocusCheck = false;
            this._lastPickedControl = <any>this._focusedControl;
            return;
        }
        // Focus management
        if (this._focusedControl) {
            if (this._focusedControl !== (<any>this._lastPickedControl)) {
                if (this._lastPickedControl.isFocusInvisible) {
                    return;
                }
                this.focusedControl = null;
            }
        }
    }
    private _attachToOnPointerOut(scene: Scene): void {
        this._canvasPointerOutObserver = scene.getEngine().onCanvasPointerOutObservable.add((pointerEvent) => {
            if (this._lastControlOver[pointerEvent.pointerId]) {
                this._lastControlOver[pointerEvent.pointerId]._onPointerOut(this._lastControlOver[pointerEvent.pointerId]);
            }
            delete this._lastControlOver[pointerEvent.pointerId];
            if (this._lastControlDown[pointerEvent.pointerId] && this._lastControlDown[pointerEvent.pointerId] !== this._capturingControl[pointerEvent.pointerId]) {
                this._lastControlDown[pointerEvent.pointerId]._forcePointerUp();
                delete this._lastControlDown[pointerEvent.pointerId];
            }
        });
    }
    // Statics
    /**
     * Creates a new AdvancedDynamicTexture in projected mode (ie. attached to a mesh)
     * @param mesh defines the mesh which will receive the texture
     * @param width defines the texture width (1024 by default)
     * @param height defines the texture height (1024 by default)
     * @param supportPointerMove defines a boolean indicating if the texture must capture move events (true by default)
     * @param onlyAlphaTesting defines a boolean indicating that alpha blending will not be used (only alpha testing) (false by default)
     * @returns a new AdvancedDynamicTexture
     */
    public static CreateForMesh(mesh: AbstractMesh, width = 1024, height = 1024, supportPointerMove = true, onlyAlphaTesting = false): AdvancedDynamicTexture {
        var result = new AdvancedDynamicTexture(mesh.name + " AdvancedDynamicTexture", width, height, mesh.getScene(), true, Texture.TRILINEAR_SAMPLINGMODE);
        var material = new StandardMaterial("AdvancedDynamicTextureMaterial", mesh.getScene());
        material.backFaceCulling = false;
        material.diffuseColor = Color3.Black();
        material.specularColor = Color3.Black();
        if (onlyAlphaTesting) {
            material.diffuseTexture = result;
            material.emissiveTexture = result;
            result.hasAlpha = true;
        } else {
            material.emissiveTexture = result;
            material.opacityTexture = result;
        }
        mesh.material = material;
        result.attachToMesh(mesh, supportPointerMove);
        return result;
    }
    /**
    * Creates a new AdvancedDynamicTexture in fullscreen mode.
    * In this mode the texture will rely on a layer for its rendering.
    * This allows it to be treated like any other layer.
    * As such, if you have a multi camera setup, you can set the layerMask on the GUI as well.
    * LayerMask is set through advancedTexture.layer.layerMask
    * @param name defines name for the texture
    * @param foreground defines a boolean indicating if the texture must be rendered in foreground (default is true)
    * @param scene defines the hsoting scene
    * @param sampling defines the texture sampling mode (Texture.BILINEAR_SAMPLINGMODE by default)
    * @returns a new AdvancedDynamicTexture
    */
    public static CreateFullscreenUI(name: string, foreground: boolean = true, scene: Nullable<Scene> = null, sampling = Texture.BILINEAR_SAMPLINGMODE): AdvancedDynamicTexture {
        var result = new AdvancedDynamicTexture(name, 0, 0, scene, false, sampling);
        // Display
        var layer = new Layer(name + "_layer", null, scene, !foreground);
        layer.texture = result;
        result._layerToDispose = layer;
        result._isFullscreen = true;
        // Attach
        result.attach();
        return result;
    }
}
=======
import { DynamicTexture, Nullable, Observer, Camera, Engine, KeyboardInfoPre, PointerInfoPre, PointerInfo, ClipboardEventTypes, Layer, Viewport, Scene, Texture, KeyboardEventTypes, Vector3, Matrix, Vector2, Tools, PointerEventTypes, AbstractMesh, StandardMaterial, Color3, Observable, ClipboardInfo } from 'babylonjs';
import { Container } from "./controls/container";
import { Control } from "./controls/control";
import { Style } from "./style";
import { Measure } from "./measure";
/**
* Interface used to define a control that can receive focus
*/
export interface IFocusableControl {
    /**
     * Function called when the control receives the focus
     */
    onFocus(): void;
    /**
     * Function called when the control loses the focus
     */
    onBlur(): void;
    /**
     * Function called to let the control handle keyboard events
     * @param evt defines the current keyboard event
     */
    processKeyboard(evt: KeyboardEvent): void;
    /**
    * Function called to get the list of controls that should not steal the focus from this control
    * @returns an array of controls
    */
    keepsFocusWith(): Nullable<Control[]>;
}
/**
* Class used to create texture to support 2D GUI elements
* @see http://doc.babylonjs.com/how_to/gui
*/
export class AdvancedDynamicTexture extends DynamicTexture {
    private _isDirty = false;
    private _renderObserver: Nullable<Observer<Camera>>;
    private _resizeObserver: Nullable<Observer<Engine>>;
    private _preKeyboardObserver: Nullable<Observer<KeyboardInfoPre>>;
    private _pointerMoveObserver: Nullable<Observer<PointerInfoPre>>;
    private _pointerObserver: Nullable<Observer<PointerInfo>>;
    private _canvasPointerOutObserver: Nullable<Observer<PointerEvent>>;
    private _background: string;
    /** @hidden */
    public _rootContainer = new Container("root");
    /** @hidden */
    public _lastPickedControl: Control;
    /** @hidden */
    public _lastControlOver: { [pointerId: number]: Control } = {};
    /** @hidden */
    public _lastControlDown: { [pointerId: number]: Control } = {};
    /** @hidden */
    public _capturingControl: { [pointerId: number]: Control } = {};
    /** @hidden */
    public _shouldBlockPointer: boolean;
    /** @hidden */
    public _layerToDispose: Nullable<Layer>;
    /** @hidden */
    public _linkedControls = new Array<Control>();
    private _isFullscreen = false;
    private _fullscreenViewport = new Viewport(0, 0, 1, 1);
    private _idealWidth = 0;
    private _idealHeight = 0;
    private _useSmallestIdeal: boolean = false;
    private _renderAtIdealSize = false;
    private _focusedControl: Nullable<IFocusableControl>;
    private _blockNextFocusCheck = false;
    private _renderScale = 1;
    private _rootCanvas: Nullable<HTMLCanvasElement>;
    /**
    * Define type to string to ensure compatibility across browsers
    * Safari doesn't support DataTransfer constructor
    */
    private _clipboardData: string = "";
    /**
    * Observable event triggered each time an clipboard event is received from the rendering canvas
    */
    public onClipboardObservable = new Observable<ClipboardInfo>();
    /**
    * Observable event triggered each time a pointer down is intercepted by a control
    */
    public onControlPickedObservable = new Observable<Control>();
    /**
    * Observable event triggered before layout is evaluated
    */
    public onBeginLayoutObservable = new Observable<AdvancedDynamicTexture>();
    /**
    * Observable event triggered after the layout was evaluated
    */
    public onEndLayoutObservable = new Observable<AdvancedDynamicTexture>();
    /**
    * Observable event triggered before the texture is rendered
    */
    public onBeginRenderObservable = new Observable<AdvancedDynamicTexture>();
    /**
    * Observable event triggered after the texture was rendered
    */
    public onEndRenderObservable = new Observable<AdvancedDynamicTexture>();
    /**
    * Gets or sets a boolean defining if alpha is stored as premultiplied
    */
    public premulAlpha = false;
    /**
    * Gets or sets a number used to scale rendering size (2 means that the texture will be twice bigger).
    * Useful when you want more antialiasing
    */
    public get renderScale(): number {
        return this._renderScale;
    }
    public set renderScale(value: number) {
        if (value === this._renderScale) {
            return;
        }
        this._renderScale = value;
        this._onResize();
    }
    /** Gets or sets the background color */
    public get background(): string {
        return this._background;
    }
    public set background(value: string) {
        if (this._background === value) {
            return;
        }
        this._background = value;
        this.markAsDirty();
    }
    /**
    * Gets or sets the ideal width used to design controls.
    * The GUI will then rescale everything accordingly
    * @see http://doc.babylonjs.com/how_to/gui#adaptive-scaling
    */
    public get idealWidth(): number {
        return this._idealWidth;
    }
    public set idealWidth(value: number) {
        if (this._idealWidth === value) {
            return;
        }
        this._idealWidth = value;
        this.markAsDirty();
        this._rootContainer._markAllAsDirty();
    }
    /**
    * Gets or sets the ideal height used to design controls.
    * The GUI will then rescale everything accordingly
    * @see http://doc.babylonjs.com/how_to/gui#adaptive-scaling
    */
    public get idealHeight(): number {
        return this._idealHeight;
    }
    public set idealHeight(value: number) {
        if (this._idealHeight === value) {
            return;
        }
        this._idealHeight = value;
        this.markAsDirty();
        this._rootContainer._markAllAsDirty();
    }
    /**
    * Gets or sets a boolean indicating if the smallest ideal value must be used if idealWidth and idealHeight are both set
    * @see http://doc.babylonjs.com/how_to/gui#adaptive-scaling
    */
    public get useSmallestIdeal(): boolean {
        return this._useSmallestIdeal;
    }
    public set useSmallestIdeal(value: boolean) {
        if (this._useSmallestIdeal === value) {
            return;
        }
        this._useSmallestIdeal = value;
        this.markAsDirty();
        this._rootContainer._markAllAsDirty();
    }
    /**
    * Gets or sets a boolean indicating if adaptive scaling must be used
    * @see http://doc.babylonjs.com/how_to/gui#adaptive-scaling
    */
    public get renderAtIdealSize(): boolean {
        return this._renderAtIdealSize;
    }
    public set renderAtIdealSize(value: boolean) {
        if (this._renderAtIdealSize === value) {
            return;
        }
        this._renderAtIdealSize = value;
        this._onResize();
    }
    /**
    * Gets the underlying layer used to render the texture when in fullscreen mode
    */
    public get layer(): Nullable<Layer> {
        return this._layerToDispose;
    }
    /**
    * Gets the root container control
    */
    public get rootContainer(): Container {
        return this._rootContainer;
    }
    /**
    * Returns an array containing the root container.
    * This is mostly used to let the Inspector introspects the ADT
    * @returns an array containing the rootContainer
    */
    public getChildren(): Array<Container> {
        return [this._rootContainer];
    }
    /**
    * Will return all controls that are inside this texture
    * @param directDescendantsOnly defines if true only direct descendants of 'this' will be considered, if false direct and also indirect (children of children, an so on in a recursive manner) descendants of 'this' will be considered
    * @param predicate defines an optional predicate that will be called on every evaluated child, the predicate must return true for a given child to be part of the result, otherwise it will be ignored
    * @return all child controls
    */
    public getDescendants(directDescendantsOnly?: boolean, predicate?: (control: Control) => boolean): Control[] {
        return this._rootContainer.getDescendants(directDescendantsOnly, predicate);
    }
    /**
    * Gets or sets the current focused control
    */
    public get focusedControl(): Nullable<IFocusableControl> {
        return this._focusedControl;
    }
    public set focusedControl(control: Nullable<IFocusableControl>) {
        if (this._focusedControl == control) {
            return;
        }
        if (this._focusedControl) {
            this._focusedControl.onBlur();
        }
        if (control) {
            control.onFocus();
        }
        this._focusedControl = control;
    }
    /**
    * Gets or sets a boolean indicating if the texture must be rendered in background or foreground when in fullscreen mode
    */
    public get isForeground(): boolean {
        if (!this.layer) {
            return true;
        }
        return (!this.layer.isBackground);
    }
    public set isForeground(value: boolean) {
        if (!this.layer) {
            return;
        }
        if (this.layer.isBackground === !value) {
            return;
        }
        this.layer.isBackground = !value;
    }
    /**
    * Gets or set information about clipboardData
    */
    public get clipboardData(): string {
        return this._clipboardData;
    }
    public set clipboardData(value: string) {
        this._clipboardData = value;
    }
    /**
   * Creates a new AdvancedDynamicTexture
   * @param name defines the name of the texture
   * @param width defines the width of the texture
   * @param height defines the height of the texture
   * @param scene defines the hosting scene
   * @param generateMipMaps defines a boolean indicating if mipmaps must be generated (false by default)
   * @param samplingMode defines the texture sampling mode (Texture.NEAREST_SAMPLINGMODE by default)
   */
    constructor(name: string, width = 0, height = 0, scene: Nullable<Scene>, generateMipMaps = false, samplingMode = Texture.NEAREST_SAMPLINGMODE) {
        super(name, { width: width, height: height }, scene, generateMipMaps, samplingMode, Engine.TEXTUREFORMAT_RGBA);
        scene = this.getScene();
        if (!scene || !this._texture) {
            return;
        }
        this._rootCanvas = scene.getEngine()!.getRenderingCanvas()!;
        this._renderObserver = scene.onBeforeCameraRenderObservable.add((camera: Camera) => this._checkUpdate(camera));
        this._preKeyboardObserver = scene.onPreKeyboardObservable.add((info) => {
            if (!this._focusedControl) {
                return;
            }
            if (info.type === KeyboardEventTypes.KEYDOWN) {
                this._focusedControl.processKeyboard(info.event);
            }
            info.skipOnPointerObservable = true;
        });
        this._rootContainer._link(this);
        this.hasAlpha = true;
        if (!width || !height) {
            this._resizeObserver = scene.getEngine().onResizeObservable.add(() => this._onResize());
            this._onResize();
        }
        this._texture.isReady = true;
    }
    /**
    * Get the current class name of the texture useful for serialization or dynamic coding.
    * @returns "AdvancedDynamicTexture"
    */
    public getClassName(): string {
        return "AdvancedDynamicTexture";
    }
    /**
    * Function used to execute a function on all controls
    * @param func defines the function to execute
    * @param container defines the container where controls belong. If null the root container will be used
    */
    public executeOnAllControls(func: (control: Control) => void, container?: Container) {
        if (!container) {
            container = this._rootContainer;
        }
        func(container);
        for (var child of container.children) {
            if ((<any>child).children) {
                this.executeOnAllControls(func, (<Container>child));
                continue;
            }
            func(child);
        }
    }

    private _useInvalidateRectOptimization = true;

    /**
     * Gets or sets a boolean indicating if the InvalidateRect optimization should be turned on
     */
    public get useInvalidateRectOptimization(): boolean {
        return this._useInvalidateRectOptimization;
    }

    public set useInvalidateRectOptimization(value: boolean) {
        this._useInvalidateRectOptimization = value;
    }

    private _clearRectangle: Nullable<Measure> = null;
    private _invalidatedRectangle: Nullable<Measure> = null;
    /**
     * Invalidates a rectangle area on the gui texture
     * @param clearMinX left most position of the rectangle to clear in the texture
     * @param clearMinY top most position of the rectangle to clear in the texture
     * @param clearMaxX right most position of the rectangle to clear in the texture
     * @param clearMaxY bottom most position of the rectangle to clear in the texture
     * @param minX left most position of the rectangle to invalidate in absolute coordinates (not taking in account local transformation)
     * @param minY top most position of the rectangle to invalidate in absolute coordinates (not taking in account local transformation)
     * @param maxX right most position of the rectangle to invalidate in absolute coordinates (not taking in account local transformation)
     * @param maxY bottom most position of the rectangle to invalidate in absolute coordinates (not taking in account local transformation)
     */
    public invalidateRect(clearMinX: number, clearMinY: number, clearMaxX: number, clearMaxY: number, minX: number, minY: number, maxX: number, maxY: number) {
        if (!this._useInvalidateRectOptimization) {
            return;
        }
        if (!this._clearRectangle || !this._invalidatedRectangle) {
            this._clearRectangle = new Measure(clearMinX, clearMinY, clearMaxX - clearMinX + 1, clearMaxY - clearMinY + 1);
            this._invalidatedRectangle = new Measure(minX, minY, maxX - minX + 1, maxY - minY + 1);
        } else {
            // Compute intersection
            var maxX = Math.ceil(Math.max(this._clearRectangle.left + this._clearRectangle.width - 1, clearMaxX));
            var maxY = Math.ceil(Math.max(this._clearRectangle.top + this._clearRectangle.height - 1, clearMaxY));
            this._clearRectangle.left = Math.floor(Math.min(this._clearRectangle.left, clearMinX));
            this._clearRectangle.top = Math.floor(Math.min(this._clearRectangle.top, clearMinY));
            this._clearRectangle.width = maxX - this._clearRectangle.left + 1;
            this._clearRectangle.height = maxY - this._clearRectangle.top + 1;

            maxX = Math.max(this._invalidatedRectangle.left + this._invalidatedRectangle.width - 1, maxX);
            maxY = Math.max(this._invalidatedRectangle.top + this._invalidatedRectangle.height - 1, maxY);
            this._invalidatedRectangle.left = Math.min(this._invalidatedRectangle.left, minX);
            this._invalidatedRectangle.top = Math.min(this._invalidatedRectangle.top, minY);
            this._invalidatedRectangle.width = maxX - this._invalidatedRectangle.left + 1;
            this._invalidatedRectangle.height = maxY - this._invalidatedRectangle.top + 1;
        }
    }
    /**
    * Marks the texture as dirty forcing a complete update
    */
    public markAsDirty() {
        this._isDirty = true;
    }
    /**
    * Helper function used to create a new style
    * @returns a new style
    * @see http://doc.babylonjs.com/how_to/gui#styles
    */
    public createStyle(): Style {
        return new Style(this);
    }
    /**
    * Adds a new control to the root container
    * @param control defines the control to add
    * @returns the current texture
    */
    public addControl(control: Control): AdvancedDynamicTexture {
        this._rootContainer.addControl(control);
        return this;
    }
    /**
    * Removes a control from the root container
    * @param control defines the control to remove
    * @returns the current texture
    */
    public removeControl(control: Control): AdvancedDynamicTexture {
        this._rootContainer.removeControl(control);
        return this;
    }
    /**
    * Release all resources
    */
    public dispose(): void {
        let scene = this.getScene();
        if (!scene) {
            return;
        }
        this._rootCanvas = null;
        scene.onBeforeCameraRenderObservable.remove(this._renderObserver);
        if (this._resizeObserver) {
            scene.getEngine().onResizeObservable.remove(this._resizeObserver);
        }
        if (this._pointerMoveObserver) {
            scene.onPrePointerObservable.remove(this._pointerMoveObserver);
        }
        if (this._pointerObserver) {
            scene.onPointerObservable.remove(this._pointerObserver);
        }
        if (this._preKeyboardObserver) {
            scene.onPreKeyboardObservable.remove(this._preKeyboardObserver);
        }
        if (this._canvasPointerOutObserver) {
            scene.getEngine().onCanvasPointerOutObservable.remove(this._canvasPointerOutObserver);
        }
        if (this._layerToDispose) {
            this._layerToDispose.texture = null;
            this._layerToDispose.dispose();
            this._layerToDispose = null;
        }
        this._rootContainer.dispose();
        this.onClipboardObservable.clear();
        this.onControlPickedObservable.clear();
        this.onBeginRenderObservable.clear();
        this.onEndRenderObservable.clear();
        this.onBeginLayoutObservable.clear();
        this.onEndLayoutObservable.clear();
        super.dispose();
    }
    private _onResize(): void {
        let scene = this.getScene();
        if (!scene) {
            return;
        }
        // Check size
        var engine = scene.getEngine();
        var textureSize = this.getSize();
        var renderWidth = engine.getRenderWidth() * this._renderScale;
        var renderHeight = engine.getRenderHeight() * this._renderScale;
        if (this._renderAtIdealSize) {
            if (this._idealWidth) {
                renderHeight = (renderHeight * this._idealWidth) / renderWidth;
                renderWidth = this._idealWidth;
            } else if (this._idealHeight) {
                renderWidth = (renderWidth * this._idealHeight) / renderHeight;
                renderHeight = this._idealHeight;
            }
        }
        if (textureSize.width !== renderWidth || textureSize.height !== renderHeight) {
            this.scaleTo(renderWidth, renderHeight);
            this.markAsDirty();
            if (this._idealWidth || this._idealHeight) {
                this._rootContainer._markAllAsDirty();
            }
        }
        this.invalidateRect(0, 0, textureSize.width - 1, textureSize.height - 1, 0, 0, textureSize.width - 1, textureSize.height - 1);
    }
    /** @hidden */
    public _getGlobalViewport(scene: Scene): Viewport {
        var engine = scene.getEngine();
        return this._fullscreenViewport.toGlobal(engine.getRenderWidth(), engine.getRenderHeight());
    }
    /**
    * Get screen coordinates for a vector3
    * @param position defines the position to project
    * @param worldMatrix defines the world matrix to use
    * @returns the projected position
    */
    public getProjectedPosition(position: Vector3, worldMatrix: Matrix): Vector2 {
        var scene = this.getScene();
        if (!scene) {
            return Vector2.Zero();
        }
        var globalViewport = this._getGlobalViewport(scene);
        var projectedPosition = Vector3.Project(position, worldMatrix, scene.getTransformMatrix(), globalViewport);
        projectedPosition.scaleInPlace(this.renderScale);
        return new Vector2(projectedPosition.x, projectedPosition.y);
    }
    private _checkUpdate(camera: Camera): void {
        if (this._layerToDispose) {
            if ((camera.layerMask & this._layerToDispose.layerMask) === 0) {
                return;
            }
        }
        if (this._isFullscreen && this._linkedControls.length) {
            var scene = this.getScene();
            if (!scene) {
                return;
            }
            var globalViewport = this._getGlobalViewport(scene);
            for (var control of this._linkedControls) {
                if (!control.isVisible) {
                    continue;
                }
                var mesh = control._linkedMesh;
                if (!mesh || mesh.isDisposed()) {
                    Tools.SetImmediate(() => {
                        control.linkWithMesh(null);
                    });
                    continue;
                }
                var position = mesh.getBoundingInfo().boundingSphere.center;
                var projectedPosition = Vector3.Project(position, mesh.getWorldMatrix(), scene.getTransformMatrix(), globalViewport);
                if (projectedPosition.z < 0 || projectedPosition.z > 1) {
                    control.notRenderable = true;
                    continue;
                }
                control.notRenderable = false;
                // Account for RenderScale.
                projectedPosition.scaleInPlace(this.renderScale);
                control._moveToProjectedPosition(projectedPosition);
            }
        }
        if (!this._isDirty && !this._rootContainer.isDirty) {
            return;
        }
        this._isDirty = false;
        this._render();
        this.update(true, this.premulAlpha);
    }
    private _clearMeasure = new Measure(0, 0, 0, 0);
    private _render(): void {
        var textureSize = this.getSize();
        var renderWidth = textureSize.width;
        var renderHeight = textureSize.height;

        var context = this.getContext();
        context.font = "18px Arial";
        context.strokeStyle = "white";

        // Layout
        this.onBeginLayoutObservable.notifyObservers(this);
        var measure = new Measure(0, 0, renderWidth, renderHeight);
        this._rootContainer._layout(measure, context);
        this.onEndLayoutObservable.notifyObservers(this);
        this._isDirty = false; // Restoring the dirty state that could have been set by controls during layout processing

        // Clear
        if (this._clearRectangle) {
            this._clearMeasure.copyFrom(this._clearRectangle);
        } else {
            this._clearMeasure.copyFromFloats(0, 0, renderWidth, renderHeight);
        }
        context.clearRect(this._clearMeasure.left, this._clearMeasure.top, this._clearMeasure.width, this._clearMeasure.height);
        if (this._background) {
            context.save();
            context.fillStyle = this._background;
            context.fillRect(this._clearMeasure.left, this._clearMeasure.top, this._clearMeasure.width, this._clearMeasure.height);
            context.restore();
        }

        // Render
        this.onBeginRenderObservable.notifyObservers(this);
        this._rootContainer._render(context, this._invalidatedRectangle);
        this.onEndRenderObservable.notifyObservers(this);
        this._clearRectangle = null;
        this._invalidatedRectangle = null;
    }
    /** @hidden */
    public _changeCursor(cursor: string) {
        if (this._rootCanvas) {
            this._rootCanvas.style.cursor = cursor;
        }
    }
    /** @hidden */
    public _registerLastControlDown(control: Control, pointerId: number) {
        this._lastControlDown[pointerId] = control;
        this.onControlPickedObservable.notifyObservers(control);
    }
    private _doPicking(x: number, y: number, type: number, pointerId: number, buttonIndex: number): void {
        var scene = this.getScene();
        if (!scene) {
            return;
        }
        var engine = scene.getEngine();
        var textureSize = this.getSize();
        if (this._isFullscreen) {
            let camera = scene.cameraToUseForPointers || scene.activeCamera;
            let viewport = camera!.viewport;
            x = x * (textureSize.width / (engine.getRenderWidth() * viewport.width));
            y = y * (textureSize.height / (engine.getRenderHeight() * viewport.height));
        }
        if (this._capturingControl[pointerId]) {
            this._capturingControl[pointerId]._processObservables(type, x, y, pointerId, buttonIndex);
            return;
        }
        if (!this._rootContainer._processPicking(x, y, type, pointerId, buttonIndex)) {
            this._changeCursor("");
            if (type === PointerEventTypes.POINTERMOVE) {
                if (this._lastControlOver[pointerId]) {
                    this._lastControlOver[pointerId]._onPointerOut(this._lastControlOver[pointerId]);
                    delete this._lastControlOver[pointerId];
                }
            }
        }
        this._manageFocus();
    }
    /** @hidden */
    public _cleanControlAfterRemovalFromList(list: { [pointerId: number]: Control }, control: Control) {
        for (var pointerId in list) {
            if (!list.hasOwnProperty(pointerId)) {
                continue;
            }
            var lastControlOver = list[pointerId];
            if (lastControlOver === control) {
                delete list[pointerId];
            }
        }
    }
    /** @hidden */
    public _cleanControlAfterRemoval(control: Control) {
        this._cleanControlAfterRemovalFromList(this._lastControlDown, control);
        this._cleanControlAfterRemovalFromList(this._lastControlOver, control);
    }
    /** Attach to all scene events required to support pointer events */
    public attach(): void {
        var scene = this.getScene();
        if (!scene) {
            return;
        }
        this._pointerMoveObserver = scene.onPrePointerObservable.add((pi, state) => {
            if (scene!.isPointerCaptured((<PointerEvent>(pi.event)).pointerId)) {
                return;
            }
            if (pi.type !== PointerEventTypes.POINTERMOVE
                && pi.type !== PointerEventTypes.POINTERUP
                && pi.type !== PointerEventTypes.POINTERDOWN) {
                return;
            }
            if (!scene) {
                return;
            }
            let camera = scene.cameraToUseForPointers || scene.activeCamera;
            if (!camera) {
                return;
            }
            let engine = scene.getEngine();
            let viewport = camera.viewport.toGlobal(engine.getRenderWidth(), engine.getRenderHeight());
            let x = scene.pointerX / engine.getHardwareScalingLevel() - viewport.x;
            let y = scene.pointerY / engine.getHardwareScalingLevel() - (engine.getRenderHeight() - viewport.y - viewport.height);
            this._shouldBlockPointer = false;
            // Do picking modifies _shouldBlockPointer
            this._doPicking(x, y, pi.type, (pi.event as PointerEvent).pointerId || 0, pi.event.button);
            // Avoid overwriting a true skipOnPointerObservable to false
            if (this._shouldBlockPointer) {
                pi.skipOnPointerObservable = this._shouldBlockPointer;
            }
        });
        this._attachToOnPointerOut(scene);
    }
    /** @hidden */
    private onClipboardCopy = (evt: ClipboardEvent) => {
        let ev = new ClipboardInfo(ClipboardEventTypes.COPY, evt);
        this.onClipboardObservable.notifyObservers(ev);
        evt.preventDefault();
    }
    /** @hidden */
    private onClipboardCut = (evt: ClipboardEvent) => {
        let ev = new ClipboardInfo(ClipboardEventTypes.CUT, evt);
        this.onClipboardObservable.notifyObservers(ev);
        evt.preventDefault();
    }
    /** @hidden */
    private onClipboardPaste = (evt: ClipboardEvent) => {
        let ev = new ClipboardInfo(ClipboardEventTypes.PASTE, evt);
        this.onClipboardObservable.notifyObservers(ev);
        evt.preventDefault();
    }
    /**
    * Register the clipboard Events onto the canvas
    */
    public registerClipboardEvents(): void {
        self.addEventListener("copy", this.onClipboardCopy, false);
        self.addEventListener("cut", this.onClipboardCut, false);
        self.addEventListener("paste", this.onClipboardPaste, false);
    }
    /**
     * Unregister the clipboard Events from the canvas
     */
    public unRegisterClipboardEvents(): void {
        self.removeEventListener("copy", this.onClipboardCopy);
        self.removeEventListener("cut", this.onClipboardCut);
        self.removeEventListener("paste", this.onClipboardPaste);
    }
    /**
    * Connect the texture to a hosting mesh to enable interactions
    * @param mesh defines the mesh to attach to
    * @param supportPointerMove defines a boolean indicating if pointer move events must be catched as well
    */
    public attachToMesh(mesh: AbstractMesh, supportPointerMove = true): void {
        var scene = this.getScene();
        if (!scene) {
            return;
        }
        this._pointerObserver = scene.onPointerObservable.add((pi, state) => {
            if (pi.type !== PointerEventTypes.POINTERMOVE
                && pi.type !== PointerEventTypes.POINTERUP
                && pi.type !== PointerEventTypes.POINTERDOWN) {
                return;
            }
            var pointerId = (pi.event as PointerEvent).pointerId || 0;
            if (pi.pickInfo && pi.pickInfo.hit && pi.pickInfo.pickedMesh === mesh) {
                var uv = pi.pickInfo.getTextureCoordinates();
                if (uv) {
                    let size = this.getSize();
                    this._doPicking(uv.x * size.width, (1.0 - uv.y) * size.height, pi.type, pointerId, pi.event.button);
                }
            } else if (pi.type === PointerEventTypes.POINTERUP) {
                if (this._lastControlDown[pointerId]) {
                    this._lastControlDown[pointerId]._forcePointerUp(pointerId);
                }
                delete this._lastControlDown[pointerId];
                if (this.focusedControl) {
                    const friendlyControls = this.focusedControl.keepsFocusWith();
                    let canMoveFocus = true;
                    if (friendlyControls) {
                        for (var control of friendlyControls) {
                            // Same host, no need to keep the focus
                            if (this === control._host) {
                                continue;
                            }
                            // Different hosts
                            const otherHost = control._host;
                            if (otherHost._lastControlOver[pointerId] && otherHost._lastControlOver[pointerId].isAscendant(control)) {
                                canMoveFocus = false;
                                break;
                            }
                        }
                    }
                    if (canMoveFocus) {
                        this.focusedControl = null;
                    }
                }
            } else if (pi.type === PointerEventTypes.POINTERMOVE) {
                if (this._lastControlOver[pointerId]) {
                    this._lastControlOver[pointerId]._onPointerOut(this._lastControlOver[pointerId]);
                }
                delete this._lastControlOver[pointerId];
            }
        });
        mesh.enablePointerMoveEvents = supportPointerMove;
        this._attachToOnPointerOut(scene);
    }
    /**
    * Move the focus to a specific control
    * @param control defines the control which will receive the focus
    */
    public moveFocusToControl(control: IFocusableControl): void {
        this.focusedControl = control;
        this._lastPickedControl = <any>control;
        this._blockNextFocusCheck = true;
    }
    private _manageFocus(): void {
        if (this._blockNextFocusCheck) {
            this._blockNextFocusCheck = false;
            this._lastPickedControl = <any>this._focusedControl;
            return;
        }
        // Focus management
        if (this._focusedControl) {
            if (this._focusedControl !== (<any>this._lastPickedControl)) {
                if (this._lastPickedControl.isFocusInvisible) {
                    return;
                }
                this.focusedControl = null;
            }
        }
    }
    private _attachToOnPointerOut(scene: Scene): void {
        this._canvasPointerOutObserver = scene.getEngine().onCanvasPointerOutObservable.add((pointerEvent) => {
            if (this._lastControlOver[pointerEvent.pointerId]) {
                this._lastControlOver[pointerEvent.pointerId]._onPointerOut(this._lastControlOver[pointerEvent.pointerId]);
            }
            delete this._lastControlOver[pointerEvent.pointerId];
            if (this._lastControlDown[pointerEvent.pointerId] && this._lastControlDown[pointerEvent.pointerId] !== this._capturingControl[pointerEvent.pointerId]) {
                this._lastControlDown[pointerEvent.pointerId]._forcePointerUp();
                delete this._lastControlDown[pointerEvent.pointerId];
            }
        });
    }
    // Statics
    /**
     * Creates a new AdvancedDynamicTexture in projected mode (ie. attached to a mesh)
     * @param mesh defines the mesh which will receive the texture
     * @param width defines the texture width (1024 by default)
     * @param height defines the texture height (1024 by default)
     * @param supportPointerMove defines a boolean indicating if the texture must capture move events (true by default)
     * @param onlyAlphaTesting defines a boolean indicating that alpha blending will not be used (only alpha testing) (false by default)
     * @returns a new AdvancedDynamicTexture
     */
    public static CreateForMesh(mesh: AbstractMesh, width = 1024, height = 1024, supportPointerMove = true, onlyAlphaTesting = false): AdvancedDynamicTexture {
        var result = new AdvancedDynamicTexture(mesh.name + " AdvancedDynamicTexture", width, height, mesh.getScene(), true, Texture.TRILINEAR_SAMPLINGMODE);
        var material = new StandardMaterial("AdvancedDynamicTextureMaterial", mesh.getScene());
        material.backFaceCulling = false;
        material.diffuseColor = Color3.Black();
        material.specularColor = Color3.Black();
        if (onlyAlphaTesting) {
            material.diffuseTexture = result;
            material.emissiveTexture = result;
            result.hasAlpha = true;
        } else {
            material.emissiveTexture = result;
            material.opacityTexture = result;
        }
        mesh.material = material;
        result.attachToMesh(mesh, supportPointerMove);
        return result;
    }
    /**
    * Creates a new AdvancedDynamicTexture in fullscreen mode.
    * In this mode the texture will rely on a layer for its rendering.
    * This allows it to be treated like any other layer.
    * As such, if you have a multi camera setup, you can set the layerMask on the GUI as well.
    * LayerMask is set through advancedTexture.layer.layerMask
    * @param name defines name for the texture
    * @param foreground defines a boolean indicating if the texture must be rendered in foreground (default is true)
    * @param scene defines the hsoting scene
    * @param sampling defines the texture sampling mode (Texture.BILINEAR_SAMPLINGMODE by default)
    * @returns a new AdvancedDynamicTexture
    */
    public static CreateFullscreenUI(name: string, foreground: boolean = true, scene: Nullable<Scene> = null, sampling = Texture.BILINEAR_SAMPLINGMODE): AdvancedDynamicTexture {
        var result = new AdvancedDynamicTexture(name, 0, 0, scene, false, sampling);
        // Display
        var layer = new Layer(name + "_layer", null, scene, !foreground);
        layer.texture = result;
        result._layerToDispose = layer;
        result._isFullscreen = true;
        // Attach
        result.attach();
        return result;
    }
}
>>>>>>> df0b540d
<|MERGE_RESOLUTION|>--- conflicted
+++ resolved
@@ -1,4 +1,3 @@
-<<<<<<< HEAD
 import { DynamicTexture, Nullable, Observer, Camera, Engine, KeyboardInfoPre, PointerInfoPre, PointerInfo, ClipboardEventTypes, Layer, Viewport, Scene, Texture, KeyboardEventTypes, Vector3, Matrix, Vector2, Tools, PointerEventTypes, AbstractMesh, StandardMaterial, Color3, Observable, ClipboardInfo } from 'babylonjs';
 import { Container } from "./controls/container";
 import { Control } from "./controls/control";
@@ -318,35 +317,56 @@
             func(child);
         }
     }
-    private _disableInvalidateRect = false;
+
+    private _useInvalidateRectOptimization = true;
+
+    /**
+     * Gets or sets a boolean indicating if the InvalidateRect optimization should be turned on
+     */
+    public get useInvalidateRectOptimization(): boolean {
+        return this._useInvalidateRectOptimization;
+    }
+
+    public set useInvalidateRectOptimization(value: boolean) {
+        this._useInvalidateRectOptimization = value;
+    }
+
+    private _clearRectangle: Nullable<Measure> = null;
     private _invalidatedRectangle: Nullable<Measure> = null;
     /**
      * Invalidates a rectangle area on the gui texture
-     * @param minX left most position of the rectangle to invalidate in pixels
-     * @param minY top most position of the rectangle to invalidate in pixels
-     * @param maxX right most position of the rectangle to invalidate in pixels
-     * @param maxY bottom most position of the rectangle to invalidate in pixels
+     * @param clearMinX left most position of the rectangle to clear in the texture
+     * @param clearMinY top most position of the rectangle to clear in the texture
+     * @param clearMaxX right most position of the rectangle to clear in the texture
+     * @param clearMaxY bottom most position of the rectangle to clear in the texture
+     * @param minX left most position of the rectangle to invalidate in absolute coordinates (not taking in account local transformation)
+     * @param minY top most position of the rectangle to invalidate in absolute coordinates (not taking in account local transformation)
+     * @param maxX right most position of the rectangle to invalidate in absolute coordinates (not taking in account local transformation)
+     * @param maxY bottom most position of the rectangle to invalidate in absolute coordinates (not taking in account local transformation)
      */
-    public invalidateRect(minX: number, minY: number, maxX: number, maxY: number) {
-        if (this._disableInvalidateRect) {
-            return;
-        }
-        if (!this._invalidatedRectangle) {
-            this._invalidatedRectangle = new Measure(minX, minY, maxX - minX, maxY - minY);
+    public invalidateRect(clearMinX: number, clearMinY: number, clearMaxX: number, clearMaxY: number, minX: number, minY: number, maxX: number, maxY: number) {
+        if (!this._useInvalidateRectOptimization) {
+            return;
+        }
+        if (!this._clearRectangle || !this._invalidatedRectangle) {
+            this._clearRectangle = new Measure(clearMinX, clearMinY, clearMaxX - clearMinX + 1, clearMaxY - clearMinY + 1);
+            this._invalidatedRectangle = new Measure(minX, minY, maxX - minX + 1, maxY - minY + 1);
         } else {
             // Compute intersection
-            var maxLeft = Math.max(this._invalidatedRectangle.left + this._invalidatedRectangle.width, maxX);
-            var maxTop = Math.max(this._invalidatedRectangle.top + this._invalidatedRectangle.height, maxY);
+            var maxX = Math.ceil(Math.max(this._clearRectangle.left + this._clearRectangle.width - 1, clearMaxX));
+            var maxY = Math.ceil(Math.max(this._clearRectangle.top + this._clearRectangle.height - 1, clearMaxY));
+            this._clearRectangle.left = Math.floor(Math.min(this._clearRectangle.left, clearMinX));
+            this._clearRectangle.top = Math.floor(Math.min(this._clearRectangle.top, clearMinY));
+            this._clearRectangle.width = maxX - this._clearRectangle.left + 1;
+            this._clearRectangle.height = maxY - this._clearRectangle.top + 1;
+
+            maxX = Math.max(this._invalidatedRectangle.left + this._invalidatedRectangle.width - 1, maxX);
+            maxY = Math.max(this._invalidatedRectangle.top + this._invalidatedRectangle.height - 1, maxY);
             this._invalidatedRectangle.left = Math.min(this._invalidatedRectangle.left, minX);
             this._invalidatedRectangle.top = Math.min(this._invalidatedRectangle.top, minY);
-            this._invalidatedRectangle.width = maxLeft - this._invalidatedRectangle.left;
-            this._invalidatedRectangle.height = maxTop - this._invalidatedRectangle.top;
-        }
-        // Ensure there are no pixel fractions
-        this._invalidatedRectangle.left = Math.floor(this._invalidatedRectangle.left);
-        this._invalidatedRectangle.top = Math.floor(this._invalidatedRectangle.top);
-        this._invalidatedRectangle.width = Math.ceil(this._invalidatedRectangle.width);
-        this._invalidatedRectangle.height = Math.ceil(this._invalidatedRectangle.height);
+            this._invalidatedRectangle.width = maxX - this._invalidatedRectangle.left + 1;
+            this._invalidatedRectangle.height = maxY - this._invalidatedRectangle.top + 1;
+        }
     }
     /**
     * Marks the texture as dirty forcing a complete update
@@ -445,7 +465,7 @@
                 this._rootContainer._markAllAsDirty();
             }
         }
-        this.invalidateRect(0, 0, textureSize.width, textureSize.height);
+        this.invalidateRect(0, 0, textureSize.width - 1, textureSize.height - 1, 0, 0, textureSize.width - 1, textureSize.height - 1);
     }
     /** @hidden */
     public _getGlobalViewport(scene: Scene): Viewport {
@@ -515,13 +535,24 @@
         var textureSize = this.getSize();
         var renderWidth = textureSize.width;
         var renderHeight = textureSize.height;
-        if (this._invalidatedRectangle) {
-            this._clearMeasure.copyFrom(this._invalidatedRectangle);
+
+        var context = this.getContext();
+        context.font = "18px Arial";
+        context.strokeStyle = "white";
+
+        // Layout
+        this.onBeginLayoutObservable.notifyObservers(this);
+        var measure = new Measure(0, 0, renderWidth, renderHeight);
+        this._rootContainer._layout(measure, context);
+        this.onEndLayoutObservable.notifyObservers(this);
+        this._isDirty = false; // Restoring the dirty state that could have been set by controls during layout processing
+
+        // Clear
+        if (this._clearRectangle) {
+            this._clearMeasure.copyFrom(this._clearRectangle);
         } else {
             this._clearMeasure.copyFromFloats(0, 0, renderWidth, renderHeight);
         }
-        // Clear
-        var context = this.getContext();
         context.clearRect(this._clearMeasure.left, this._clearMeasure.top, this._clearMeasure.width, this._clearMeasure.height);
         if (this._background) {
             context.save();
@@ -529,19 +560,12 @@
             context.fillRect(this._clearMeasure.left, this._clearMeasure.top, this._clearMeasure.width, this._clearMeasure.height);
             context.restore();
         }
+
         // Render
-        context.font = "18px Arial";
-        context.strokeStyle = "white";
-        this.onBeginLayoutObservable.notifyObservers(this);
-        var measure = new Measure(0, 0, renderWidth, renderHeight);
-        this._rootContainer._layout(measure, context, this._invalidatedRectangle);
-        this.onEndLayoutObservable.notifyObservers(this);
-
-        this._isDirty = false; // Restoring the dirty state that could have been set by controls during layout processing
-
         this.onBeginRenderObservable.notifyObservers(this);
         this._rootContainer._render(context, this._invalidatedRectangle);
         this.onEndRenderObservable.notifyObservers(this);
+        this._clearRectangle = null;
         this._invalidatedRectangle = null;
     }
     /** @hidden */
@@ -637,22 +661,19 @@
         this._attachToOnPointerOut(scene);
     }
     /** @hidden */
-    private onClipboardCopy = (rawEvt: Event) => {
-        const evt = rawEvt as ClipboardEvent;
+    private onClipboardCopy = (evt: ClipboardEvent) => {
         let ev = new ClipboardInfo(ClipboardEventTypes.COPY, evt);
         this.onClipboardObservable.notifyObservers(ev);
         evt.preventDefault();
     }
     /** @hidden */
-    private onClipboardCut = (rawEvt: Event) => {
-        const evt = rawEvt as ClipboardEvent;
+    private onClipboardCut = (evt: ClipboardEvent) => {
         let ev = new ClipboardInfo(ClipboardEventTypes.CUT, evt);
         this.onClipboardObservable.notifyObservers(ev);
         evt.preventDefault();
     }
     /** @hidden */
-    private onClipboardPaste = (rawEvt: Event) => {
-        const evt = rawEvt as ClipboardEvent;
+    private onClipboardPaste = (evt: ClipboardEvent) => {
         let ev = new ClipboardInfo(ClipboardEventTypes.PASTE, evt);
         this.onClipboardObservable.notifyObservers(ev);
         evt.preventDefault();
@@ -820,850 +841,4 @@
         result.attach();
         return result;
     }
-}
-=======
-import { DynamicTexture, Nullable, Observer, Camera, Engine, KeyboardInfoPre, PointerInfoPre, PointerInfo, ClipboardEventTypes, Layer, Viewport, Scene, Texture, KeyboardEventTypes, Vector3, Matrix, Vector2, Tools, PointerEventTypes, AbstractMesh, StandardMaterial, Color3, Observable, ClipboardInfo } from 'babylonjs';
-import { Container } from "./controls/container";
-import { Control } from "./controls/control";
-import { Style } from "./style";
-import { Measure } from "./measure";
-/**
-* Interface used to define a control that can receive focus
-*/
-export interface IFocusableControl {
-    /**
-     * Function called when the control receives the focus
-     */
-    onFocus(): void;
-    /**
-     * Function called when the control loses the focus
-     */
-    onBlur(): void;
-    /**
-     * Function called to let the control handle keyboard events
-     * @param evt defines the current keyboard event
-     */
-    processKeyboard(evt: KeyboardEvent): void;
-    /**
-    * Function called to get the list of controls that should not steal the focus from this control
-    * @returns an array of controls
-    */
-    keepsFocusWith(): Nullable<Control[]>;
-}
-/**
-* Class used to create texture to support 2D GUI elements
-* @see http://doc.babylonjs.com/how_to/gui
-*/
-export class AdvancedDynamicTexture extends DynamicTexture {
-    private _isDirty = false;
-    private _renderObserver: Nullable<Observer<Camera>>;
-    private _resizeObserver: Nullable<Observer<Engine>>;
-    private _preKeyboardObserver: Nullable<Observer<KeyboardInfoPre>>;
-    private _pointerMoveObserver: Nullable<Observer<PointerInfoPre>>;
-    private _pointerObserver: Nullable<Observer<PointerInfo>>;
-    private _canvasPointerOutObserver: Nullable<Observer<PointerEvent>>;
-    private _background: string;
-    /** @hidden */
-    public _rootContainer = new Container("root");
-    /** @hidden */
-    public _lastPickedControl: Control;
-    /** @hidden */
-    public _lastControlOver: { [pointerId: number]: Control } = {};
-    /** @hidden */
-    public _lastControlDown: { [pointerId: number]: Control } = {};
-    /** @hidden */
-    public _capturingControl: { [pointerId: number]: Control } = {};
-    /** @hidden */
-    public _shouldBlockPointer: boolean;
-    /** @hidden */
-    public _layerToDispose: Nullable<Layer>;
-    /** @hidden */
-    public _linkedControls = new Array<Control>();
-    private _isFullscreen = false;
-    private _fullscreenViewport = new Viewport(0, 0, 1, 1);
-    private _idealWidth = 0;
-    private _idealHeight = 0;
-    private _useSmallestIdeal: boolean = false;
-    private _renderAtIdealSize = false;
-    private _focusedControl: Nullable<IFocusableControl>;
-    private _blockNextFocusCheck = false;
-    private _renderScale = 1;
-    private _rootCanvas: Nullable<HTMLCanvasElement>;
-    /**
-    * Define type to string to ensure compatibility across browsers
-    * Safari doesn't support DataTransfer constructor
-    */
-    private _clipboardData: string = "";
-    /**
-    * Observable event triggered each time an clipboard event is received from the rendering canvas
-    */
-    public onClipboardObservable = new Observable<ClipboardInfo>();
-    /**
-    * Observable event triggered each time a pointer down is intercepted by a control
-    */
-    public onControlPickedObservable = new Observable<Control>();
-    /**
-    * Observable event triggered before layout is evaluated
-    */
-    public onBeginLayoutObservable = new Observable<AdvancedDynamicTexture>();
-    /**
-    * Observable event triggered after the layout was evaluated
-    */
-    public onEndLayoutObservable = new Observable<AdvancedDynamicTexture>();
-    /**
-    * Observable event triggered before the texture is rendered
-    */
-    public onBeginRenderObservable = new Observable<AdvancedDynamicTexture>();
-    /**
-    * Observable event triggered after the texture was rendered
-    */
-    public onEndRenderObservable = new Observable<AdvancedDynamicTexture>();
-    /**
-    * Gets or sets a boolean defining if alpha is stored as premultiplied
-    */
-    public premulAlpha = false;
-    /**
-    * Gets or sets a number used to scale rendering size (2 means that the texture will be twice bigger).
-    * Useful when you want more antialiasing
-    */
-    public get renderScale(): number {
-        return this._renderScale;
-    }
-    public set renderScale(value: number) {
-        if (value === this._renderScale) {
-            return;
-        }
-        this._renderScale = value;
-        this._onResize();
-    }
-    /** Gets or sets the background color */
-    public get background(): string {
-        return this._background;
-    }
-    public set background(value: string) {
-        if (this._background === value) {
-            return;
-        }
-        this._background = value;
-        this.markAsDirty();
-    }
-    /**
-    * Gets or sets the ideal width used to design controls.
-    * The GUI will then rescale everything accordingly
-    * @see http://doc.babylonjs.com/how_to/gui#adaptive-scaling
-    */
-    public get idealWidth(): number {
-        return this._idealWidth;
-    }
-    public set idealWidth(value: number) {
-        if (this._idealWidth === value) {
-            return;
-        }
-        this._idealWidth = value;
-        this.markAsDirty();
-        this._rootContainer._markAllAsDirty();
-    }
-    /**
-    * Gets or sets the ideal height used to design controls.
-    * The GUI will then rescale everything accordingly
-    * @see http://doc.babylonjs.com/how_to/gui#adaptive-scaling
-    */
-    public get idealHeight(): number {
-        return this._idealHeight;
-    }
-    public set idealHeight(value: number) {
-        if (this._idealHeight === value) {
-            return;
-        }
-        this._idealHeight = value;
-        this.markAsDirty();
-        this._rootContainer._markAllAsDirty();
-    }
-    /**
-    * Gets or sets a boolean indicating if the smallest ideal value must be used if idealWidth and idealHeight are both set
-    * @see http://doc.babylonjs.com/how_to/gui#adaptive-scaling
-    */
-    public get useSmallestIdeal(): boolean {
-        return this._useSmallestIdeal;
-    }
-    public set useSmallestIdeal(value: boolean) {
-        if (this._useSmallestIdeal === value) {
-            return;
-        }
-        this._useSmallestIdeal = value;
-        this.markAsDirty();
-        this._rootContainer._markAllAsDirty();
-    }
-    /**
-    * Gets or sets a boolean indicating if adaptive scaling must be used
-    * @see http://doc.babylonjs.com/how_to/gui#adaptive-scaling
-    */
-    public get renderAtIdealSize(): boolean {
-        return this._renderAtIdealSize;
-    }
-    public set renderAtIdealSize(value: boolean) {
-        if (this._renderAtIdealSize === value) {
-            return;
-        }
-        this._renderAtIdealSize = value;
-        this._onResize();
-    }
-    /**
-    * Gets the underlying layer used to render the texture when in fullscreen mode
-    */
-    public get layer(): Nullable<Layer> {
-        return this._layerToDispose;
-    }
-    /**
-    * Gets the root container control
-    */
-    public get rootContainer(): Container {
-        return this._rootContainer;
-    }
-    /**
-    * Returns an array containing the root container.
-    * This is mostly used to let the Inspector introspects the ADT
-    * @returns an array containing the rootContainer
-    */
-    public getChildren(): Array<Container> {
-        return [this._rootContainer];
-    }
-    /**
-    * Will return all controls that are inside this texture
-    * @param directDescendantsOnly defines if true only direct descendants of 'this' will be considered, if false direct and also indirect (children of children, an so on in a recursive manner) descendants of 'this' will be considered
-    * @param predicate defines an optional predicate that will be called on every evaluated child, the predicate must return true for a given child to be part of the result, otherwise it will be ignored
-    * @return all child controls
-    */
-    public getDescendants(directDescendantsOnly?: boolean, predicate?: (control: Control) => boolean): Control[] {
-        return this._rootContainer.getDescendants(directDescendantsOnly, predicate);
-    }
-    /**
-    * Gets or sets the current focused control
-    */
-    public get focusedControl(): Nullable<IFocusableControl> {
-        return this._focusedControl;
-    }
-    public set focusedControl(control: Nullable<IFocusableControl>) {
-        if (this._focusedControl == control) {
-            return;
-        }
-        if (this._focusedControl) {
-            this._focusedControl.onBlur();
-        }
-        if (control) {
-            control.onFocus();
-        }
-        this._focusedControl = control;
-    }
-    /**
-    * Gets or sets a boolean indicating if the texture must be rendered in background or foreground when in fullscreen mode
-    */
-    public get isForeground(): boolean {
-        if (!this.layer) {
-            return true;
-        }
-        return (!this.layer.isBackground);
-    }
-    public set isForeground(value: boolean) {
-        if (!this.layer) {
-            return;
-        }
-        if (this.layer.isBackground === !value) {
-            return;
-        }
-        this.layer.isBackground = !value;
-    }
-    /**
-    * Gets or set information about clipboardData
-    */
-    public get clipboardData(): string {
-        return this._clipboardData;
-    }
-    public set clipboardData(value: string) {
-        this._clipboardData = value;
-    }
-    /**
-   * Creates a new AdvancedDynamicTexture
-   * @param name defines the name of the texture
-   * @param width defines the width of the texture
-   * @param height defines the height of the texture
-   * @param scene defines the hosting scene
-   * @param generateMipMaps defines a boolean indicating if mipmaps must be generated (false by default)
-   * @param samplingMode defines the texture sampling mode (Texture.NEAREST_SAMPLINGMODE by default)
-   */
-    constructor(name: string, width = 0, height = 0, scene: Nullable<Scene>, generateMipMaps = false, samplingMode = Texture.NEAREST_SAMPLINGMODE) {
-        super(name, { width: width, height: height }, scene, generateMipMaps, samplingMode, Engine.TEXTUREFORMAT_RGBA);
-        scene = this.getScene();
-        if (!scene || !this._texture) {
-            return;
-        }
-        this._rootCanvas = scene.getEngine()!.getRenderingCanvas()!;
-        this._renderObserver = scene.onBeforeCameraRenderObservable.add((camera: Camera) => this._checkUpdate(camera));
-        this._preKeyboardObserver = scene.onPreKeyboardObservable.add((info) => {
-            if (!this._focusedControl) {
-                return;
-            }
-            if (info.type === KeyboardEventTypes.KEYDOWN) {
-                this._focusedControl.processKeyboard(info.event);
-            }
-            info.skipOnPointerObservable = true;
-        });
-        this._rootContainer._link(this);
-        this.hasAlpha = true;
-        if (!width || !height) {
-            this._resizeObserver = scene.getEngine().onResizeObservable.add(() => this._onResize());
-            this._onResize();
-        }
-        this._texture.isReady = true;
-    }
-    /**
-    * Get the current class name of the texture useful for serialization or dynamic coding.
-    * @returns "AdvancedDynamicTexture"
-    */
-    public getClassName(): string {
-        return "AdvancedDynamicTexture";
-    }
-    /**
-    * Function used to execute a function on all controls
-    * @param func defines the function to execute
-    * @param container defines the container where controls belong. If null the root container will be used
-    */
-    public executeOnAllControls(func: (control: Control) => void, container?: Container) {
-        if (!container) {
-            container = this._rootContainer;
-        }
-        func(container);
-        for (var child of container.children) {
-            if ((<any>child).children) {
-                this.executeOnAllControls(func, (<Container>child));
-                continue;
-            }
-            func(child);
-        }
-    }
-
-    private _useInvalidateRectOptimization = true;
-
-    /**
-     * Gets or sets a boolean indicating if the InvalidateRect optimization should be turned on
-     */
-    public get useInvalidateRectOptimization(): boolean {
-        return this._useInvalidateRectOptimization;
-    }
-
-    public set useInvalidateRectOptimization(value: boolean) {
-        this._useInvalidateRectOptimization = value;
-    }
-
-    private _clearRectangle: Nullable<Measure> = null;
-    private _invalidatedRectangle: Nullable<Measure> = null;
-    /**
-     * Invalidates a rectangle area on the gui texture
-     * @param clearMinX left most position of the rectangle to clear in the texture
-     * @param clearMinY top most position of the rectangle to clear in the texture
-     * @param clearMaxX right most position of the rectangle to clear in the texture
-     * @param clearMaxY bottom most position of the rectangle to clear in the texture
-     * @param minX left most position of the rectangle to invalidate in absolute coordinates (not taking in account local transformation)
-     * @param minY top most position of the rectangle to invalidate in absolute coordinates (not taking in account local transformation)
-     * @param maxX right most position of the rectangle to invalidate in absolute coordinates (not taking in account local transformation)
-     * @param maxY bottom most position of the rectangle to invalidate in absolute coordinates (not taking in account local transformation)
-     */
-    public invalidateRect(clearMinX: number, clearMinY: number, clearMaxX: number, clearMaxY: number, minX: number, minY: number, maxX: number, maxY: number) {
-        if (!this._useInvalidateRectOptimization) {
-            return;
-        }
-        if (!this._clearRectangle || !this._invalidatedRectangle) {
-            this._clearRectangle = new Measure(clearMinX, clearMinY, clearMaxX - clearMinX + 1, clearMaxY - clearMinY + 1);
-            this._invalidatedRectangle = new Measure(minX, minY, maxX - minX + 1, maxY - minY + 1);
-        } else {
-            // Compute intersection
-            var maxX = Math.ceil(Math.max(this._clearRectangle.left + this._clearRectangle.width - 1, clearMaxX));
-            var maxY = Math.ceil(Math.max(this._clearRectangle.top + this._clearRectangle.height - 1, clearMaxY));
-            this._clearRectangle.left = Math.floor(Math.min(this._clearRectangle.left, clearMinX));
-            this._clearRectangle.top = Math.floor(Math.min(this._clearRectangle.top, clearMinY));
-            this._clearRectangle.width = maxX - this._clearRectangle.left + 1;
-            this._clearRectangle.height = maxY - this._clearRectangle.top + 1;
-
-            maxX = Math.max(this._invalidatedRectangle.left + this._invalidatedRectangle.width - 1, maxX);
-            maxY = Math.max(this._invalidatedRectangle.top + this._invalidatedRectangle.height - 1, maxY);
-            this._invalidatedRectangle.left = Math.min(this._invalidatedRectangle.left, minX);
-            this._invalidatedRectangle.top = Math.min(this._invalidatedRectangle.top, minY);
-            this._invalidatedRectangle.width = maxX - this._invalidatedRectangle.left + 1;
-            this._invalidatedRectangle.height = maxY - this._invalidatedRectangle.top + 1;
-        }
-    }
-    /**
-    * Marks the texture as dirty forcing a complete update
-    */
-    public markAsDirty() {
-        this._isDirty = true;
-    }
-    /**
-    * Helper function used to create a new style
-    * @returns a new style
-    * @see http://doc.babylonjs.com/how_to/gui#styles
-    */
-    public createStyle(): Style {
-        return new Style(this);
-    }
-    /**
-    * Adds a new control to the root container
-    * @param control defines the control to add
-    * @returns the current texture
-    */
-    public addControl(control: Control): AdvancedDynamicTexture {
-        this._rootContainer.addControl(control);
-        return this;
-    }
-    /**
-    * Removes a control from the root container
-    * @param control defines the control to remove
-    * @returns the current texture
-    */
-    public removeControl(control: Control): AdvancedDynamicTexture {
-        this._rootContainer.removeControl(control);
-        return this;
-    }
-    /**
-    * Release all resources
-    */
-    public dispose(): void {
-        let scene = this.getScene();
-        if (!scene) {
-            return;
-        }
-        this._rootCanvas = null;
-        scene.onBeforeCameraRenderObservable.remove(this._renderObserver);
-        if (this._resizeObserver) {
-            scene.getEngine().onResizeObservable.remove(this._resizeObserver);
-        }
-        if (this._pointerMoveObserver) {
-            scene.onPrePointerObservable.remove(this._pointerMoveObserver);
-        }
-        if (this._pointerObserver) {
-            scene.onPointerObservable.remove(this._pointerObserver);
-        }
-        if (this._preKeyboardObserver) {
-            scene.onPreKeyboardObservable.remove(this._preKeyboardObserver);
-        }
-        if (this._canvasPointerOutObserver) {
-            scene.getEngine().onCanvasPointerOutObservable.remove(this._canvasPointerOutObserver);
-        }
-        if (this._layerToDispose) {
-            this._layerToDispose.texture = null;
-            this._layerToDispose.dispose();
-            this._layerToDispose = null;
-        }
-        this._rootContainer.dispose();
-        this.onClipboardObservable.clear();
-        this.onControlPickedObservable.clear();
-        this.onBeginRenderObservable.clear();
-        this.onEndRenderObservable.clear();
-        this.onBeginLayoutObservable.clear();
-        this.onEndLayoutObservable.clear();
-        super.dispose();
-    }
-    private _onResize(): void {
-        let scene = this.getScene();
-        if (!scene) {
-            return;
-        }
-        // Check size
-        var engine = scene.getEngine();
-        var textureSize = this.getSize();
-        var renderWidth = engine.getRenderWidth() * this._renderScale;
-        var renderHeight = engine.getRenderHeight() * this._renderScale;
-        if (this._renderAtIdealSize) {
-            if (this._idealWidth) {
-                renderHeight = (renderHeight * this._idealWidth) / renderWidth;
-                renderWidth = this._idealWidth;
-            } else if (this._idealHeight) {
-                renderWidth = (renderWidth * this._idealHeight) / renderHeight;
-                renderHeight = this._idealHeight;
-            }
-        }
-        if (textureSize.width !== renderWidth || textureSize.height !== renderHeight) {
-            this.scaleTo(renderWidth, renderHeight);
-            this.markAsDirty();
-            if (this._idealWidth || this._idealHeight) {
-                this._rootContainer._markAllAsDirty();
-            }
-        }
-        this.invalidateRect(0, 0, textureSize.width - 1, textureSize.height - 1, 0, 0, textureSize.width - 1, textureSize.height - 1);
-    }
-    /** @hidden */
-    public _getGlobalViewport(scene: Scene): Viewport {
-        var engine = scene.getEngine();
-        return this._fullscreenViewport.toGlobal(engine.getRenderWidth(), engine.getRenderHeight());
-    }
-    /**
-    * Get screen coordinates for a vector3
-    * @param position defines the position to project
-    * @param worldMatrix defines the world matrix to use
-    * @returns the projected position
-    */
-    public getProjectedPosition(position: Vector3, worldMatrix: Matrix): Vector2 {
-        var scene = this.getScene();
-        if (!scene) {
-            return Vector2.Zero();
-        }
-        var globalViewport = this._getGlobalViewport(scene);
-        var projectedPosition = Vector3.Project(position, worldMatrix, scene.getTransformMatrix(), globalViewport);
-        projectedPosition.scaleInPlace(this.renderScale);
-        return new Vector2(projectedPosition.x, projectedPosition.y);
-    }
-    private _checkUpdate(camera: Camera): void {
-        if (this._layerToDispose) {
-            if ((camera.layerMask & this._layerToDispose.layerMask) === 0) {
-                return;
-            }
-        }
-        if (this._isFullscreen && this._linkedControls.length) {
-            var scene = this.getScene();
-            if (!scene) {
-                return;
-            }
-            var globalViewport = this._getGlobalViewport(scene);
-            for (var control of this._linkedControls) {
-                if (!control.isVisible) {
-                    continue;
-                }
-                var mesh = control._linkedMesh;
-                if (!mesh || mesh.isDisposed()) {
-                    Tools.SetImmediate(() => {
-                        control.linkWithMesh(null);
-                    });
-                    continue;
-                }
-                var position = mesh.getBoundingInfo().boundingSphere.center;
-                var projectedPosition = Vector3.Project(position, mesh.getWorldMatrix(), scene.getTransformMatrix(), globalViewport);
-                if (projectedPosition.z < 0 || projectedPosition.z > 1) {
-                    control.notRenderable = true;
-                    continue;
-                }
-                control.notRenderable = false;
-                // Account for RenderScale.
-                projectedPosition.scaleInPlace(this.renderScale);
-                control._moveToProjectedPosition(projectedPosition);
-            }
-        }
-        if (!this._isDirty && !this._rootContainer.isDirty) {
-            return;
-        }
-        this._isDirty = false;
-        this._render();
-        this.update(true, this.premulAlpha);
-    }
-    private _clearMeasure = new Measure(0, 0, 0, 0);
-    private _render(): void {
-        var textureSize = this.getSize();
-        var renderWidth = textureSize.width;
-        var renderHeight = textureSize.height;
-
-        var context = this.getContext();
-        context.font = "18px Arial";
-        context.strokeStyle = "white";
-
-        // Layout
-        this.onBeginLayoutObservable.notifyObservers(this);
-        var measure = new Measure(0, 0, renderWidth, renderHeight);
-        this._rootContainer._layout(measure, context);
-        this.onEndLayoutObservable.notifyObservers(this);
-        this._isDirty = false; // Restoring the dirty state that could have been set by controls during layout processing
-
-        // Clear
-        if (this._clearRectangle) {
-            this._clearMeasure.copyFrom(this._clearRectangle);
-        } else {
-            this._clearMeasure.copyFromFloats(0, 0, renderWidth, renderHeight);
-        }
-        context.clearRect(this._clearMeasure.left, this._clearMeasure.top, this._clearMeasure.width, this._clearMeasure.height);
-        if (this._background) {
-            context.save();
-            context.fillStyle = this._background;
-            context.fillRect(this._clearMeasure.left, this._clearMeasure.top, this._clearMeasure.width, this._clearMeasure.height);
-            context.restore();
-        }
-
-        // Render
-        this.onBeginRenderObservable.notifyObservers(this);
-        this._rootContainer._render(context, this._invalidatedRectangle);
-        this.onEndRenderObservable.notifyObservers(this);
-        this._clearRectangle = null;
-        this._invalidatedRectangle = null;
-    }
-    /** @hidden */
-    public _changeCursor(cursor: string) {
-        if (this._rootCanvas) {
-            this._rootCanvas.style.cursor = cursor;
-        }
-    }
-    /** @hidden */
-    public _registerLastControlDown(control: Control, pointerId: number) {
-        this._lastControlDown[pointerId] = control;
-        this.onControlPickedObservable.notifyObservers(control);
-    }
-    private _doPicking(x: number, y: number, type: number, pointerId: number, buttonIndex: number): void {
-        var scene = this.getScene();
-        if (!scene) {
-            return;
-        }
-        var engine = scene.getEngine();
-        var textureSize = this.getSize();
-        if (this._isFullscreen) {
-            let camera = scene.cameraToUseForPointers || scene.activeCamera;
-            let viewport = camera!.viewport;
-            x = x * (textureSize.width / (engine.getRenderWidth() * viewport.width));
-            y = y * (textureSize.height / (engine.getRenderHeight() * viewport.height));
-        }
-        if (this._capturingControl[pointerId]) {
-            this._capturingControl[pointerId]._processObservables(type, x, y, pointerId, buttonIndex);
-            return;
-        }
-        if (!this._rootContainer._processPicking(x, y, type, pointerId, buttonIndex)) {
-            this._changeCursor("");
-            if (type === PointerEventTypes.POINTERMOVE) {
-                if (this._lastControlOver[pointerId]) {
-                    this._lastControlOver[pointerId]._onPointerOut(this._lastControlOver[pointerId]);
-                    delete this._lastControlOver[pointerId];
-                }
-            }
-        }
-        this._manageFocus();
-    }
-    /** @hidden */
-    public _cleanControlAfterRemovalFromList(list: { [pointerId: number]: Control }, control: Control) {
-        for (var pointerId in list) {
-            if (!list.hasOwnProperty(pointerId)) {
-                continue;
-            }
-            var lastControlOver = list[pointerId];
-            if (lastControlOver === control) {
-                delete list[pointerId];
-            }
-        }
-    }
-    /** @hidden */
-    public _cleanControlAfterRemoval(control: Control) {
-        this._cleanControlAfterRemovalFromList(this._lastControlDown, control);
-        this._cleanControlAfterRemovalFromList(this._lastControlOver, control);
-    }
-    /** Attach to all scene events required to support pointer events */
-    public attach(): void {
-        var scene = this.getScene();
-        if (!scene) {
-            return;
-        }
-        this._pointerMoveObserver = scene.onPrePointerObservable.add((pi, state) => {
-            if (scene!.isPointerCaptured((<PointerEvent>(pi.event)).pointerId)) {
-                return;
-            }
-            if (pi.type !== PointerEventTypes.POINTERMOVE
-                && pi.type !== PointerEventTypes.POINTERUP
-                && pi.type !== PointerEventTypes.POINTERDOWN) {
-                return;
-            }
-            if (!scene) {
-                return;
-            }
-            let camera = scene.cameraToUseForPointers || scene.activeCamera;
-            if (!camera) {
-                return;
-            }
-            let engine = scene.getEngine();
-            let viewport = camera.viewport.toGlobal(engine.getRenderWidth(), engine.getRenderHeight());
-            let x = scene.pointerX / engine.getHardwareScalingLevel() - viewport.x;
-            let y = scene.pointerY / engine.getHardwareScalingLevel() - (engine.getRenderHeight() - viewport.y - viewport.height);
-            this._shouldBlockPointer = false;
-            // Do picking modifies _shouldBlockPointer
-            this._doPicking(x, y, pi.type, (pi.event as PointerEvent).pointerId || 0, pi.event.button);
-            // Avoid overwriting a true skipOnPointerObservable to false
-            if (this._shouldBlockPointer) {
-                pi.skipOnPointerObservable = this._shouldBlockPointer;
-            }
-        });
-        this._attachToOnPointerOut(scene);
-    }
-    /** @hidden */
-    private onClipboardCopy = (evt: ClipboardEvent) => {
-        let ev = new ClipboardInfo(ClipboardEventTypes.COPY, evt);
-        this.onClipboardObservable.notifyObservers(ev);
-        evt.preventDefault();
-    }
-    /** @hidden */
-    private onClipboardCut = (evt: ClipboardEvent) => {
-        let ev = new ClipboardInfo(ClipboardEventTypes.CUT, evt);
-        this.onClipboardObservable.notifyObservers(ev);
-        evt.preventDefault();
-    }
-    /** @hidden */
-    private onClipboardPaste = (evt: ClipboardEvent) => {
-        let ev = new ClipboardInfo(ClipboardEventTypes.PASTE, evt);
-        this.onClipboardObservable.notifyObservers(ev);
-        evt.preventDefault();
-    }
-    /**
-    * Register the clipboard Events onto the canvas
-    */
-    public registerClipboardEvents(): void {
-        self.addEventListener("copy", this.onClipboardCopy, false);
-        self.addEventListener("cut", this.onClipboardCut, false);
-        self.addEventListener("paste", this.onClipboardPaste, false);
-    }
-    /**
-     * Unregister the clipboard Events from the canvas
-     */
-    public unRegisterClipboardEvents(): void {
-        self.removeEventListener("copy", this.onClipboardCopy);
-        self.removeEventListener("cut", this.onClipboardCut);
-        self.removeEventListener("paste", this.onClipboardPaste);
-    }
-    /**
-    * Connect the texture to a hosting mesh to enable interactions
-    * @param mesh defines the mesh to attach to
-    * @param supportPointerMove defines a boolean indicating if pointer move events must be catched as well
-    */
-    public attachToMesh(mesh: AbstractMesh, supportPointerMove = true): void {
-        var scene = this.getScene();
-        if (!scene) {
-            return;
-        }
-        this._pointerObserver = scene.onPointerObservable.add((pi, state) => {
-            if (pi.type !== PointerEventTypes.POINTERMOVE
-                && pi.type !== PointerEventTypes.POINTERUP
-                && pi.type !== PointerEventTypes.POINTERDOWN) {
-                return;
-            }
-            var pointerId = (pi.event as PointerEvent).pointerId || 0;
-            if (pi.pickInfo && pi.pickInfo.hit && pi.pickInfo.pickedMesh === mesh) {
-                var uv = pi.pickInfo.getTextureCoordinates();
-                if (uv) {
-                    let size = this.getSize();
-                    this._doPicking(uv.x * size.width, (1.0 - uv.y) * size.height, pi.type, pointerId, pi.event.button);
-                }
-            } else if (pi.type === PointerEventTypes.POINTERUP) {
-                if (this._lastControlDown[pointerId]) {
-                    this._lastControlDown[pointerId]._forcePointerUp(pointerId);
-                }
-                delete this._lastControlDown[pointerId];
-                if (this.focusedControl) {
-                    const friendlyControls = this.focusedControl.keepsFocusWith();
-                    let canMoveFocus = true;
-                    if (friendlyControls) {
-                        for (var control of friendlyControls) {
-                            // Same host, no need to keep the focus
-                            if (this === control._host) {
-                                continue;
-                            }
-                            // Different hosts
-                            const otherHost = control._host;
-                            if (otherHost._lastControlOver[pointerId] && otherHost._lastControlOver[pointerId].isAscendant(control)) {
-                                canMoveFocus = false;
-                                break;
-                            }
-                        }
-                    }
-                    if (canMoveFocus) {
-                        this.focusedControl = null;
-                    }
-                }
-            } else if (pi.type === PointerEventTypes.POINTERMOVE) {
-                if (this._lastControlOver[pointerId]) {
-                    this._lastControlOver[pointerId]._onPointerOut(this._lastControlOver[pointerId]);
-                }
-                delete this._lastControlOver[pointerId];
-            }
-        });
-        mesh.enablePointerMoveEvents = supportPointerMove;
-        this._attachToOnPointerOut(scene);
-    }
-    /**
-    * Move the focus to a specific control
-    * @param control defines the control which will receive the focus
-    */
-    public moveFocusToControl(control: IFocusableControl): void {
-        this.focusedControl = control;
-        this._lastPickedControl = <any>control;
-        this._blockNextFocusCheck = true;
-    }
-    private _manageFocus(): void {
-        if (this._blockNextFocusCheck) {
-            this._blockNextFocusCheck = false;
-            this._lastPickedControl = <any>this._focusedControl;
-            return;
-        }
-        // Focus management
-        if (this._focusedControl) {
-            if (this._focusedControl !== (<any>this._lastPickedControl)) {
-                if (this._lastPickedControl.isFocusInvisible) {
-                    return;
-                }
-                this.focusedControl = null;
-            }
-        }
-    }
-    private _attachToOnPointerOut(scene: Scene): void {
-        this._canvasPointerOutObserver = scene.getEngine().onCanvasPointerOutObservable.add((pointerEvent) => {
-            if (this._lastControlOver[pointerEvent.pointerId]) {
-                this._lastControlOver[pointerEvent.pointerId]._onPointerOut(this._lastControlOver[pointerEvent.pointerId]);
-            }
-            delete this._lastControlOver[pointerEvent.pointerId];
-            if (this._lastControlDown[pointerEvent.pointerId] && this._lastControlDown[pointerEvent.pointerId] !== this._capturingControl[pointerEvent.pointerId]) {
-                this._lastControlDown[pointerEvent.pointerId]._forcePointerUp();
-                delete this._lastControlDown[pointerEvent.pointerId];
-            }
-        });
-    }
-    // Statics
-    /**
-     * Creates a new AdvancedDynamicTexture in projected mode (ie. attached to a mesh)
-     * @param mesh defines the mesh which will receive the texture
-     * @param width defines the texture width (1024 by default)
-     * @param height defines the texture height (1024 by default)
-     * @param supportPointerMove defines a boolean indicating if the texture must capture move events (true by default)
-     * @param onlyAlphaTesting defines a boolean indicating that alpha blending will not be used (only alpha testing) (false by default)
-     * @returns a new AdvancedDynamicTexture
-     */
-    public static CreateForMesh(mesh: AbstractMesh, width = 1024, height = 1024, supportPointerMove = true, onlyAlphaTesting = false): AdvancedDynamicTexture {
-        var result = new AdvancedDynamicTexture(mesh.name + " AdvancedDynamicTexture", width, height, mesh.getScene(), true, Texture.TRILINEAR_SAMPLINGMODE);
-        var material = new StandardMaterial("AdvancedDynamicTextureMaterial", mesh.getScene());
-        material.backFaceCulling = false;
-        material.diffuseColor = Color3.Black();
-        material.specularColor = Color3.Black();
-        if (onlyAlphaTesting) {
-            material.diffuseTexture = result;
-            material.emissiveTexture = result;
-            result.hasAlpha = true;
-        } else {
-            material.emissiveTexture = result;
-            material.opacityTexture = result;
-        }
-        mesh.material = material;
-        result.attachToMesh(mesh, supportPointerMove);
-        return result;
-    }
-    /**
-    * Creates a new AdvancedDynamicTexture in fullscreen mode.
-    * In this mode the texture will rely on a layer for its rendering.
-    * This allows it to be treated like any other layer.
-    * As such, if you have a multi camera setup, you can set the layerMask on the GUI as well.
-    * LayerMask is set through advancedTexture.layer.layerMask
-    * @param name defines name for the texture
-    * @param foreground defines a boolean indicating if the texture must be rendered in foreground (default is true)
-    * @param scene defines the hsoting scene
-    * @param sampling defines the texture sampling mode (Texture.BILINEAR_SAMPLINGMODE by default)
-    * @returns a new AdvancedDynamicTexture
-    */
-    public static CreateFullscreenUI(name: string, foreground: boolean = true, scene: Nullable<Scene> = null, sampling = Texture.BILINEAR_SAMPLINGMODE): AdvancedDynamicTexture {
-        var result = new AdvancedDynamicTexture(name, 0, 0, scene, false, sampling);
-        // Display
-        var layer = new Layer(name + "_layer", null, scene, !foreground);
-        layer.texture = result;
-        result._layerToDispose = layer;
-        result._isFullscreen = true;
-        // Attach
-        result.attach();
-        return result;
-    }
-}
->>>>>>> df0b540d
+}
export * from "./button";
export * from "./checkbox";
export * from "./colorpicker";
export * from "./container";
export * from "./control";
export * from "./ellipse";
export * from "./grid";
export * from "./image";
export * from "./inputText";
export * from "./inputPassword";
export * from "./line";
export * from "./multiLine";
export * from "./radioButton";
export * from "./stackPanel";
export * from "./selector";
export * from "./textBlock";
export * from "./baseSlider";
export * from "./slider";
export * from "./imageBasedSlider";
export * from "./virtualKeyboard";
export * from "./rectangle";
export * from "./displayGrid";
<<<<<<< HEAD
export * from "./baseSlider";
export * from "./slider";
export * from "./imageBasedSlider";
=======
>>>>>>> b943966a

export * from "./statics";<|MERGE_RESOLUTION|>--- conflicted
+++ resolved
@@ -14,17 +14,11 @@
 export * from "./stackPanel";
 export * from "./selector";
 export * from "./textBlock";
+export * from "./virtualKeyboard";
+export * from "./rectangle";
+export * from "./displayGrid";
 export * from "./baseSlider";
 export * from "./slider";
 export * from "./imageBasedSlider";
-export * from "./virtualKeyboard";
-export * from "./rectangle";
-export * from "./displayGrid";
-<<<<<<< HEAD
-export * from "./baseSlider";
-export * from "./slider";
-export * from "./imageBasedSlider";
-=======
->>>>>>> b943966a
 
 export * from "./statics";
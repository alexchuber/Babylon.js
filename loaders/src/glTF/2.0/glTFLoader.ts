--- conflicted
+++ resolved
@@ -1794,13 +1794,6 @@
         const texture = ArrayItem.Get(`${context}/index`, this._gltf.textures, textureInfo.index);
         const promise = this._loadTextureAsync(`/textures/${textureInfo.index}`, texture, (babylonTexture) => {
             babylonTexture.coordinatesIndex = textureInfo.texCoord || 0;
-<<<<<<< HEAD
-            if (texture.name) {
-                babylonTexture.name = texture.name;
-            }
-=======
->>>>>>> 83040a65
-
             GLTFLoader.AddPointerMetadata(babylonTexture, context);
             this._parent.onTextureLoadedObservable.notifyObservers(babylonTexture);
             assign(babylonTexture);
@@ -2328,4 +2321,4 @@
     }
 }
 
-GLTFFileLoader._CreateGLTF2Loader = (parent) => new GLTFLoader(parent);
+GLTFFileLoader._CreateGLTF2Loader = (parent) => new GLTFLoader(parent);
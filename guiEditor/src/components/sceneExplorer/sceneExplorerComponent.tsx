--- conflicted
+++ resolved
@@ -1,287 +1,278 @@
-import * as React from "react";
-
-import { Nullable } from "babylonjs/types";
-import { Observer } from "babylonjs/Misc/observable";
-import { IExplorerExtensibilityGroup } from "babylonjs/Debug/debugLayer";
-import { Scene } from "babylonjs/scene";
-import { TreeItemComponent } from "./treeItemComponent";
-import { Tools } from "../../tools";
-import { GlobalState } from "../../globalState";
-import { PropertyChangedEvent } from "../../sharedUiComponents/propertyChangedEvent";
-
-require("./sceneExplorer.scss");
-
-interface ISceneExplorerFilterComponentProps {
-    onFilter: (filter: string) => void;
-}
-
-export class SceneExplorerFilterComponent extends React.Component<ISceneExplorerFilterComponentProps> {
-    constructor(props: ISceneExplorerFilterComponentProps) {
-        super(props);
-    }
-
-    render() {
-        return (
-            <div className="filter">
-                <input type="text" placeholder="Filter" onChange={(evt) => this.props.onFilter(evt.target.value)} />
-            </div>
-        );
-    }
-}
-
-interface ISceneExplorerComponentProps {
-    scene?: Scene;
-    noCommands?: boolean;
-    noHeader?: boolean;
-    noExpand?: boolean;
-    noClose?: boolean;
-    extensibilityGroups?: IExplorerExtensibilityGroup[];
-    globalState: GlobalState;
-    popupMode?: boolean;
-    onPopup?: () => void;
-    onClose?: () => void;
-}
-
-export class SceneExplorerComponent extends React.Component<ISceneExplorerComponentProps, { filter: Nullable<string>; selectedEntity: any; scene: Nullable<Scene> }> {
-    private _onSelectionChangeObserver: Nullable<Observer<any>>;
-    private _onParrentingChangeObserver: Nullable<Observer<any>>;
-    private _onNewSceneObserver: Nullable<Observer<Nullable<Scene>>>;
-    private _onPropertyChangedObservable: Nullable<Observer<PropertyChangedEvent>>;
-
-    constructor(props: ISceneExplorerComponentProps) {
-        super(props);
-        this.state = { filter: null, selectedEntity: null, scene: this.props.scene ? this.props.scene : null };
-        this._onNewSceneObserver = this.props.globalState.onNewSceneObservable.add((scene: Nullable<Scene>) => {
-            this.setState({
-                scene,
-            });
-        });
-
-        this._onPropertyChangedObservable = this.props.globalState.onPropertyChangedObservable.add((event: PropertyChangedEvent) => {
-            if (event.property === "name" || event.property === "_columnNumber" || event.property === "_rowNumber") {
-                this.forceUpdate();
-            }
-        });
-    }
-
-    componentDidMount() {
-        this._onSelectionChangeObserver = this.props.globalState.onSelectionChangedObservable.add((entity) => {
-            if (this.state.selectedEntity !== entity) {
-                this.setState({ selectedEntity: entity });
-            }
-        });
-
-        this.props.globalState.onSelectionChangedObservable.add(() => {
-            this.forceUpdate();
-        });
-
-        this._onParrentingChangeObserver = this.props.globalState.onParentingChangeObservable.add(() => {
-            this.forceUpdate();
-        });
-    }
-
-    componentWillUnmount() {
-        if (this._onSelectionChangeObserver) {
-            this.props.globalState.onSelectionChangedObservable.remove(this._onSelectionChangeObserver);
-        }
-
-        if (this._onNewSceneObserver) {
-            this.props.globalState.onNewSceneObservable.remove(this._onNewSceneObserver);
-        }
-
-        if (this._onParrentingChangeObserver) {
-            this.props.globalState.onParentingChangeObservable.remove(this._onParrentingChangeObserver);
-        }
-
-        if (this._onPropertyChangedObservable) {
-            this.props.globalState.onPropertyChangedObservable.remove(this._onPropertyChangedObservable);
-        }
-    }
-
-    filterContent(filter: string) {
-        this.setState({ filter: filter });
-    }
-
-    findSiblings(parent: any, items: any[], target: any, goNext: boolean, data: { previousOne?: any; found?: boolean }): boolean {
-        if (!items) {
-            return false;
-        }
-
-        const sortedItems = Tools.SortAndFilter(parent, items);
-
-        if (!items || sortedItems.length === 0) {
-            return false;
-        }
-
-        for (var item of sortedItems) {
-            if (item === target) {
-                // found the current selection!
-                data.found = true;
-                if (!goNext) {
-                    if (data.previousOne) {
-                        this.props.globalState.onSelectionChangedObservable.notifyObservers(data.previousOne);
-                    }
-                    return true;
-                }
-            } else {
-                if (data.found) {
-                    this.props.globalState.onSelectionChangedObservable.notifyObservers(item);
-                    return true;
-                }
-                data.previousOne = item;
-            }
-
-            if (item.getChildren && item.reservedDataStore && item.reservedDataStore.isExpanded) {
-                if (this.findSiblings(item, item.getChildren(), target, goNext, data)) {
-                    return true;
-                }
-            }
-        }
-
-        return false;
-    }
-
-    processKeys(keyEvent: React.KeyboardEvent<HTMLDivElement>) {
-<<<<<<< HEAD
-        // if (!this.state.selectedEntity) {
-        //     return;
-        // }
-=======
-        if (!this.state.selectedEntity) {
-            return;
-        }
-        // if typing inside a text box, don't process keys
-        if ((keyEvent.target as HTMLElement).localName === "input") return;
->>>>>>> 32313d9e
-
-        const scene = this.state.scene;
-        let search = false;
-        let goNext = false;
-
-        switch (keyEvent.key) {
-            case "ArrowUp":
-                search = true;
-                break;
-            case "ArrowDown":
-                goNext = true;
-                search = true;
-                break;
-            case "Enter":
-            case "ArrowRight":
-                this.props.globalState.workbench.selectedGuiNodes.forEach(node => {
-                    var reservedDataStore = (node as any).reservedDataStore;
-                    if (reservedDataStore && reservedDataStore.setExpandedState) {
-                        reservedDataStore.setExpandedState(true);
-                    }
-                })
-                keyEvent.preventDefault();
-                this.forceUpdate();
-                return;
-            case "ArrowLeft":
-                this.props.globalState.workbench.selectedGuiNodes.forEach(node => {
-                    var reservedDataStore = (node as any).reservedDataStore;
-                    console.log(reservedDataStore)
-                    if (reservedDataStore && reservedDataStore.setExpandedState) {
-                        reservedDataStore.setExpandedState(false);
-                    }
-                })
-                keyEvent.preventDefault();
-                this.forceUpdate();
-                return;
-            case "Delete":
-            case "Backspace":
-                if (this.state.selectedEntity !== this.props.globalState.guiTexture.getChildren()[0]) {
-                    this.state.selectedEntity.dispose();
-                    this.props.globalState.workbench.selectedGuiNodes.forEach(node => {
-                        if (node !== this.props.globalState.guiTexture.getChildren()[0]) {
-                            node.dispose();
-                        }
-                        this.forceUpdate();
-                    })
-                }
-                break;
-        }
-
-        if (!search) {
-            return;
-        }
-
-        keyEvent.preventDefault();
-        if (scene) {
-            const selectedEntity = this.props.globalState.workbench.selectedGuiNodes[this.props.globalState.workbench.selectedGuiNodes.length-1];
-            const data = {};
-            if (!this.findSiblings(null, scene.rootNodes, selectedEntity, goNext, data)) {
-                if (!this.findSiblings(null, scene.materials, selectedEntity, goNext, data)) {
-                    this.findSiblings(null, scene.textures, selectedEntity, goNext, data);
-                }
-            }
-        }
-    }
-
-    renderContent() {
-        const scene = this.state.scene;
-
-        if (!scene) {
-            return null;
-        }
-
-        let guiElements = scene.textures.filter((t) => t.getClassName() === "AdvancedDynamicTexture");
-
-        return (
-            <div
-                id="tree"
-                onDrop={(event) => {
-                    this.props.globalState.onParentingChangeObservable.notifyObservers(null);
-                }}
-                onDragOver={(event) => {
-                    event.preventDefault();
-                }}
-                onClick={(event) => {
-                    if (!this.props.globalState.selectionLock) {
-                        this.props.globalState.onSelectionChangedObservable.notifyObservers(null);
-                    } else {
-                        this.props.globalState.selectionLock = false;
-                    }
-                }}
-                onContextMenu={ev => ev.preventDefault()}
-            >
-                {guiElements && guiElements.length > 0 && (
-                    <TreeItemComponent
-                        globalState={this.props.globalState}
-                        extensibilityGroups={this.props.extensibilityGroups}
-                        selectedEntities={this.props.globalState.workbench.selectedGuiNodes}
-                        items={guiElements}
-                        label="GUI"
-                        offset={1}
-                        filter={this.state.filter}
-                    />
-                )}
-            </div>
-        );
-    }
-
-    onClose() {
-        if (!this.props.onClose) {
-            return;
-        }
-
-        this.props.onClose();
-    }
-
-    onPopup() {
-        if (!this.props.onPopup) {
-            return;
-        }
-
-        this.props.onPopup();
-    }
-
-    render() {
-        return (
-            <div id="ge-sceneExplorer" tabIndex={0} onKeyDown={(keyEvent) => this.processKeys(keyEvent)}>
-                {this.props.children}
-                {this.renderContent()}
-            </div>
-        );
-    }
-}
+import * as React from "react";
+
+import { Nullable } from "babylonjs/types";
+import { Observer } from "babylonjs/Misc/observable";
+import { IExplorerExtensibilityGroup } from "babylonjs/Debug/debugLayer";
+import { Scene } from "babylonjs/scene";
+import { TreeItemComponent } from "./treeItemComponent";
+import { Tools } from "../../tools";
+import { GlobalState } from "../../globalState";
+import { PropertyChangedEvent } from "../../sharedUiComponents/propertyChangedEvent";
+
+require("./sceneExplorer.scss");
+
+interface ISceneExplorerFilterComponentProps {
+    onFilter: (filter: string) => void;
+}
+
+export class SceneExplorerFilterComponent extends React.Component<ISceneExplorerFilterComponentProps> {
+    constructor(props: ISceneExplorerFilterComponentProps) {
+        super(props);
+    }
+
+    render() {
+        return (
+            <div className="filter">
+                <input type="text" placeholder="Filter" onChange={(evt) => this.props.onFilter(evt.target.value)} />
+            </div>
+        );
+    }
+}
+
+interface ISceneExplorerComponentProps {
+    scene?: Scene;
+    noCommands?: boolean;
+    noHeader?: boolean;
+    noExpand?: boolean;
+    noClose?: boolean;
+    extensibilityGroups?: IExplorerExtensibilityGroup[];
+    globalState: GlobalState;
+    popupMode?: boolean;
+    onPopup?: () => void;
+    onClose?: () => void;
+}
+
+export class SceneExplorerComponent extends React.Component<ISceneExplorerComponentProps, { filter: Nullable<string>; selectedEntity: any; scene: Nullable<Scene> }> {
+    private _onSelectionChangeObserver: Nullable<Observer<any>>;
+    private _onParrentingChangeObserver: Nullable<Observer<any>>;
+    private _onNewSceneObserver: Nullable<Observer<Nullable<Scene>>>;
+    private _onPropertyChangedObservable: Nullable<Observer<PropertyChangedEvent>>;
+
+    constructor(props: ISceneExplorerComponentProps) {
+        super(props);
+        this.state = { filter: null, selectedEntity: null, scene: this.props.scene ? this.props.scene : null };
+        this._onNewSceneObserver = this.props.globalState.onNewSceneObservable.add((scene: Nullable<Scene>) => {
+            this.setState({
+                scene,
+            });
+        });
+
+        this._onPropertyChangedObservable = this.props.globalState.onPropertyChangedObservable.add((event: PropertyChangedEvent) => {
+            if (event.property === "name" || event.property === "_columnNumber" || event.property === "_rowNumber") {
+                this.forceUpdate();
+            }
+        });
+    }
+
+    componentDidMount() {
+        this._onSelectionChangeObserver = this.props.globalState.onSelectionChangedObservable.add((entity) => {
+            if (this.state.selectedEntity !== entity) {
+                this.setState({ selectedEntity: entity });
+            }
+        });
+
+        this.props.globalState.onSelectionChangedObservable.add(() => {
+            this.forceUpdate();
+        });
+
+        this._onParrentingChangeObserver = this.props.globalState.onParentingChangeObservable.add(() => {
+            this.forceUpdate();
+        });
+    }
+
+    componentWillUnmount() {
+        if (this._onSelectionChangeObserver) {
+            this.props.globalState.onSelectionChangedObservable.remove(this._onSelectionChangeObserver);
+        }
+
+        if (this._onNewSceneObserver) {
+            this.props.globalState.onNewSceneObservable.remove(this._onNewSceneObserver);
+        }
+
+        if (this._onParrentingChangeObserver) {
+            this.props.globalState.onParentingChangeObservable.remove(this._onParrentingChangeObserver);
+        }
+
+        if (this._onPropertyChangedObservable) {
+            this.props.globalState.onPropertyChangedObservable.remove(this._onPropertyChangedObservable);
+        }
+    }
+
+    filterContent(filter: string) {
+        this.setState({ filter: filter });
+    }
+
+    findSiblings(parent: any, items: any[], target: any, goNext: boolean, data: { previousOne?: any; found?: boolean }): boolean {
+        if (!items) {
+            return false;
+        }
+
+        const sortedItems = Tools.SortAndFilter(parent, items);
+
+        if (!items || sortedItems.length === 0) {
+            return false;
+        }
+
+        for (var item of sortedItems) {
+            if (item === target) {
+                // found the current selection!
+                data.found = true;
+                if (!goNext) {
+                    if (data.previousOne) {
+                        this.props.globalState.onSelectionChangedObservable.notifyObservers(data.previousOne);
+                    }
+                    return true;
+                }
+            } else {
+                if (data.found) {
+                    this.props.globalState.onSelectionChangedObservable.notifyObservers(item);
+                    return true;
+                }
+                data.previousOne = item;
+            }
+
+            if (item.getChildren && item.reservedDataStore && item.reservedDataStore.isExpanded) {
+                if (this.findSiblings(item, item.getChildren(), target, goNext, data)) {
+                    return true;
+                }
+            }
+        }
+
+        return false;
+    }
+
+    processKeys(keyEvent: React.KeyboardEvent<HTMLDivElement>) {
+        // if typing inside a text box, don't process keys
+        if ((keyEvent.target as HTMLElement).localName === "input") return;
+
+        const scene = this.state.scene;
+        let search = false;
+        let goNext = false;
+
+        switch (keyEvent.key) {
+            case "ArrowUp":
+                search = true;
+                break;
+            case "ArrowDown":
+                goNext = true;
+                search = true;
+                break;
+            case "Enter":
+            case "ArrowRight":
+                this.props.globalState.workbench.selectedGuiNodes.forEach(node => {
+                    var reservedDataStore = (node as any).reservedDataStore;
+                    if (reservedDataStore && reservedDataStore.setExpandedState) {
+                        reservedDataStore.setExpandedState(true);
+                    }
+                })
+                keyEvent.preventDefault();
+                this.forceUpdate();
+                return;
+            case "ArrowLeft":
+                this.props.globalState.workbench.selectedGuiNodes.forEach(node => {
+                    var reservedDataStore = (node as any).reservedDataStore;
+                    console.log(reservedDataStore)
+                    if (reservedDataStore && reservedDataStore.setExpandedState) {
+                        reservedDataStore.setExpandedState(false);
+                    }
+                })
+                keyEvent.preventDefault();
+                this.forceUpdate();
+                return;
+            case "Delete":
+            case "Backspace":
+                if (this.state.selectedEntity !== this.props.globalState.guiTexture.getChildren()[0]) {
+                    this.state.selectedEntity.dispose();
+                    this.props.globalState.workbench.selectedGuiNodes.forEach(node => {
+                        if (node !== this.props.globalState.guiTexture.getChildren()[0]) {
+                            node.dispose();
+                        }
+                        this.forceUpdate();
+                    })
+                }
+                break;
+        }
+
+        if (!search) {
+            return;
+        }
+
+        keyEvent.preventDefault();
+        if (scene) {
+            const selectedEntity = this.props.globalState.workbench.selectedGuiNodes[this.props.globalState.workbench.selectedGuiNodes.length-1];
+            const data = {};
+            if (!this.findSiblings(null, scene.rootNodes, selectedEntity, goNext, data)) {
+                if (!this.findSiblings(null, scene.materials, selectedEntity, goNext, data)) {
+                    this.findSiblings(null, scene.textures, selectedEntity, goNext, data);
+                }
+            }
+        }
+    }
+
+    renderContent() {
+        const scene = this.state.scene;
+
+        if (!scene) {
+            return null;
+        }
+
+        let guiElements = scene.textures.filter((t) => t.getClassName() === "AdvancedDynamicTexture");
+
+        return (
+            <div
+                id="tree"
+                onDrop={(event) => {
+                    this.props.globalState.onParentingChangeObservable.notifyObservers(null);
+                }}
+                onDragOver={(event) => {
+                    event.preventDefault();
+                }}
+                onClick={(event) => {
+                    if (!this.props.globalState.selectionLock) {
+                        this.props.globalState.onSelectionChangedObservable.notifyObservers(null);
+                    } else {
+                        this.props.globalState.selectionLock = false;
+                    }
+                }}
+                onContextMenu={ev => ev.preventDefault()}
+            >
+                {guiElements && guiElements.length > 0 && (
+                    <TreeItemComponent
+                        globalState={this.props.globalState}
+                        extensibilityGroups={this.props.extensibilityGroups}
+                        selectedEntities={this.props.globalState.workbench.selectedGuiNodes}
+                        items={guiElements}
+                        label="GUI"
+                        offset={1}
+                        filter={this.state.filter}
+                    />
+                )}
+            </div>
+        );
+    }
+
+    onClose() {
+        if (!this.props.onClose) {
+            return;
+        }
+
+        this.props.onClose();
+    }
+
+    onPopup() {
+        if (!this.props.onPopup) {
+            return;
+        }
+
+        this.props.onPopup();
+    }
+
+    render() {
+        return (
+            <div id="ge-sceneExplorer" tabIndex={0} onKeyDown={(keyEvent) => this.processKeys(keyEvent)}>
+                {this.props.children}
+                {this.renderContent()}
+            </div>
+        );
+    }
+}
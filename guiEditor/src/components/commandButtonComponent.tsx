--- conflicted
+++ resolved
@@ -1,37 +1,31 @@
-import * as React from "react";
-import { GlobalState } from '../globalState';
-
-interface ICommandButtonComponentProps {
-    globalState: GlobalState;
-    tooltip: string;   
-    shortcut?: string;
-    icon: string; 
-    isActive: boolean;
-    onClick: () => void;
-}
-
-export class CommandButtonComponent extends React.Component<ICommandButtonComponentProps> {    
-  
-    public constructor(props: ICommandButtonComponentProps) {
-        super(props);
-    }    
-
-    public render() {
-        return (
-<<<<<<< HEAD
-            <div className={"command-button " + (this.props.isActive ? "active" : "")} onClick={this.props.onClick} title={this.props.tooltip + (this.props.shortcut ? "\n" + this.props.shortcut : "")}>
-                <div className={"command-button-icon " + (this.props.isActive ? "active" : "")}>
-                    <img src={"../imgs/" + this.props.icon + ".svg"} color="white" className={this.props.isActive ? "active" : ""}/>
-=======
-            <div className="command-button" onClick={this.props.onClick} title={this.props.tooltip + (this.props.shortcut ? "\n" + this.props.shortcut : "")}>
-                <div className="command-button-icon">
-                    <img src={"./imgs/" + this.props.icon + ".svg"} color="white" className={this.props.isActive ? "active" : ""}/>
->>>>>>> 5de53138
-                </div>
-                <div className="command-label">
-                    {this.props.tooltip}
-                </div>
-            </div>
-        );
-    }
+import * as React from "react";
+import { GlobalState } from '../globalState';
+
+interface ICommandButtonComponentProps {
+    globalState: GlobalState;
+    tooltip: string;   
+    shortcut?: string;
+    icon: string; 
+    isActive: boolean;
+    onClick: () => void;
+}
+
+export class CommandButtonComponent extends React.Component<ICommandButtonComponentProps> {    
+  
+    public constructor(props: ICommandButtonComponentProps) {
+        super(props);
+    }    
+
+    public render() {
+        return (
+            <div className={"command-button " + (this.props.isActive ? "active" : "")} onClick={this.props.onClick} title={this.props.tooltip + (this.props.shortcut ? "\n" + this.props.shortcut : "")}>
+                <div className={"command-button-icon " + (this.props.isActive ? "active" : "")}>
+                    <img src={"./imgs/" + this.props.icon + ".svg"} color="white" className={this.props.isActive ? "active" : ""}/>
+                </div>
+                <div className="command-label">
+                    {this.props.tooltip}
+                </div>
+            </div>
+        );
+    }
 }